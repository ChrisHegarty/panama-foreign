--- conflicted
+++ resolved
@@ -103,11 +103,8 @@
   LIB_SETUP_BUNDLED_LIBS
   LIB_SETUP_MISC_LIBS
   LIB_TESTS_SETUP_GRAALUNIT
-<<<<<<< HEAD
+  LIB_TESTS_SETUP_GTEST
   LIB_SETUP_LIBCLANG
-=======
-  LIB_TESTS_SETUP_GTEST
->>>>>>> 74d58d62
 
   BASIC_JDKLIB_LIBS=""
   if test "x$TOOLCHAIN_TYPE" != xmicrosoft; then
