/*
 * Copyright (c) 2002, 2012, Oracle and/or its affiliates. All rights reserved.
 * DO NOT ALTER OR REMOVE COPYRIGHT NOTICES OR THIS FILE HEADER.
 *
 * This code is free software; you can redistribute it and/or modify it
 * under the terms of the GNU General Public License version 2 only, as
 * published by the Free Software Foundation.
 *
 * This code is distributed in the hope that it will be useful, but WITHOUT
 * ANY WARRANTY; without even the implied warranty of MERCHANTABILITY or
 * FITNESS FOR A PARTICULAR PURPOSE.  See the GNU General Public License
 * version 2 for more details (a copy is included in the LICENSE file that
 * accompanied this code).
 *
 * You should have received a copy of the GNU General Public License version
 * 2 along with this work; if not, write to the Free Software Foundation,
 * Inc., 51 Franklin St, Fifth Floor, Boston, MA 02110-1301 USA.
 *
 * Please contact Oracle, 500 Oracle Parkway, Redwood Shores, CA 94065 USA
 * or visit www.oracle.com if you need additional information or have any
 * questions.
 *
 */

// no precompiled headers
#include "classfile/vmSymbols.hpp"
#include "gc_interface/collectedHeap.hpp"
#include "interpreter/bytecodeHistogram.hpp"
#include "interpreter/bytecodeInterpreter.hpp"
#include "interpreter/bytecodeInterpreter.inline.hpp"
#include "interpreter/interpreter.hpp"
#include "interpreter/interpreterRuntime.hpp"
#include "memory/cardTableModRefBS.hpp"
#include "memory/resourceArea.hpp"
#include "oops/methodCounters.hpp"
#include "oops/objArrayKlass.hpp"
#include "oops/oop.inline.hpp"
#include "prims/jvmtiExport.hpp"
#include "runtime/frame.inline.hpp"
#include "runtime/handles.inline.hpp"
#include "runtime/interfaceSupport.hpp"
#include "runtime/sharedRuntime.hpp"
#include "runtime/threadCritical.hpp"
#include "utilities/exceptions.hpp"
#ifdef TARGET_OS_ARCH_linux_x86
# include "orderAccess_linux_x86.inline.hpp"
#endif
#ifdef TARGET_OS_ARCH_linux_sparc
# include "orderAccess_linux_sparc.inline.hpp"
#endif
#ifdef TARGET_OS_ARCH_linux_zero
# include "orderAccess_linux_zero.inline.hpp"
#endif
#ifdef TARGET_OS_ARCH_solaris_x86
# include "orderAccess_solaris_x86.inline.hpp"
#endif
#ifdef TARGET_OS_ARCH_solaris_sparc
# include "orderAccess_solaris_sparc.inline.hpp"
#endif
#ifdef TARGET_OS_ARCH_windows_x86
# include "orderAccess_windows_x86.inline.hpp"
#endif
#ifdef TARGET_OS_ARCH_linux_arm
# include "orderAccess_linux_arm.inline.hpp"
#endif
#ifdef TARGET_OS_ARCH_linux_ppc
# include "orderAccess_linux_ppc.inline.hpp"
#endif
#ifdef TARGET_OS_ARCH_bsd_x86
# include "orderAccess_bsd_x86.inline.hpp"
#endif
#ifdef TARGET_OS_ARCH_bsd_zero
# include "orderAccess_bsd_zero.inline.hpp"
#endif


// no precompiled headers
#ifdef CC_INTERP

/*
 * USELABELS - If using GCC, then use labels for the opcode dispatching
 * rather -then a switch statement. This improves performance because it
 * gives us the oportunity to have the instructions that calculate the
 * next opcode to jump to be intermixed with the rest of the instructions
 * that implement the opcode (see UPDATE_PC_AND_TOS_AND_CONTINUE macro).
 */
#undef USELABELS
#ifdef __GNUC__
/*
   ASSERT signifies debugging. It is much easier to step thru bytecodes if we
   don't use the computed goto approach.
*/
#ifndef ASSERT
#define USELABELS
#endif
#endif

#undef CASE
#ifdef USELABELS
#define CASE(opcode) opc ## opcode
#define DEFAULT opc_default
#else
#define CASE(opcode) case Bytecodes:: opcode
#define DEFAULT default
#endif

/*
 * PREFETCH_OPCCODE - Some compilers do better if you prefetch the next
 * opcode before going back to the top of the while loop, rather then having
 * the top of the while loop handle it. This provides a better opportunity
 * for instruction scheduling. Some compilers just do this prefetch
 * automatically. Some actually end up with worse performance if you
 * force the prefetch. Solaris gcc seems to do better, but cc does worse.
 */
#undef PREFETCH_OPCCODE
#define PREFETCH_OPCCODE

/*
  Interpreter safepoint: it is expected that the interpreter will have no live
  handles of its own creation live at an interpreter safepoint. Therefore we
  run a HandleMarkCleaner and trash all handles allocated in the call chain
  since the JavaCalls::call_helper invocation that initiated the chain.
  There really shouldn't be any handles remaining to trash but this is cheap
  in relation to a safepoint.
*/
#define SAFEPOINT                                                                 \
    if ( SafepointSynchronize::is_synchronizing()) {                              \
        {                                                                         \
          /* zap freed handles rather than GC'ing them */                         \
          HandleMarkCleaner __hmc(THREAD);                                        \
        }                                                                         \
        CALL_VM(SafepointSynchronize::block(THREAD), handle_exception);           \
    }

/*
 * VM_JAVA_ERROR - Macro for throwing a java exception from
 * the interpreter loop. Should really be a CALL_VM but there
 * is no entry point to do the transition to vm so we just
 * do it by hand here.
 */
#define VM_JAVA_ERROR_NO_JUMP(name, msg)                                          \
    DECACHE_STATE();                                                              \
    SET_LAST_JAVA_FRAME();                                                        \
    {                                                                             \
       ThreadInVMfromJava trans(THREAD);                                          \
       Exceptions::_throw_msg(THREAD, __FILE__, __LINE__, name, msg);             \
    }                                                                             \
    RESET_LAST_JAVA_FRAME();                                                      \
    CACHE_STATE();

// Normal throw of a java error
#define VM_JAVA_ERROR(name, msg)                                                  \
    VM_JAVA_ERROR_NO_JUMP(name, msg)                                              \
    goto handle_exception;

#ifdef PRODUCT
#define DO_UPDATE_INSTRUCTION_COUNT(opcode)
#else
#define DO_UPDATE_INSTRUCTION_COUNT(opcode)                                                          \
{                                                                                                    \
    BytecodeCounter::_counter_value++;                                                               \
    BytecodeHistogram::_counters[(Bytecodes::Code)opcode]++;                                         \
    if (StopInterpreterAt && StopInterpreterAt == BytecodeCounter::_counter_value) os::breakpoint(); \
    if (TraceBytecodes) {                                                                            \
      CALL_VM((void)SharedRuntime::trace_bytecode(THREAD, 0,               \
                                   topOfStack[Interpreter::expr_index_at(1)],   \
                                   topOfStack[Interpreter::expr_index_at(2)]),  \
                                   handle_exception);                      \
    }                                                                      \
}
#endif

#undef DEBUGGER_SINGLE_STEP_NOTIFY
#ifdef VM_JVMTI
/* NOTE: (kbr) This macro must be called AFTER the PC has been
   incremented. JvmtiExport::at_single_stepping_point() may cause a
   breakpoint opcode to get inserted at the current PC to allow the
   debugger to coalesce single-step events.

   As a result if we call at_single_stepping_point() we refetch opcode
   to get the current opcode. This will override any other prefetching
   that might have occurred.
*/
#define DEBUGGER_SINGLE_STEP_NOTIFY()                                            \
{                                                                                \
      if (_jvmti_interp_events) {                                                \
        if (JvmtiExport::should_post_single_step()) {                            \
          DECACHE_STATE();                                                       \
          SET_LAST_JAVA_FRAME();                                                 \
          ThreadInVMfromJava trans(THREAD);                                      \
          JvmtiExport::at_single_stepping_point(THREAD,                          \
                                          istate->method(),                      \
                                          pc);                                   \
          RESET_LAST_JAVA_FRAME();                                               \
          CACHE_STATE();                                                         \
          if (THREAD->pop_frame_pending() &&                                     \
              !THREAD->pop_frame_in_process()) {                                 \
            goto handle_Pop_Frame;                                               \
          }                                                                      \
          opcode = *pc;                                                          \
        }                                                                        \
      }                                                                          \
}
#else
#define DEBUGGER_SINGLE_STEP_NOTIFY()
#endif

/*
 * CONTINUE - Macro for executing the next opcode.
 */
#undef CONTINUE
#ifdef USELABELS
// Have to do this dispatch this way in C++ because otherwise gcc complains about crossing an
// initialization (which is is the initialization of the table pointer...)
#define DISPATCH(opcode) goto *(void*)dispatch_table[opcode]
#define CONTINUE {                              \
        opcode = *pc;                           \
        DO_UPDATE_INSTRUCTION_COUNT(opcode);    \
        DEBUGGER_SINGLE_STEP_NOTIFY();          \
        DISPATCH(opcode);                       \
    }
#else
#ifdef PREFETCH_OPCCODE
#define CONTINUE {                              \
        opcode = *pc;                           \
        DO_UPDATE_INSTRUCTION_COUNT(opcode);    \
        DEBUGGER_SINGLE_STEP_NOTIFY();          \
        continue;                               \
    }
#else
#define CONTINUE {                              \
        DO_UPDATE_INSTRUCTION_COUNT(opcode);    \
        DEBUGGER_SINGLE_STEP_NOTIFY();          \
        continue;                               \
    }
#endif
#endif


#define UPDATE_PC(opsize) {pc += opsize; }
/*
 * UPDATE_PC_AND_TOS - Macro for updating the pc and topOfStack.
 */
#undef UPDATE_PC_AND_TOS
#define UPDATE_PC_AND_TOS(opsize, stack) \
    {pc += opsize; MORE_STACK(stack); }

/*
 * UPDATE_PC_AND_TOS_AND_CONTINUE - Macro for updating the pc and topOfStack,
 * and executing the next opcode. It's somewhat similar to the combination
 * of UPDATE_PC_AND_TOS and CONTINUE, but with some minor optimizations.
 */
#undef UPDATE_PC_AND_TOS_AND_CONTINUE
#ifdef USELABELS
#define UPDATE_PC_AND_TOS_AND_CONTINUE(opsize, stack) {         \
        pc += opsize; opcode = *pc; MORE_STACK(stack);          \
        DO_UPDATE_INSTRUCTION_COUNT(opcode);                    \
        DEBUGGER_SINGLE_STEP_NOTIFY();                          \
        DISPATCH(opcode);                                       \
    }

#define UPDATE_PC_AND_CONTINUE(opsize) {                        \
        pc += opsize; opcode = *pc;                             \
        DO_UPDATE_INSTRUCTION_COUNT(opcode);                    \
        DEBUGGER_SINGLE_STEP_NOTIFY();                          \
        DISPATCH(opcode);                                       \
    }
#else
#ifdef PREFETCH_OPCCODE
#define UPDATE_PC_AND_TOS_AND_CONTINUE(opsize, stack) {         \
        pc += opsize; opcode = *pc; MORE_STACK(stack);          \
        DO_UPDATE_INSTRUCTION_COUNT(opcode);                    \
        DEBUGGER_SINGLE_STEP_NOTIFY();                          \
        goto do_continue;                                       \
    }

#define UPDATE_PC_AND_CONTINUE(opsize) {                        \
        pc += opsize; opcode = *pc;                             \
        DO_UPDATE_INSTRUCTION_COUNT(opcode);                    \
        DEBUGGER_SINGLE_STEP_NOTIFY();                          \
        goto do_continue;                                       \
    }
#else
#define UPDATE_PC_AND_TOS_AND_CONTINUE(opsize, stack) { \
        pc += opsize; MORE_STACK(stack);                \
        DO_UPDATE_INSTRUCTION_COUNT(opcode);            \
        DEBUGGER_SINGLE_STEP_NOTIFY();                  \
        goto do_continue;                               \
    }

#define UPDATE_PC_AND_CONTINUE(opsize) {                \
        pc += opsize;                                   \
        DO_UPDATE_INSTRUCTION_COUNT(opcode);            \
        DEBUGGER_SINGLE_STEP_NOTIFY();                  \
        goto do_continue;                               \
    }
#endif /* PREFETCH_OPCCODE */
#endif /* USELABELS */

// About to call a new method, update the save the adjusted pc and return to frame manager
#define UPDATE_PC_AND_RETURN(opsize)  \
   DECACHE_TOS();                     \
   istate->set_bcp(pc+opsize);        \
   return;


#define METHOD istate->method()
#define GET_METHOD_COUNTERS(res)    \
  res = METHOD->method_counters();  \
  if (res == NULL) {                \
    CALL_VM(res = InterpreterRuntime::build_method_counters(THREAD, METHOD), handle_exception); \
  }

#define OSR_REQUEST(res, branch_pc) \
            CALL_VM(res=InterpreterRuntime::frequency_counter_overflow(THREAD, branch_pc), handle_exception);
/*
 * For those opcodes that need to have a GC point on a backwards branch
 */

// Backedge counting is kind of strange. The asm interpreter will increment
// the backedge counter as a separate counter but it does it's comparisons
// to the sum (scaled) of invocation counter and backedge count to make
// a decision. Seems kind of odd to sum them together like that

// skip is delta from current bcp/bci for target, branch_pc is pre-branch bcp


#define DO_BACKEDGE_CHECKS(skip, branch_pc)                                                         \
    if ((skip) <= 0) {                                                                              \
      MethodCounters* mcs;                                                                          \
      GET_METHOD_COUNTERS(mcs);                                                                     \
      if (UseLoopCounter) {                                                                         \
        bool do_OSR = UseOnStackReplacement;                                                        \
        mcs->backedge_counter()->increment();                                                       \
        if (do_OSR) do_OSR = mcs->backedge_counter()->reached_InvocationLimit();                    \
        if (do_OSR) {                                                                               \
          nmethod*  osr_nmethod;                                                                    \
          OSR_REQUEST(osr_nmethod, branch_pc);                                                      \
          if (osr_nmethod != NULL && osr_nmethod->osr_entry_bci() != InvalidOSREntryBci) {          \
            intptr_t* buf = SharedRuntime::OSR_migration_begin(THREAD);                             \
            istate->set_msg(do_osr);                                                                \
            istate->set_osr_buf((address)buf);                                                      \
            istate->set_osr_entry(osr_nmethod->osr_entry());                                        \
            return;                                                                                 \
          }                                                                                         \
        }                                                                                           \
      }  /* UseCompiler ... */                                                                      \
      mcs->invocation_counter()->increment();                                                       \
      SAFEPOINT;                                                                                    \
    }

/*
 * For those opcodes that need to have a GC point on a backwards branch
 */

/*
 * Macros for caching and flushing the interpreter state. Some local
 * variables need to be flushed out to the frame before we do certain
 * things (like pushing frames or becomming gc safe) and some need to
 * be recached later (like after popping a frame). We could use one
 * macro to cache or decache everything, but this would be less then
 * optimal because we don't always need to cache or decache everything
 * because some things we know are already cached or decached.
 */
#undef DECACHE_TOS
#undef CACHE_TOS
#undef CACHE_PREV_TOS
#define DECACHE_TOS()    istate->set_stack(topOfStack);

#define CACHE_TOS()      topOfStack = (intptr_t *)istate->stack();

#undef DECACHE_PC
#undef CACHE_PC
#define DECACHE_PC()    istate->set_bcp(pc);
#define CACHE_PC()      pc = istate->bcp();
#define CACHE_CP()      cp = istate->constants();
#define CACHE_LOCALS()  locals = istate->locals();
#undef CACHE_FRAME
#define CACHE_FRAME()

/*
 * CHECK_NULL - Macro for throwing a NullPointerException if the object
 * passed is a null ref.
 * On some architectures/platforms it should be possible to do this implicitly
 */
#undef CHECK_NULL
#define CHECK_NULL(obj_)                                                 \
    if ((obj_) == NULL) {                                                \
        VM_JAVA_ERROR(vmSymbols::java_lang_NullPointerException(), "");  \
    }                                                                    \
    VERIFY_OOP(obj_)

#define VMdoubleConstZero() 0.0
#define VMdoubleConstOne() 1.0
#define VMlongConstZero() (max_jlong-max_jlong)
#define VMlongConstOne() ((max_jlong-max_jlong)+1)

/*
 * Alignment
 */
#define VMalignWordUp(val)          (((uintptr_t)(val) + 3) & ~3)

// Decache the interpreter state that interpreter modifies directly (i.e. GC is indirect mod)
#define DECACHE_STATE() DECACHE_PC(); DECACHE_TOS();

// Reload interpreter state after calling the VM or a possible GC
#define CACHE_STATE()   \
        CACHE_TOS();    \
        CACHE_PC();     \
        CACHE_CP();     \
        CACHE_LOCALS();

// Call the VM don't check for pending exceptions
#define CALL_VM_NOCHECK(func)                                     \
          DECACHE_STATE();                                        \
          SET_LAST_JAVA_FRAME();                                  \
          func;                                                   \
          RESET_LAST_JAVA_FRAME();                                \
          CACHE_STATE();                                          \
          if (THREAD->pop_frame_pending() &&                      \
              !THREAD->pop_frame_in_process()) {                  \
            goto handle_Pop_Frame;                                \
          }

// Call the VM and check for pending exceptions
#define CALL_VM(func, label) {                                    \
          CALL_VM_NOCHECK(func);                                  \
          if (THREAD->has_pending_exception()) goto label;        \
        }

/*
 * BytecodeInterpreter::run(interpreterState istate)
 * BytecodeInterpreter::runWithChecks(interpreterState istate)
 *
 * The real deal. This is where byte codes actually get interpreted.
 * Basically it's a big while loop that iterates until we return from
 * the method passed in.
 *
 * The runWithChecks is used if JVMTI is enabled.
 *
 */
#if defined(VM_JVMTI)
void
BytecodeInterpreter::runWithChecks(interpreterState istate) {
#else
void
BytecodeInterpreter::run(interpreterState istate) {
#endif

  // In order to simplify some tests based on switches set at runtime
  // we invoke the interpreter a single time after switches are enabled
  // and set simpler to to test variables rather than method calls or complex
  // boolean expressions.

  static int initialized = 0;
  static int checkit = 0;
  static intptr_t* c_addr = NULL;
  static intptr_t  c_value;

  if (checkit && *c_addr != c_value) {
    os::breakpoint();
  }
#ifdef VM_JVMTI
  static bool _jvmti_interp_events = 0;
#endif

  static int _compiling;  // (UseCompiler || CountCompiledCalls)

#ifdef ASSERT
  if (istate->_msg != initialize) {
    // We have a problem here if we are running with a pre-hsx24 JDK (for example during bootstrap)
    // because in that case, EnableInvokeDynamic is true by default but will be later switched off
    // if java_lang_invoke_MethodHandle::compute_offsets() detects that the JDK only has the classes
    // for the old JSR292 implementation.
    // This leads to a situation where 'istate->_stack_limit' always accounts for
    // methodOopDesc::extra_stack_entries() because it is computed in
    // CppInterpreterGenerator::generate_compute_interpreter_state() which was generated while
    // EnableInvokeDynamic was still true. On the other hand, istate->_method->max_stack() doesn't
    // account for extra_stack_entries() anymore because at the time when it is called
    // EnableInvokeDynamic was already set to false.
    // So we have a second version of the assertion which handles the case where EnableInvokeDynamic was
    // switched off because of the wrong classes.
    if (EnableInvokeDynamic || FLAG_IS_CMDLINE(EnableInvokeDynamic)) {
<<<<<<< HEAD
      assert(abs(istate->_stack_base - istate->_stack_limit) == (istate->_method->max_stack() + 1), "bad stack limit");
    } else {
      const int extra_stack_entries = Method::extra_stack_entries_for_indy;
=======
      assert(labs(istate->_stack_base - istate->_stack_limit) == (istate->_method->max_stack() + 1), "bad stack limit");
    } else {
      const int extra_stack_entries = Method::extra_stack_entries_for_jsr292;
>>>>>>> 51ac0c58
      assert(labs(istate->_stack_base - istate->_stack_limit) == (istate->_method->max_stack() + extra_stack_entries
                                                                                               + 1), "bad stack limit");
    }
#ifndef SHARK
    IA32_ONLY(assert(istate->_stack_limit == istate->_thread->last_Java_sp() + 1, "wrong"));
#endif // !SHARK
  }
  // Verify linkages.
  interpreterState l = istate;
  do {
    assert(l == l->_self_link, "bad link");
    l = l->_prev_link;
  } while (l != NULL);
  // Screwups with stack management usually cause us to overwrite istate
  // save a copy so we can verify it.
  interpreterState orig = istate;
#endif

  static volatile jbyte* _byte_map_base; // adjusted card table base for oop store barrier

  register intptr_t*        topOfStack = (intptr_t *)istate->stack(); /* access with STACK macros */
  register address          pc = istate->bcp();
  register jubyte opcode;
  register intptr_t*        locals = istate->locals();
  register ConstantPoolCache*    cp = istate->constants(); // method()->constants()->cache()
#ifdef LOTS_OF_REGS
  register JavaThread*      THREAD = istate->thread();
  register volatile jbyte*  BYTE_MAP_BASE = _byte_map_base;
#else
#undef THREAD
#define THREAD istate->thread()
#undef BYTE_MAP_BASE
#define BYTE_MAP_BASE _byte_map_base
#endif

#ifdef USELABELS
  const static void* const opclabels_data[256] = {
/* 0x00 */ &&opc_nop,     &&opc_aconst_null,&&opc_iconst_m1,&&opc_iconst_0,
/* 0x04 */ &&opc_iconst_1,&&opc_iconst_2,   &&opc_iconst_3, &&opc_iconst_4,
/* 0x08 */ &&opc_iconst_5,&&opc_lconst_0,   &&opc_lconst_1, &&opc_fconst_0,
/* 0x0C */ &&opc_fconst_1,&&opc_fconst_2,   &&opc_dconst_0, &&opc_dconst_1,

/* 0x10 */ &&opc_bipush, &&opc_sipush, &&opc_ldc,    &&opc_ldc_w,
/* 0x14 */ &&opc_ldc2_w, &&opc_iload,  &&opc_lload,  &&opc_fload,
/* 0x18 */ &&opc_dload,  &&opc_aload,  &&opc_iload_0,&&opc_iload_1,
/* 0x1C */ &&opc_iload_2,&&opc_iload_3,&&opc_lload_0,&&opc_lload_1,

/* 0x20 */ &&opc_lload_2,&&opc_lload_3,&&opc_fload_0,&&opc_fload_1,
/* 0x24 */ &&opc_fload_2,&&opc_fload_3,&&opc_dload_0,&&opc_dload_1,
/* 0x28 */ &&opc_dload_2,&&opc_dload_3,&&opc_aload_0,&&opc_aload_1,
/* 0x2C */ &&opc_aload_2,&&opc_aload_3,&&opc_iaload, &&opc_laload,

/* 0x30 */ &&opc_faload,  &&opc_daload,  &&opc_aaload,  &&opc_baload,
/* 0x34 */ &&opc_caload,  &&opc_saload,  &&opc_istore,  &&opc_lstore,
/* 0x38 */ &&opc_fstore,  &&opc_dstore,  &&opc_astore,  &&opc_istore_0,
/* 0x3C */ &&opc_istore_1,&&opc_istore_2,&&opc_istore_3,&&opc_lstore_0,

/* 0x40 */ &&opc_lstore_1,&&opc_lstore_2,&&opc_lstore_3,&&opc_fstore_0,
/* 0x44 */ &&opc_fstore_1,&&opc_fstore_2,&&opc_fstore_3,&&opc_dstore_0,
/* 0x48 */ &&opc_dstore_1,&&opc_dstore_2,&&opc_dstore_3,&&opc_astore_0,
/* 0x4C */ &&opc_astore_1,&&opc_astore_2,&&opc_astore_3,&&opc_iastore,

/* 0x50 */ &&opc_lastore,&&opc_fastore,&&opc_dastore,&&opc_aastore,
/* 0x54 */ &&opc_bastore,&&opc_castore,&&opc_sastore,&&opc_pop,
/* 0x58 */ &&opc_pop2,   &&opc_dup,    &&opc_dup_x1, &&opc_dup_x2,
/* 0x5C */ &&opc_dup2,   &&opc_dup2_x1,&&opc_dup2_x2,&&opc_swap,

/* 0x60 */ &&opc_iadd,&&opc_ladd,&&opc_fadd,&&opc_dadd,
/* 0x64 */ &&opc_isub,&&opc_lsub,&&opc_fsub,&&opc_dsub,
/* 0x68 */ &&opc_imul,&&opc_lmul,&&opc_fmul,&&opc_dmul,
/* 0x6C */ &&opc_idiv,&&opc_ldiv,&&opc_fdiv,&&opc_ddiv,

/* 0x70 */ &&opc_irem, &&opc_lrem, &&opc_frem,&&opc_drem,
/* 0x74 */ &&opc_ineg, &&opc_lneg, &&opc_fneg,&&opc_dneg,
/* 0x78 */ &&opc_ishl, &&opc_lshl, &&opc_ishr,&&opc_lshr,
/* 0x7C */ &&opc_iushr,&&opc_lushr,&&opc_iand,&&opc_land,

/* 0x80 */ &&opc_ior, &&opc_lor,&&opc_ixor,&&opc_lxor,
/* 0x84 */ &&opc_iinc,&&opc_i2l,&&opc_i2f, &&opc_i2d,
/* 0x88 */ &&opc_l2i, &&opc_l2f,&&opc_l2d, &&opc_f2i,
/* 0x8C */ &&opc_f2l, &&opc_f2d,&&opc_d2i, &&opc_d2l,

/* 0x90 */ &&opc_d2f,  &&opc_i2b,  &&opc_i2c,  &&opc_i2s,
/* 0x94 */ &&opc_lcmp, &&opc_fcmpl,&&opc_fcmpg,&&opc_dcmpl,
/* 0x98 */ &&opc_dcmpg,&&opc_ifeq, &&opc_ifne, &&opc_iflt,
/* 0x9C */ &&opc_ifge, &&opc_ifgt, &&opc_ifle, &&opc_if_icmpeq,

/* 0xA0 */ &&opc_if_icmpne,&&opc_if_icmplt,&&opc_if_icmpge,  &&opc_if_icmpgt,
/* 0xA4 */ &&opc_if_icmple,&&opc_if_acmpeq,&&opc_if_acmpne,  &&opc_goto,
/* 0xA8 */ &&opc_jsr,      &&opc_ret,      &&opc_tableswitch,&&opc_lookupswitch,
/* 0xAC */ &&opc_ireturn,  &&opc_lreturn,  &&opc_freturn,    &&opc_dreturn,

/* 0xB0 */ &&opc_areturn,     &&opc_return,         &&opc_getstatic,    &&opc_putstatic,
/* 0xB4 */ &&opc_getfield,    &&opc_putfield,       &&opc_invokevirtual,&&opc_invokespecial,
/* 0xB8 */ &&opc_invokestatic,&&opc_invokeinterface,&&opc_invokedynamic,&&opc_new,
/* 0xBC */ &&opc_newarray,    &&opc_anewarray,      &&opc_arraylength,  &&opc_athrow,

/* 0xC0 */ &&opc_checkcast,   &&opc_instanceof,     &&opc_monitorenter, &&opc_monitorexit,
/* 0xC4 */ &&opc_wide,        &&opc_multianewarray, &&opc_ifnull,       &&opc_ifnonnull,
/* 0xC8 */ &&opc_goto_w,      &&opc_jsr_w,          &&opc_breakpoint,   &&opc_default,
/* 0xCC */ &&opc_default,     &&opc_default,        &&opc_default,      &&opc_default,

/* 0xD0 */ &&opc_default,     &&opc_default,        &&opc_default,      &&opc_default,
/* 0xD4 */ &&opc_default,     &&opc_default,        &&opc_default,      &&opc_default,
/* 0xD8 */ &&opc_default,     &&opc_default,        &&opc_default,      &&opc_default,
/* 0xDC */ &&opc_default,     &&opc_default,        &&opc_default,      &&opc_default,

/* 0xE0 */ &&opc_default,     &&opc_default,        &&opc_default,      &&opc_default,
/* 0xE4 */ &&opc_default,     &&opc_fast_aldc,      &&opc_fast_aldc_w,  &&opc_return_register_finalizer,
/* 0xE8 */ &&opc_invokehandle,&&opc_default,        &&opc_default,      &&opc_default,
/* 0xEC */ &&opc_default,     &&opc_default,        &&opc_default,      &&opc_default,

/* 0xF0 */ &&opc_default,     &&opc_default,        &&opc_default,      &&opc_default,
/* 0xF4 */ &&opc_default,     &&opc_default,        &&opc_default,      &&opc_default,
/* 0xF8 */ &&opc_default,     &&opc_default,        &&opc_default,      &&opc_default,
/* 0xFC */ &&opc_default,     &&opc_default,        &&opc_default,      &&opc_default
  };
  register uintptr_t *dispatch_table = (uintptr_t*)&opclabels_data[0];
#endif /* USELABELS */

#ifdef ASSERT
  // this will trigger a VERIFY_OOP on entry
  if (istate->msg() != initialize && ! METHOD->is_static()) {
    oop rcvr = LOCALS_OBJECT(0);
    VERIFY_OOP(rcvr);
  }
#endif
// #define HACK
#ifdef HACK
  bool interesting = false;
#endif // HACK

  /* QQQ this should be a stack method so we don't know actual direction */
  guarantee(istate->msg() == initialize ||
         topOfStack >= istate->stack_limit() &&
         topOfStack < istate->stack_base(),
         "Stack top out of range");

  switch (istate->msg()) {
    case initialize: {
      if (initialized++) ShouldNotReachHere(); // Only one initialize call
      _compiling = (UseCompiler || CountCompiledCalls);
#ifdef VM_JVMTI
      _jvmti_interp_events = JvmtiExport::can_post_interpreter_events();
#endif
      BarrierSet* bs = Universe::heap()->barrier_set();
      assert(bs->kind() == BarrierSet::CardTableModRef, "Wrong barrier set kind");
      _byte_map_base = (volatile jbyte*)(((CardTableModRefBS*)bs)->byte_map_base);
      return;
    }
    break;
    case method_entry: {
      THREAD->set_do_not_unlock();
      // count invocations
      assert(initialized, "Interpreter not initialized");
      if (_compiling) {
        MethodCounters* mcs;
        GET_METHOD_COUNTERS(mcs);
        if (ProfileInterpreter) {
          METHOD->increment_interpreter_invocation_count(THREAD);
        }
        mcs->invocation_counter()->increment();
        if (mcs->invocation_counter()->reached_InvocationLimit()) {
            CALL_VM((void)InterpreterRuntime::frequency_counter_overflow(THREAD, NULL), handle_exception);

            // We no longer retry on a counter overflow

            // istate->set_msg(retry_method);
            // THREAD->clr_do_not_unlock();
            // return;
        }
        SAFEPOINT;
      }

      if ((istate->_stack_base - istate->_stack_limit) != istate->method()->max_stack() + 1) {
        // initialize
        os::breakpoint();
      }

#ifdef HACK
      {
        ResourceMark rm;
        char *method_name = istate->method()->name_and_sig_as_C_string();
        if (strstr(method_name, "runThese$TestRunner.run()V") != NULL) {
          tty->print_cr("entering: depth %d bci: %d",
                         (istate->_stack_base - istate->_stack),
                         istate->_bcp - istate->_method->code_base());
          interesting = true;
        }
      }
#endif // HACK


      // lock method if synchronized
      if (METHOD->is_synchronized()) {
          // oop rcvr = locals[0].j.r;
          oop rcvr;
          if (METHOD->is_static()) {
            rcvr = METHOD->constants()->pool_holder()->java_mirror();
          } else {
            rcvr = LOCALS_OBJECT(0);
            VERIFY_OOP(rcvr);
          }
          // The initial monitor is ours for the taking
          BasicObjectLock* mon = &istate->monitor_base()[-1];
          oop monobj = mon->obj();
          assert(mon->obj() == rcvr, "method monitor mis-initialized");

          bool success = UseBiasedLocking;
          if (UseBiasedLocking) {
            markOop mark = rcvr->mark();
            if (mark->has_bias_pattern()) {
              // The bias pattern is present in the object's header. Need to check
              // whether the bias owner and the epoch are both still current.
              intptr_t xx = ((intptr_t) THREAD) ^ (intptr_t) mark;
              xx = (intptr_t) rcvr->klass()->prototype_header() ^ xx;
              intptr_t yy = (xx & ~((int) markOopDesc::age_mask_in_place));
              if (yy != 0 ) {
                // At this point we know that the header has the bias pattern and
                // that we are not the bias owner in the current epoch. We need to
                // figure out more details about the state of the header in order to
                // know what operations can be legally performed on the object's
                // header.

                // If the low three bits in the xor result aren't clear, that means
                // the prototype header is no longer biased and we have to revoke
                // the bias on this object.

                if (yy & markOopDesc::biased_lock_mask_in_place == 0 ) {
                  // Biasing is still enabled for this data type. See whether the
                  // epoch of the current bias is still valid, meaning that the epoch
                  // bits of the mark word are equal to the epoch bits of the
                  // prototype header. (Note that the prototype header's epoch bits
                  // only change at a safepoint.) If not, attempt to rebias the object
                  // toward the current thread. Note that we must be absolutely sure
                  // that the current epoch is invalid in order to do this because
                  // otherwise the manipulations it performs on the mark word are
                  // illegal.
                  if (yy & markOopDesc::epoch_mask_in_place == 0) {
                    // The epoch of the current bias is still valid but we know nothing
                    // about the owner; it might be set or it might be clear. Try to
                    // acquire the bias of the object using an atomic operation. If this
                    // fails we will go in to the runtime to revoke the object's bias.
                    // Note that we first construct the presumed unbiased header so we
                    // don't accidentally blow away another thread's valid bias.
                    intptr_t unbiased = (intptr_t) mark & (markOopDesc::biased_lock_mask_in_place |
                                                           markOopDesc::age_mask_in_place |
                                                           markOopDesc::epoch_mask_in_place);
                    if (Atomic::cmpxchg_ptr((intptr_t)THREAD | unbiased, (intptr_t*) rcvr->mark_addr(), unbiased) != unbiased) {
                      CALL_VM(InterpreterRuntime::monitorenter(THREAD, mon), handle_exception);
                    }
                  } else {
                    try_rebias:
                    // At this point we know the epoch has expired, meaning that the
                    // current "bias owner", if any, is actually invalid. Under these
                    // circumstances _only_, we are allowed to use the current header's
                    // value as the comparison value when doing the cas to acquire the
                    // bias in the current epoch. In other words, we allow transfer of
                    // the bias from one thread to another directly in this situation.
                    xx = (intptr_t) rcvr->klass()->prototype_header() | (intptr_t) THREAD;
                    if (Atomic::cmpxchg_ptr((intptr_t)THREAD | (intptr_t) rcvr->klass()->prototype_header(),
                                            (intptr_t*) rcvr->mark_addr(),
                                            (intptr_t) mark) != (intptr_t) mark) {
                      CALL_VM(InterpreterRuntime::monitorenter(THREAD, mon), handle_exception);
                    }
                  }
                } else {
                  try_revoke_bias:
                  // The prototype mark in the klass doesn't have the bias bit set any
                  // more, indicating that objects of this data type are not supposed
                  // to be biased any more. We are going to try to reset the mark of
                  // this object to the prototype value and fall through to the
                  // CAS-based locking scheme. Note that if our CAS fails, it means
                  // that another thread raced us for the privilege of revoking the
                  // bias of this particular object, so it's okay to continue in the
                  // normal locking code.
                  //
                  xx = (intptr_t) rcvr->klass()->prototype_header() | (intptr_t) THREAD;
                  if (Atomic::cmpxchg_ptr(rcvr->klass()->prototype_header(),
                                          (intptr_t*) rcvr->mark_addr(),
                                          mark) == mark) {
                    // (*counters->revoked_lock_entry_count_addr())++;
                  success = false;
                  }
                }
              }
            } else {
              cas_label:
              success = false;
            }
          }
          if (!success) {
            markOop displaced = rcvr->mark()->set_unlocked();
            mon->lock()->set_displaced_header(displaced);
            if (Atomic::cmpxchg_ptr(mon, rcvr->mark_addr(), displaced) != displaced) {
              // Is it simple recursive case?
              if (THREAD->is_lock_owned((address) displaced->clear_lock_bits())) {
                mon->lock()->set_displaced_header(NULL);
              } else {
                CALL_VM(InterpreterRuntime::monitorenter(THREAD, mon), handle_exception);
              }
            }
          }
      }
      THREAD->clr_do_not_unlock();

      // Notify jvmti
#ifdef VM_JVMTI
      if (_jvmti_interp_events) {
        // Whenever JVMTI puts a thread in interp_only_mode, method
        // entry/exit events are sent for that thread to track stack depth.
        if (THREAD->is_interp_only_mode()) {
          CALL_VM(InterpreterRuntime::post_method_entry(THREAD),
                  handle_exception);
        }
      }
#endif /* VM_JVMTI */

      goto run;
    }

    case popping_frame: {
      // returned from a java call to pop the frame, restart the call
      // clear the message so we don't confuse ourselves later
      ShouldNotReachHere();  // we don't return this.
      assert(THREAD->pop_frame_in_process(), "wrong frame pop state");
      istate->set_msg(no_request);
      THREAD->clr_pop_frame_in_process();
      goto run;
    }

    case method_resume: {
      if ((istate->_stack_base - istate->_stack_limit) != istate->method()->max_stack() + 1) {
        // resume
        os::breakpoint();
      }
#ifdef HACK
      {
        ResourceMark rm;
        char *method_name = istate->method()->name_and_sig_as_C_string();
        if (strstr(method_name, "runThese$TestRunner.run()V") != NULL) {
          tty->print_cr("resume: depth %d bci: %d",
                         (istate->_stack_base - istate->_stack) ,
                         istate->_bcp - istate->_method->code_base());
          interesting = true;
        }
      }
#endif // HACK
      // returned from a java call, continue executing.
      if (THREAD->pop_frame_pending() && !THREAD->pop_frame_in_process()) {
        goto handle_Pop_Frame;
      }

      if (THREAD->has_pending_exception()) goto handle_exception;
      // Update the pc by the saved amount of the invoke bytecode size
      UPDATE_PC(istate->bcp_advance());
      goto run;
    }

    case deopt_resume2: {
      // Returned from an opcode that will reexecute. Deopt was
      // a result of a PopFrame request.
      //
      goto run;
    }

    case deopt_resume: {
      // Returned from an opcode that has completed. The stack has
      // the result all we need to do is skip across the bytecode
      // and continue (assuming there is no exception pending)
      //
      // compute continuation length
      //
      // Note: it is possible to deopt at a return_register_finalizer opcode
      // because this requires entering the vm to do the registering. While the
      // opcode is complete we can't advance because there are no more opcodes
      // much like trying to deopt at a poll return. In that has we simply
      // get out of here
      //
      if ( Bytecodes::code_at(METHOD, pc) == Bytecodes::_return_register_finalizer) {
        // this will do the right thing even if an exception is pending.
        goto handle_return;
      }
      UPDATE_PC(Bytecodes::length_at(METHOD, pc));
      if (THREAD->has_pending_exception()) goto handle_exception;
      goto run;
    }
    case got_monitors: {
      // continue locking now that we have a monitor to use
      // we expect to find newly allocated monitor at the "top" of the monitor stack.
      oop lockee = STACK_OBJECT(-1);
      VERIFY_OOP(lockee);
      // derefing's lockee ought to provoke implicit null check
      // find a free monitor
      BasicObjectLock* entry = (BasicObjectLock*) istate->stack_base();
      assert(entry->obj() == NULL, "Frame manager didn't allocate the monitor");
      entry->set_obj(lockee);

      markOop displaced = lockee->mark()->set_unlocked();
      entry->lock()->set_displaced_header(displaced);
      if (Atomic::cmpxchg_ptr(entry, lockee->mark_addr(), displaced) != displaced) {
        // Is it simple recursive case?
        if (THREAD->is_lock_owned((address) displaced->clear_lock_bits())) {
          entry->lock()->set_displaced_header(NULL);
        } else {
          CALL_VM(InterpreterRuntime::monitorenter(THREAD, entry), handle_exception);
        }
      }
      UPDATE_PC_AND_TOS(1, -1);
      goto run;
    }
    default: {
      fatal("Unexpected message from frame manager");
    }
  }

run:

  DO_UPDATE_INSTRUCTION_COUNT(*pc)
  DEBUGGER_SINGLE_STEP_NOTIFY();
#ifdef PREFETCH_OPCCODE
  opcode = *pc;  /* prefetch first opcode */
#endif

#ifndef USELABELS
  while (1)
#endif
  {
#ifndef PREFETCH_OPCCODE
      opcode = *pc;
#endif
      // Seems like this happens twice per opcode. At worst this is only
      // need at entry to the loop.
      // DEBUGGER_SINGLE_STEP_NOTIFY();
      /* Using this labels avoids double breakpoints when quickening and
       * when returing from transition frames.
       */
  opcode_switch:
      assert(istate == orig, "Corrupted istate");
      /* QQQ Hmm this has knowledge of direction, ought to be a stack method */
      assert(topOfStack >= istate->stack_limit(), "Stack overrun");
      assert(topOfStack < istate->stack_base(), "Stack underrun");

#ifdef USELABELS
      DISPATCH(opcode);
#else
      switch (opcode)
#endif
      {
      CASE(_nop):
          UPDATE_PC_AND_CONTINUE(1);

          /* Push miscellaneous constants onto the stack. */

      CASE(_aconst_null):
          SET_STACK_OBJECT(NULL, 0);
          UPDATE_PC_AND_TOS_AND_CONTINUE(1, 1);

#undef  OPC_CONST_n
#define OPC_CONST_n(opcode, const_type, value)                          \
      CASE(opcode):                                                     \
          SET_STACK_ ## const_type(value, 0);                           \
          UPDATE_PC_AND_TOS_AND_CONTINUE(1, 1);

          OPC_CONST_n(_iconst_m1,   INT,       -1);
          OPC_CONST_n(_iconst_0,    INT,        0);
          OPC_CONST_n(_iconst_1,    INT,        1);
          OPC_CONST_n(_iconst_2,    INT,        2);
          OPC_CONST_n(_iconst_3,    INT,        3);
          OPC_CONST_n(_iconst_4,    INT,        4);
          OPC_CONST_n(_iconst_5,    INT,        5);
          OPC_CONST_n(_fconst_0,    FLOAT,      0.0);
          OPC_CONST_n(_fconst_1,    FLOAT,      1.0);
          OPC_CONST_n(_fconst_2,    FLOAT,      2.0);

#undef  OPC_CONST2_n
#define OPC_CONST2_n(opcname, value, key, kind)                         \
      CASE(_##opcname):                                                 \
      {                                                                 \
          SET_STACK_ ## kind(VM##key##Const##value(), 1);               \
          UPDATE_PC_AND_TOS_AND_CONTINUE(1, 2);                         \
      }
         OPC_CONST2_n(dconst_0, Zero, double, DOUBLE);
         OPC_CONST2_n(dconst_1, One,  double, DOUBLE);
         OPC_CONST2_n(lconst_0, Zero, long, LONG);
         OPC_CONST2_n(lconst_1, One,  long, LONG);

         /* Load constant from constant pool: */

          /* Push a 1-byte signed integer value onto the stack. */
      CASE(_bipush):
          SET_STACK_INT((jbyte)(pc[1]), 0);
          UPDATE_PC_AND_TOS_AND_CONTINUE(2, 1);

          /* Push a 2-byte signed integer constant onto the stack. */
      CASE(_sipush):
          SET_STACK_INT((int16_t)Bytes::get_Java_u2(pc + 1), 0);
          UPDATE_PC_AND_TOS_AND_CONTINUE(3, 1);

          /* load from local variable */

      CASE(_aload):
          VERIFY_OOP(LOCALS_OBJECT(pc[1]));
          SET_STACK_OBJECT(LOCALS_OBJECT(pc[1]), 0);
          UPDATE_PC_AND_TOS_AND_CONTINUE(2, 1);

      CASE(_iload):
      CASE(_fload):
          SET_STACK_SLOT(LOCALS_SLOT(pc[1]), 0);
          UPDATE_PC_AND_TOS_AND_CONTINUE(2, 1);

      CASE(_lload):
          SET_STACK_LONG_FROM_ADDR(LOCALS_LONG_AT(pc[1]), 1);
          UPDATE_PC_AND_TOS_AND_CONTINUE(2, 2);

      CASE(_dload):
          SET_STACK_DOUBLE_FROM_ADDR(LOCALS_DOUBLE_AT(pc[1]), 1);
          UPDATE_PC_AND_TOS_AND_CONTINUE(2, 2);

#undef  OPC_LOAD_n
#define OPC_LOAD_n(num)                                                 \
      CASE(_aload_##num):                                               \
          VERIFY_OOP(LOCALS_OBJECT(num));                               \
          SET_STACK_OBJECT(LOCALS_OBJECT(num), 0);                      \
          UPDATE_PC_AND_TOS_AND_CONTINUE(1, 1);                         \
                                                                        \
      CASE(_iload_##num):                                               \
      CASE(_fload_##num):                                               \
          SET_STACK_SLOT(LOCALS_SLOT(num), 0);                          \
          UPDATE_PC_AND_TOS_AND_CONTINUE(1, 1);                         \
                                                                        \
      CASE(_lload_##num):                                               \
          SET_STACK_LONG_FROM_ADDR(LOCALS_LONG_AT(num), 1);             \
          UPDATE_PC_AND_TOS_AND_CONTINUE(1, 2);                         \
      CASE(_dload_##num):                                               \
          SET_STACK_DOUBLE_FROM_ADDR(LOCALS_DOUBLE_AT(num), 1);         \
          UPDATE_PC_AND_TOS_AND_CONTINUE(1, 2);

          OPC_LOAD_n(0);
          OPC_LOAD_n(1);
          OPC_LOAD_n(2);
          OPC_LOAD_n(3);

          /* store to a local variable */

      CASE(_astore):
          astore(topOfStack, -1, locals, pc[1]);
          UPDATE_PC_AND_TOS_AND_CONTINUE(2, -1);

      CASE(_istore):
      CASE(_fstore):
          SET_LOCALS_SLOT(STACK_SLOT(-1), pc[1]);
          UPDATE_PC_AND_TOS_AND_CONTINUE(2, -1);

      CASE(_lstore):
          SET_LOCALS_LONG(STACK_LONG(-1), pc[1]);
          UPDATE_PC_AND_TOS_AND_CONTINUE(2, -2);

      CASE(_dstore):
          SET_LOCALS_DOUBLE(STACK_DOUBLE(-1), pc[1]);
          UPDATE_PC_AND_TOS_AND_CONTINUE(2, -2);

      CASE(_wide): {
          uint16_t reg = Bytes::get_Java_u2(pc + 2);

          opcode = pc[1];
          switch(opcode) {
              case Bytecodes::_aload:
                  VERIFY_OOP(LOCALS_OBJECT(reg));
                  SET_STACK_OBJECT(LOCALS_OBJECT(reg), 0);
                  UPDATE_PC_AND_TOS_AND_CONTINUE(4, 1);

              case Bytecodes::_iload:
              case Bytecodes::_fload:
                  SET_STACK_SLOT(LOCALS_SLOT(reg), 0);
                  UPDATE_PC_AND_TOS_AND_CONTINUE(4, 1);

              case Bytecodes::_lload:
                  SET_STACK_LONG_FROM_ADDR(LOCALS_LONG_AT(reg), 1);
                  UPDATE_PC_AND_TOS_AND_CONTINUE(4, 2);

              case Bytecodes::_dload:
                  SET_STACK_DOUBLE_FROM_ADDR(LOCALS_LONG_AT(reg), 1);
                  UPDATE_PC_AND_TOS_AND_CONTINUE(4, 2);

              case Bytecodes::_astore:
                  astore(topOfStack, -1, locals, reg);
                  UPDATE_PC_AND_TOS_AND_CONTINUE(4, -1);

              case Bytecodes::_istore:
              case Bytecodes::_fstore:
                  SET_LOCALS_SLOT(STACK_SLOT(-1), reg);
                  UPDATE_PC_AND_TOS_AND_CONTINUE(4, -1);

              case Bytecodes::_lstore:
                  SET_LOCALS_LONG(STACK_LONG(-1), reg);
                  UPDATE_PC_AND_TOS_AND_CONTINUE(4, -2);

              case Bytecodes::_dstore:
                  SET_LOCALS_DOUBLE(STACK_DOUBLE(-1), reg);
                  UPDATE_PC_AND_TOS_AND_CONTINUE(4, -2);

              case Bytecodes::_iinc: {
                  int16_t offset = (int16_t)Bytes::get_Java_u2(pc+4);
                  // Be nice to see what this generates.... QQQ
                  SET_LOCALS_INT(LOCALS_INT(reg) + offset, reg);
                  UPDATE_PC_AND_CONTINUE(6);
              }
              case Bytecodes::_ret:
                  pc = istate->method()->code_base() + (intptr_t)(LOCALS_ADDR(reg));
                  UPDATE_PC_AND_CONTINUE(0);
              default:
                  VM_JAVA_ERROR(vmSymbols::java_lang_InternalError(), "undefined opcode");
          }
      }


#undef  OPC_STORE_n
#define OPC_STORE_n(num)                                                \
      CASE(_astore_##num):                                              \
          astore(topOfStack, -1, locals, num);                          \
          UPDATE_PC_AND_TOS_AND_CONTINUE(1, -1);                        \
      CASE(_istore_##num):                                              \
      CASE(_fstore_##num):                                              \
          SET_LOCALS_SLOT(STACK_SLOT(-1), num);                         \
          UPDATE_PC_AND_TOS_AND_CONTINUE(1, -1);

          OPC_STORE_n(0);
          OPC_STORE_n(1);
          OPC_STORE_n(2);
          OPC_STORE_n(3);

#undef  OPC_DSTORE_n
#define OPC_DSTORE_n(num)                                               \
      CASE(_dstore_##num):                                              \
          SET_LOCALS_DOUBLE(STACK_DOUBLE(-1), num);                     \
          UPDATE_PC_AND_TOS_AND_CONTINUE(1, -2);                        \
      CASE(_lstore_##num):                                              \
          SET_LOCALS_LONG(STACK_LONG(-1), num);                         \
          UPDATE_PC_AND_TOS_AND_CONTINUE(1, -2);

          OPC_DSTORE_n(0);
          OPC_DSTORE_n(1);
          OPC_DSTORE_n(2);
          OPC_DSTORE_n(3);

          /* stack pop, dup, and insert opcodes */


      CASE(_pop):                /* Discard the top item on the stack */
          UPDATE_PC_AND_TOS_AND_CONTINUE(1, -1);


      CASE(_pop2):               /* Discard the top 2 items on the stack */
          UPDATE_PC_AND_TOS_AND_CONTINUE(1, -2);


      CASE(_dup):               /* Duplicate the top item on the stack */
          dup(topOfStack);
          UPDATE_PC_AND_TOS_AND_CONTINUE(1, 1);

      CASE(_dup2):              /* Duplicate the top 2 items on the stack */
          dup2(topOfStack);
          UPDATE_PC_AND_TOS_AND_CONTINUE(1, 2);

      CASE(_dup_x1):    /* insert top word two down */
          dup_x1(topOfStack);
          UPDATE_PC_AND_TOS_AND_CONTINUE(1, 1);

      CASE(_dup_x2):    /* insert top word three down  */
          dup_x2(topOfStack);
          UPDATE_PC_AND_TOS_AND_CONTINUE(1, 1);

      CASE(_dup2_x1):   /* insert top 2 slots three down */
          dup2_x1(topOfStack);
          UPDATE_PC_AND_TOS_AND_CONTINUE(1, 2);

      CASE(_dup2_x2):   /* insert top 2 slots four down */
          dup2_x2(topOfStack);
          UPDATE_PC_AND_TOS_AND_CONTINUE(1, 2);

      CASE(_swap): {        /* swap top two elements on the stack */
          swap(topOfStack);
          UPDATE_PC_AND_CONTINUE(1);
      }

          /* Perform various binary integer operations */

#undef  OPC_INT_BINARY
#define OPC_INT_BINARY(opcname, opname, test)                           \
      CASE(_i##opcname):                                                \
          if (test && (STACK_INT(-1) == 0)) {                           \
              VM_JAVA_ERROR(vmSymbols::java_lang_ArithmeticException(), \
                            "/ by zero");                               \
          }                                                             \
          SET_STACK_INT(VMint##opname(STACK_INT(-2),                    \
                                      STACK_INT(-1)),                   \
                                      -2);                              \
          UPDATE_PC_AND_TOS_AND_CONTINUE(1, -1);                        \
      CASE(_l##opcname):                                                \
      {                                                                 \
          if (test) {                                                   \
            jlong l1 = STACK_LONG(-1);                                  \
            if (VMlongEqz(l1)) {                                        \
              VM_JAVA_ERROR(vmSymbols::java_lang_ArithmeticException(), \
                            "/ by long zero");                          \
            }                                                           \
          }                                                             \
          /* First long at (-1,-2) next long at (-3,-4) */              \
          SET_STACK_LONG(VMlong##opname(STACK_LONG(-3),                 \
                                        STACK_LONG(-1)),                \
                                        -3);                            \
          UPDATE_PC_AND_TOS_AND_CONTINUE(1, -2);                        \
      }

      OPC_INT_BINARY(add, Add, 0);
      OPC_INT_BINARY(sub, Sub, 0);
      OPC_INT_BINARY(mul, Mul, 0);
      OPC_INT_BINARY(and, And, 0);
      OPC_INT_BINARY(or,  Or,  0);
      OPC_INT_BINARY(xor, Xor, 0);
      OPC_INT_BINARY(div, Div, 1);
      OPC_INT_BINARY(rem, Rem, 1);


      /* Perform various binary floating number operations */
      /* On some machine/platforms/compilers div zero check can be implicit */

#undef  OPC_FLOAT_BINARY
#define OPC_FLOAT_BINARY(opcname, opname)                                  \
      CASE(_d##opcname): {                                                 \
          SET_STACK_DOUBLE(VMdouble##opname(STACK_DOUBLE(-3),              \
                                            STACK_DOUBLE(-1)),             \
                                            -3);                           \
          UPDATE_PC_AND_TOS_AND_CONTINUE(1, -2);                           \
      }                                                                    \
      CASE(_f##opcname):                                                   \
          SET_STACK_FLOAT(VMfloat##opname(STACK_FLOAT(-2),                 \
                                          STACK_FLOAT(-1)),                \
                                          -2);                             \
          UPDATE_PC_AND_TOS_AND_CONTINUE(1, -1);


     OPC_FLOAT_BINARY(add, Add);
     OPC_FLOAT_BINARY(sub, Sub);
     OPC_FLOAT_BINARY(mul, Mul);
     OPC_FLOAT_BINARY(div, Div);
     OPC_FLOAT_BINARY(rem, Rem);

      /* Shift operations
       * Shift left int and long: ishl, lshl
       * Logical shift right int and long w/zero extension: iushr, lushr
       * Arithmetic shift right int and long w/sign extension: ishr, lshr
       */

#undef  OPC_SHIFT_BINARY
#define OPC_SHIFT_BINARY(opcname, opname)                               \
      CASE(_i##opcname):                                                \
         SET_STACK_INT(VMint##opname(STACK_INT(-2),                     \
                                     STACK_INT(-1)),                    \
                                     -2);                               \
         UPDATE_PC_AND_TOS_AND_CONTINUE(1, -1);                         \
      CASE(_l##opcname):                                                \
      {                                                                 \
         SET_STACK_LONG(VMlong##opname(STACK_LONG(-2),                  \
                                       STACK_INT(-1)),                  \
                                       -2);                             \
         UPDATE_PC_AND_TOS_AND_CONTINUE(1, -1);                         \
      }

      OPC_SHIFT_BINARY(shl, Shl);
      OPC_SHIFT_BINARY(shr, Shr);
      OPC_SHIFT_BINARY(ushr, Ushr);

     /* Increment local variable by constant */
      CASE(_iinc):
      {
          // locals[pc[1]].j.i += (jbyte)(pc[2]);
          SET_LOCALS_INT(LOCALS_INT(pc[1]) + (jbyte)(pc[2]), pc[1]);
          UPDATE_PC_AND_CONTINUE(3);
      }

     /* negate the value on the top of the stack */

      CASE(_ineg):
         SET_STACK_INT(VMintNeg(STACK_INT(-1)), -1);
         UPDATE_PC_AND_CONTINUE(1);

      CASE(_fneg):
         SET_STACK_FLOAT(VMfloatNeg(STACK_FLOAT(-1)), -1);
         UPDATE_PC_AND_CONTINUE(1);

      CASE(_lneg):
      {
         SET_STACK_LONG(VMlongNeg(STACK_LONG(-1)), -1);
         UPDATE_PC_AND_CONTINUE(1);
      }

      CASE(_dneg):
      {
         SET_STACK_DOUBLE(VMdoubleNeg(STACK_DOUBLE(-1)), -1);
         UPDATE_PC_AND_CONTINUE(1);
      }

      /* Conversion operations */

      CASE(_i2f):       /* convert top of stack int to float */
         SET_STACK_FLOAT(VMint2Float(STACK_INT(-1)), -1);
         UPDATE_PC_AND_CONTINUE(1);

      CASE(_i2l):       /* convert top of stack int to long */
      {
          // this is ugly QQQ
          jlong r = VMint2Long(STACK_INT(-1));
          MORE_STACK(-1); // Pop
          SET_STACK_LONG(r, 1);

          UPDATE_PC_AND_TOS_AND_CONTINUE(1, 2);
      }

      CASE(_i2d):       /* convert top of stack int to double */
      {
          // this is ugly QQQ (why cast to jlong?? )
          jdouble r = (jlong)STACK_INT(-1);
          MORE_STACK(-1); // Pop
          SET_STACK_DOUBLE(r, 1);

          UPDATE_PC_AND_TOS_AND_CONTINUE(1, 2);
      }

      CASE(_l2i):       /* convert top of stack long to int */
      {
          jint r = VMlong2Int(STACK_LONG(-1));
          MORE_STACK(-2); // Pop
          SET_STACK_INT(r, 0);
          UPDATE_PC_AND_TOS_AND_CONTINUE(1, 1);
      }

      CASE(_l2f):   /* convert top of stack long to float */
      {
          jlong r = STACK_LONG(-1);
          MORE_STACK(-2); // Pop
          SET_STACK_FLOAT(VMlong2Float(r), 0);
          UPDATE_PC_AND_TOS_AND_CONTINUE(1, 1);
      }

      CASE(_l2d):       /* convert top of stack long to double */
      {
          jlong r = STACK_LONG(-1);
          MORE_STACK(-2); // Pop
          SET_STACK_DOUBLE(VMlong2Double(r), 1);
          UPDATE_PC_AND_TOS_AND_CONTINUE(1, 2);
      }

      CASE(_f2i):  /* Convert top of stack float to int */
          SET_STACK_INT(SharedRuntime::f2i(STACK_FLOAT(-1)), -1);
          UPDATE_PC_AND_CONTINUE(1);

      CASE(_f2l):  /* convert top of stack float to long */
      {
          jlong r = SharedRuntime::f2l(STACK_FLOAT(-1));
          MORE_STACK(-1); // POP
          SET_STACK_LONG(r, 1);
          UPDATE_PC_AND_TOS_AND_CONTINUE(1, 2);
      }

      CASE(_f2d):  /* convert top of stack float to double */
      {
          jfloat f;
          jdouble r;
          f = STACK_FLOAT(-1);
          r = (jdouble) f;
          MORE_STACK(-1); // POP
          SET_STACK_DOUBLE(r, 1);
          UPDATE_PC_AND_TOS_AND_CONTINUE(1, 2);
      }

      CASE(_d2i): /* convert top of stack double to int */
      {
          jint r1 = SharedRuntime::d2i(STACK_DOUBLE(-1));
          MORE_STACK(-2);
          SET_STACK_INT(r1, 0);
          UPDATE_PC_AND_TOS_AND_CONTINUE(1, 1);
      }

      CASE(_d2f): /* convert top of stack double to float */
      {
          jfloat r1 = VMdouble2Float(STACK_DOUBLE(-1));
          MORE_STACK(-2);
          SET_STACK_FLOAT(r1, 0);
          UPDATE_PC_AND_TOS_AND_CONTINUE(1, 1);
      }

      CASE(_d2l): /* convert top of stack double to long */
      {
          jlong r1 = SharedRuntime::d2l(STACK_DOUBLE(-1));
          MORE_STACK(-2);
          SET_STACK_LONG(r1, 1);
          UPDATE_PC_AND_TOS_AND_CONTINUE(1, 2);
      }

      CASE(_i2b):
          SET_STACK_INT(VMint2Byte(STACK_INT(-1)), -1);
          UPDATE_PC_AND_CONTINUE(1);

      CASE(_i2c):
          SET_STACK_INT(VMint2Char(STACK_INT(-1)), -1);
          UPDATE_PC_AND_CONTINUE(1);

      CASE(_i2s):
          SET_STACK_INT(VMint2Short(STACK_INT(-1)), -1);
          UPDATE_PC_AND_CONTINUE(1);

      /* comparison operators */


#define COMPARISON_OP(name, comparison)                                      \
      CASE(_if_icmp##name): {                                                \
          int skip = (STACK_INT(-2) comparison STACK_INT(-1))                \
                      ? (int16_t)Bytes::get_Java_u2(pc + 1) : 3;             \
          address branch_pc = pc;                                            \
          UPDATE_PC_AND_TOS(skip, -2);                                       \
          DO_BACKEDGE_CHECKS(skip, branch_pc);                               \
          CONTINUE;                                                          \
      }                                                                      \
      CASE(_if##name): {                                                     \
          int skip = (STACK_INT(-1) comparison 0)                            \
                      ? (int16_t)Bytes::get_Java_u2(pc + 1) : 3;             \
          address branch_pc = pc;                                            \
          UPDATE_PC_AND_TOS(skip, -1);                                       \
          DO_BACKEDGE_CHECKS(skip, branch_pc);                               \
          CONTINUE;                                                          \
      }

#define COMPARISON_OP2(name, comparison)                                     \
      COMPARISON_OP(name, comparison)                                        \
      CASE(_if_acmp##name): {                                                \
          int skip = (STACK_OBJECT(-2) comparison STACK_OBJECT(-1))          \
                       ? (int16_t)Bytes::get_Java_u2(pc + 1) : 3;            \
          address branch_pc = pc;                                            \
          UPDATE_PC_AND_TOS(skip, -2);                                       \
          DO_BACKEDGE_CHECKS(skip, branch_pc);                               \
          CONTINUE;                                                          \
      }

#define NULL_COMPARISON_NOT_OP(name)                                         \
      CASE(_if##name): {                                                     \
          int skip = (!(STACK_OBJECT(-1) == NULL))                           \
                      ? (int16_t)Bytes::get_Java_u2(pc + 1) : 3;             \
          address branch_pc = pc;                                            \
          UPDATE_PC_AND_TOS(skip, -1);                                       \
          DO_BACKEDGE_CHECKS(skip, branch_pc);                               \
          CONTINUE;                                                          \
      }

#define NULL_COMPARISON_OP(name)                                             \
      CASE(_if##name): {                                                     \
          int skip = ((STACK_OBJECT(-1) == NULL))                            \
                      ? (int16_t)Bytes::get_Java_u2(pc + 1) : 3;             \
          address branch_pc = pc;                                            \
          UPDATE_PC_AND_TOS(skip, -1);                                       \
          DO_BACKEDGE_CHECKS(skip, branch_pc);                               \
          CONTINUE;                                                          \
      }
      COMPARISON_OP(lt, <);
      COMPARISON_OP(gt, >);
      COMPARISON_OP(le, <=);
      COMPARISON_OP(ge, >=);
      COMPARISON_OP2(eq, ==);  /* include ref comparison */
      COMPARISON_OP2(ne, !=);  /* include ref comparison */
      NULL_COMPARISON_OP(null);
      NULL_COMPARISON_NOT_OP(nonnull);

      /* Goto pc at specified offset in switch table. */

      CASE(_tableswitch): {
          jint* lpc  = (jint*)VMalignWordUp(pc+1);
          int32_t  key  = STACK_INT(-1);
          int32_t  low  = Bytes::get_Java_u4((address)&lpc[1]);
          int32_t  high = Bytes::get_Java_u4((address)&lpc[2]);
          int32_t  skip;
          key -= low;
          skip = ((uint32_t) key > (uint32_t)(high - low))
                      ? Bytes::get_Java_u4((address)&lpc[0])
                      : Bytes::get_Java_u4((address)&lpc[key + 3]);
          // Does this really need a full backedge check (osr?)
          address branch_pc = pc;
          UPDATE_PC_AND_TOS(skip, -1);
          DO_BACKEDGE_CHECKS(skip, branch_pc);
          CONTINUE;
      }

      /* Goto pc whose table entry matches specified key */

      CASE(_lookupswitch): {
          jint* lpc  = (jint*)VMalignWordUp(pc+1);
          int32_t  key  = STACK_INT(-1);
          int32_t  skip = Bytes::get_Java_u4((address) lpc); /* default amount */
          int32_t  npairs = Bytes::get_Java_u4((address) &lpc[1]);
          while (--npairs >= 0) {
              lpc += 2;
              if (key == (int32_t)Bytes::get_Java_u4((address)lpc)) {
                  skip = Bytes::get_Java_u4((address)&lpc[1]);
                  break;
              }
          }
          address branch_pc = pc;
          UPDATE_PC_AND_TOS(skip, -1);
          DO_BACKEDGE_CHECKS(skip, branch_pc);
          CONTINUE;
      }

      CASE(_fcmpl):
      CASE(_fcmpg):
      {
          SET_STACK_INT(VMfloatCompare(STACK_FLOAT(-2),
                                        STACK_FLOAT(-1),
                                        (opcode == Bytecodes::_fcmpl ? -1 : 1)),
                        -2);
          UPDATE_PC_AND_TOS_AND_CONTINUE(1, -1);
      }

      CASE(_dcmpl):
      CASE(_dcmpg):
      {
          int r = VMdoubleCompare(STACK_DOUBLE(-3),
                                  STACK_DOUBLE(-1),
                                  (opcode == Bytecodes::_dcmpl ? -1 : 1));
          MORE_STACK(-4); // Pop
          SET_STACK_INT(r, 0);
          UPDATE_PC_AND_TOS_AND_CONTINUE(1, 1);
      }

      CASE(_lcmp):
      {
          int r = VMlongCompare(STACK_LONG(-3), STACK_LONG(-1));
          MORE_STACK(-4);
          SET_STACK_INT(r, 0);
          UPDATE_PC_AND_TOS_AND_CONTINUE(1, 1);
      }


      /* Return from a method */

      CASE(_areturn):
      CASE(_ireturn):
      CASE(_freturn):
      {
          // Allow a safepoint before returning to frame manager.
          SAFEPOINT;

          goto handle_return;
      }

      CASE(_lreturn):
      CASE(_dreturn):
      {
          // Allow a safepoint before returning to frame manager.
          SAFEPOINT;
          goto handle_return;
      }

      CASE(_return_register_finalizer): {

          oop rcvr = LOCALS_OBJECT(0);
          VERIFY_OOP(rcvr);
          if (rcvr->klass()->has_finalizer()) {
            CALL_VM(InterpreterRuntime::register_finalizer(THREAD, rcvr), handle_exception);
          }
          goto handle_return;
      }
      CASE(_return): {

          // Allow a safepoint before returning to frame manager.
          SAFEPOINT;
          goto handle_return;
      }

      /* Array access byte-codes */

      /* Every array access byte-code starts out like this */
//        arrayOopDesc* arrObj = (arrayOopDesc*)STACK_OBJECT(arrayOff);
#define ARRAY_INTRO(arrayOff)                                                  \
      arrayOop arrObj = (arrayOop)STACK_OBJECT(arrayOff);                      \
      jint     index  = STACK_INT(arrayOff + 1);                               \
      char message[jintAsStringSize];                                          \
      CHECK_NULL(arrObj);                                                      \
      if ((uint32_t)index >= (uint32_t)arrObj->length()) {                     \
          sprintf(message, "%d", index);                                       \
          VM_JAVA_ERROR(vmSymbols::java_lang_ArrayIndexOutOfBoundsException(), \
                        message);                                              \
      }

      /* 32-bit loads. These handle conversion from < 32-bit types */
#define ARRAY_LOADTO32(T, T2, format, stackRes, extra)                                \
      {                                                                               \
          ARRAY_INTRO(-2);                                                            \
          (void)extra;                                                                \
          SET_ ## stackRes(*(T2 *)(((address) arrObj->base(T)) + index * sizeof(T2)), \
                           -2);                                                       \
          UPDATE_PC_AND_TOS_AND_CONTINUE(1, -1);                                      \
      }

      /* 64-bit loads */
#define ARRAY_LOADTO64(T,T2, stackRes, extra)                                              \
      {                                                                                    \
          ARRAY_INTRO(-2);                                                                 \
          SET_ ## stackRes(*(T2 *)(((address) arrObj->base(T)) + index * sizeof(T2)), -1); \
          (void)extra;                                                                     \
          UPDATE_PC_AND_CONTINUE(1);                                                       \
      }

      CASE(_iaload):
          ARRAY_LOADTO32(T_INT, jint,   "%d",   STACK_INT, 0);
      CASE(_faload):
          ARRAY_LOADTO32(T_FLOAT, jfloat, "%f",   STACK_FLOAT, 0);
      CASE(_aaload):
          ARRAY_LOADTO32(T_OBJECT, oop,   INTPTR_FORMAT, STACK_OBJECT, 0);
      CASE(_baload):
          ARRAY_LOADTO32(T_BYTE, jbyte,  "%d",   STACK_INT, 0);
      CASE(_caload):
          ARRAY_LOADTO32(T_CHAR,  jchar, "%d",   STACK_INT, 0);
      CASE(_saload):
          ARRAY_LOADTO32(T_SHORT, jshort, "%d",   STACK_INT, 0);
      CASE(_laload):
          ARRAY_LOADTO64(T_LONG, jlong, STACK_LONG, 0);
      CASE(_daload):
          ARRAY_LOADTO64(T_DOUBLE, jdouble, STACK_DOUBLE, 0);

      /* 32-bit stores. These handle conversion to < 32-bit types */
#define ARRAY_STOREFROM32(T, T2, format, stackSrc, extra)                            \
      {                                                                              \
          ARRAY_INTRO(-3);                                                           \
          (void)extra;                                                               \
          *(T2 *)(((address) arrObj->base(T)) + index * sizeof(T2)) = stackSrc( -1); \
          UPDATE_PC_AND_TOS_AND_CONTINUE(1, -3);                                     \
      }

      /* 64-bit stores */
#define ARRAY_STOREFROM64(T, T2, stackSrc, extra)                                    \
      {                                                                              \
          ARRAY_INTRO(-4);                                                           \
          (void)extra;                                                               \
          *(T2 *)(((address) arrObj->base(T)) + index * sizeof(T2)) = stackSrc( -1); \
          UPDATE_PC_AND_TOS_AND_CONTINUE(1, -4);                                     \
      }

      CASE(_iastore):
          ARRAY_STOREFROM32(T_INT, jint,   "%d",   STACK_INT, 0);
      CASE(_fastore):
          ARRAY_STOREFROM32(T_FLOAT, jfloat, "%f",   STACK_FLOAT, 0);
      /*
       * This one looks different because of the assignability check
       */
      CASE(_aastore): {
          oop rhsObject = STACK_OBJECT(-1);
          VERIFY_OOP(rhsObject);
          ARRAY_INTRO( -3);
          // arrObj, index are set
          if (rhsObject != NULL) {
            /* Check assignability of rhsObject into arrObj */
            Klass* rhsKlassOop = rhsObject->klass(); // EBX (subclass)
            Klass* elemKlassOop = ObjArrayKlass::cast(arrObj->klass())->element_klass(); // superklass EAX
            //
            // Check for compatibilty. This check must not GC!!
            // Seems way more expensive now that we must dispatch
            //
            if (rhsKlassOop != elemKlassOop && !rhsKlassOop->is_subtype_of(elemKlassOop)) { // ebx->is...
              VM_JAVA_ERROR(vmSymbols::java_lang_ArrayStoreException(), "");
            }
          }
          oop* elem_loc = (oop*)(((address) arrObj->base(T_OBJECT)) + index * sizeof(oop));
          // *(oop*)(((address) arrObj->base(T_OBJECT)) + index * sizeof(oop)) = rhsObject;
          *elem_loc = rhsObject;
          // Mark the card
          OrderAccess::release_store(&BYTE_MAP_BASE[(uintptr_t)elem_loc >> CardTableModRefBS::card_shift], 0);
          UPDATE_PC_AND_TOS_AND_CONTINUE(1, -3);
      }
      CASE(_bastore):
          ARRAY_STOREFROM32(T_BYTE, jbyte,  "%d",   STACK_INT, 0);
      CASE(_castore):
          ARRAY_STOREFROM32(T_CHAR, jchar,  "%d",   STACK_INT, 0);
      CASE(_sastore):
          ARRAY_STOREFROM32(T_SHORT, jshort, "%d",   STACK_INT, 0);
      CASE(_lastore):
          ARRAY_STOREFROM64(T_LONG, jlong, STACK_LONG, 0);
      CASE(_dastore):
          ARRAY_STOREFROM64(T_DOUBLE, jdouble, STACK_DOUBLE, 0);

      CASE(_arraylength):
      {
          arrayOop ary = (arrayOop) STACK_OBJECT(-1);
          CHECK_NULL(ary);
          SET_STACK_INT(ary->length(), -1);
          UPDATE_PC_AND_CONTINUE(1);
      }

      /* monitorenter and monitorexit for locking/unlocking an object */

      CASE(_monitorenter): {
        oop lockee = STACK_OBJECT(-1);
        // derefing's lockee ought to provoke implicit null check
        CHECK_NULL(lockee);
        // find a free monitor or one already allocated for this object
        // if we find a matching object then we need a new monitor
        // since this is recursive enter
        BasicObjectLock* limit = istate->monitor_base();
        BasicObjectLock* most_recent = (BasicObjectLock*) istate->stack_base();
        BasicObjectLock* entry = NULL;
        while (most_recent != limit ) {
          if (most_recent->obj() == NULL) entry = most_recent;
          else if (most_recent->obj() == lockee) break;
          most_recent++;
        }
        if (entry != NULL) {
          entry->set_obj(lockee);
          markOop displaced = lockee->mark()->set_unlocked();
          entry->lock()->set_displaced_header(displaced);
          if (Atomic::cmpxchg_ptr(entry, lockee->mark_addr(), displaced) != displaced) {
            // Is it simple recursive case?
            if (THREAD->is_lock_owned((address) displaced->clear_lock_bits())) {
              entry->lock()->set_displaced_header(NULL);
            } else {
              CALL_VM(InterpreterRuntime::monitorenter(THREAD, entry), handle_exception);
            }
          }
          UPDATE_PC_AND_TOS_AND_CONTINUE(1, -1);
        } else {
          istate->set_msg(more_monitors);
          UPDATE_PC_AND_RETURN(0); // Re-execute
        }
      }

      CASE(_monitorexit): {
        oop lockee = STACK_OBJECT(-1);
        CHECK_NULL(lockee);
        // derefing's lockee ought to provoke implicit null check
        // find our monitor slot
        BasicObjectLock* limit = istate->monitor_base();
        BasicObjectLock* most_recent = (BasicObjectLock*) istate->stack_base();
        while (most_recent != limit ) {
          if ((most_recent)->obj() == lockee) {
            BasicLock* lock = most_recent->lock();
            markOop header = lock->displaced_header();
            most_recent->set_obj(NULL);
            // If it isn't recursive we either must swap old header or call the runtime
            if (header != NULL) {
              if (Atomic::cmpxchg_ptr(header, lockee->mark_addr(), lock) != lock) {
                // restore object for the slow case
                most_recent->set_obj(lockee);
                CALL_VM(InterpreterRuntime::monitorexit(THREAD, most_recent), handle_exception);
              }
            }
            UPDATE_PC_AND_TOS_AND_CONTINUE(1, -1);
          }
          most_recent++;
        }
        // Need to throw illegal monitor state exception
        CALL_VM(InterpreterRuntime::throw_illegal_monitor_state_exception(THREAD), handle_exception);
        ShouldNotReachHere();
      }

      /* All of the non-quick opcodes. */

      /* -Set clobbersCpIndex true if the quickened opcode clobbers the
       *  constant pool index in the instruction.
       */
      CASE(_getfield):
      CASE(_getstatic):
        {
          u2 index;
          ConstantPoolCacheEntry* cache;
          index = Bytes::get_native_u2(pc+1);

          // QQQ Need to make this as inlined as possible. Probably need to
          // split all the bytecode cases out so c++ compiler has a chance
          // for constant prop to fold everything possible away.

          cache = cp->entry_at(index);
          if (!cache->is_resolved((Bytecodes::Code)opcode)) {
            CALL_VM(InterpreterRuntime::resolve_get_put(THREAD, (Bytecodes::Code)opcode),
                    handle_exception);
            cache = cp->entry_at(index);
          }

#ifdef VM_JVMTI
          if (_jvmti_interp_events) {
            int *count_addr;
            oop obj;
            // Check to see if a field modification watch has been set
            // before we take the time to call into the VM.
            count_addr = (int *)JvmtiExport::get_field_access_count_addr();
            if ( *count_addr > 0 ) {
              if ((Bytecodes::Code)opcode == Bytecodes::_getstatic) {
                obj = (oop)NULL;
              } else {
                obj = (oop) STACK_OBJECT(-1);
                VERIFY_OOP(obj);
              }
              CALL_VM(InterpreterRuntime::post_field_access(THREAD,
                                          obj,
                                          cache),
                                          handle_exception);
            }
          }
#endif /* VM_JVMTI */

          oop obj;
          if ((Bytecodes::Code)opcode == Bytecodes::_getstatic) {
            Klass* k = cache->f1_as_klass();
            obj = k->java_mirror();
            MORE_STACK(1);  // Assume single slot push
          } else {
            obj = (oop) STACK_OBJECT(-1);
            CHECK_NULL(obj);
          }

          //
          // Now store the result on the stack
          //
          TosState tos_type = cache->flag_state();
          int field_offset = cache->f2_as_index();
          if (cache->is_volatile()) {
            if (tos_type == atos) {
              VERIFY_OOP(obj->obj_field_acquire(field_offset));
              SET_STACK_OBJECT(obj->obj_field_acquire(field_offset), -1);
            } else if (tos_type == itos) {
              SET_STACK_INT(obj->int_field_acquire(field_offset), -1);
            } else if (tos_type == ltos) {
              SET_STACK_LONG(obj->long_field_acquire(field_offset), 0);
              MORE_STACK(1);
            } else if (tos_type == btos) {
              SET_STACK_INT(obj->byte_field_acquire(field_offset), -1);
            } else if (tos_type == ctos) {
              SET_STACK_INT(obj->char_field_acquire(field_offset), -1);
            } else if (tos_type == stos) {
              SET_STACK_INT(obj->short_field_acquire(field_offset), -1);
            } else if (tos_type == ftos) {
              SET_STACK_FLOAT(obj->float_field_acquire(field_offset), -1);
            } else {
              SET_STACK_DOUBLE(obj->double_field_acquire(field_offset), 0);
              MORE_STACK(1);
            }
          } else {
            if (tos_type == atos) {
              VERIFY_OOP(obj->obj_field(field_offset));
              SET_STACK_OBJECT(obj->obj_field(field_offset), -1);
            } else if (tos_type == itos) {
              SET_STACK_INT(obj->int_field(field_offset), -1);
            } else if (tos_type == ltos) {
              SET_STACK_LONG(obj->long_field(field_offset), 0);
              MORE_STACK(1);
            } else if (tos_type == btos) {
              SET_STACK_INT(obj->byte_field(field_offset), -1);
            } else if (tos_type == ctos) {
              SET_STACK_INT(obj->char_field(field_offset), -1);
            } else if (tos_type == stos) {
              SET_STACK_INT(obj->short_field(field_offset), -1);
            } else if (tos_type == ftos) {
              SET_STACK_FLOAT(obj->float_field(field_offset), -1);
            } else {
              SET_STACK_DOUBLE(obj->double_field(field_offset), 0);
              MORE_STACK(1);
            }
          }

          UPDATE_PC_AND_CONTINUE(3);
         }

      CASE(_putfield):
      CASE(_putstatic):
        {
          u2 index = Bytes::get_native_u2(pc+1);
          ConstantPoolCacheEntry* cache = cp->entry_at(index);
          if (!cache->is_resolved((Bytecodes::Code)opcode)) {
            CALL_VM(InterpreterRuntime::resolve_get_put(THREAD, (Bytecodes::Code)opcode),
                    handle_exception);
            cache = cp->entry_at(index);
          }

#ifdef VM_JVMTI
          if (_jvmti_interp_events) {
            int *count_addr;
            oop obj;
            // Check to see if a field modification watch has been set
            // before we take the time to call into the VM.
            count_addr = (int *)JvmtiExport::get_field_modification_count_addr();
            if ( *count_addr > 0 ) {
              if ((Bytecodes::Code)opcode == Bytecodes::_putstatic) {
                obj = (oop)NULL;
              }
              else {
                if (cache->is_long() || cache->is_double()) {
                  obj = (oop) STACK_OBJECT(-3);
                } else {
                  obj = (oop) STACK_OBJECT(-2);
                }
                VERIFY_OOP(obj);
              }

              CALL_VM(InterpreterRuntime::post_field_modification(THREAD,
                                          obj,
                                          cache,
                                          (jvalue *)STACK_SLOT(-1)),
                                          handle_exception);
            }
          }
#endif /* VM_JVMTI */

          // QQQ Need to make this as inlined as possible. Probably need to split all the bytecode cases
          // out so c++ compiler has a chance for constant prop to fold everything possible away.

          oop obj;
          int count;
          TosState tos_type = cache->flag_state();

          count = -1;
          if (tos_type == ltos || tos_type == dtos) {
            --count;
          }
          if ((Bytecodes::Code)opcode == Bytecodes::_putstatic) {
            Klass* k = cache->f1_as_klass();
            obj = k->java_mirror();
          } else {
            --count;
            obj = (oop) STACK_OBJECT(count);
            CHECK_NULL(obj);
          }

          //
          // Now store the result
          //
          int field_offset = cache->f2_as_index();
          if (cache->is_volatile()) {
            if (tos_type == itos) {
              obj->release_int_field_put(field_offset, STACK_INT(-1));
            } else if (tos_type == atos) {
              VERIFY_OOP(STACK_OBJECT(-1));
              obj->release_obj_field_put(field_offset, STACK_OBJECT(-1));
              OrderAccess::release_store(&BYTE_MAP_BASE[(uintptr_t)obj >> CardTableModRefBS::card_shift], 0);
            } else if (tos_type == btos) {
              obj->release_byte_field_put(field_offset, STACK_INT(-1));
            } else if (tos_type == ltos) {
              obj->release_long_field_put(field_offset, STACK_LONG(-1));
            } else if (tos_type == ctos) {
              obj->release_char_field_put(field_offset, STACK_INT(-1));
            } else if (tos_type == stos) {
              obj->release_short_field_put(field_offset, STACK_INT(-1));
            } else if (tos_type == ftos) {
              obj->release_float_field_put(field_offset, STACK_FLOAT(-1));
            } else {
              obj->release_double_field_put(field_offset, STACK_DOUBLE(-1));
            }
            OrderAccess::storeload();
          } else {
            if (tos_type == itos) {
              obj->int_field_put(field_offset, STACK_INT(-1));
            } else if (tos_type == atos) {
              VERIFY_OOP(STACK_OBJECT(-1));
              obj->obj_field_put(field_offset, STACK_OBJECT(-1));
              OrderAccess::release_store(&BYTE_MAP_BASE[(uintptr_t)obj >> CardTableModRefBS::card_shift], 0);
            } else if (tos_type == btos) {
              obj->byte_field_put(field_offset, STACK_INT(-1));
            } else if (tos_type == ltos) {
              obj->long_field_put(field_offset, STACK_LONG(-1));
            } else if (tos_type == ctos) {
              obj->char_field_put(field_offset, STACK_INT(-1));
            } else if (tos_type == stos) {
              obj->short_field_put(field_offset, STACK_INT(-1));
            } else if (tos_type == ftos) {
              obj->float_field_put(field_offset, STACK_FLOAT(-1));
            } else {
              obj->double_field_put(field_offset, STACK_DOUBLE(-1));
            }
          }

          UPDATE_PC_AND_TOS_AND_CONTINUE(3, count);
        }

      CASE(_new): {
        u2 index = Bytes::get_Java_u2(pc+1);
        ConstantPool* constants = istate->method()->constants();
        if (!constants->tag_at(index).is_unresolved_klass()) {
          // Make sure klass is initialized and doesn't have a finalizer
          Klass* entry = constants->slot_at(index).get_klass();
          assert(entry->is_klass(), "Should be resolved klass");
          Klass* k_entry = (Klass*) entry;
          assert(k_entry->oop_is_instance(), "Should be InstanceKlass");
          InstanceKlass* ik = (InstanceKlass*) k_entry;
          if ( ik->is_initialized() && ik->can_be_fastpath_allocated() ) {
            size_t obj_size = ik->size_helper();
            oop result = NULL;
            // If the TLAB isn't pre-zeroed then we'll have to do it
            bool need_zero = !ZeroTLAB;
            if (UseTLAB) {
              result = (oop) THREAD->tlab().allocate(obj_size);
            }
            if (result == NULL) {
              need_zero = true;
              // Try allocate in shared eden
        retry:
              HeapWord* compare_to = *Universe::heap()->top_addr();
              HeapWord* new_top = compare_to + obj_size;
              if (new_top <= *Universe::heap()->end_addr()) {
                if (Atomic::cmpxchg_ptr(new_top, Universe::heap()->top_addr(), compare_to) != compare_to) {
                  goto retry;
                }
                result = (oop) compare_to;
              }
            }
            if (result != NULL) {
              // Initialize object (if nonzero size and need) and then the header
              if (need_zero ) {
                HeapWord* to_zero = (HeapWord*) result + sizeof(oopDesc) / oopSize;
                obj_size -= sizeof(oopDesc) / oopSize;
                if (obj_size > 0 ) {
                  memset(to_zero, 0, obj_size * HeapWordSize);
                }
              }
              if (UseBiasedLocking) {
                result->set_mark(ik->prototype_header());
              } else {
                result->set_mark(markOopDesc::prototype());
              }
              result->set_klass_gap(0);
              result->set_klass(k_entry);
              SET_STACK_OBJECT(result, 0);
              UPDATE_PC_AND_TOS_AND_CONTINUE(3, 1);
            }
          }
        }
        // Slow case allocation
        CALL_VM(InterpreterRuntime::_new(THREAD, METHOD->constants(), index),
                handle_exception);
        SET_STACK_OBJECT(THREAD->vm_result(), 0);
        THREAD->set_vm_result(NULL);
        UPDATE_PC_AND_TOS_AND_CONTINUE(3, 1);
      }
      CASE(_anewarray): {
        u2 index = Bytes::get_Java_u2(pc+1);
        jint size = STACK_INT(-1);
        CALL_VM(InterpreterRuntime::anewarray(THREAD, METHOD->constants(), index, size),
                handle_exception);
        SET_STACK_OBJECT(THREAD->vm_result(), -1);
        THREAD->set_vm_result(NULL);
        UPDATE_PC_AND_CONTINUE(3);
      }
      CASE(_multianewarray): {
        jint dims = *(pc+3);
        jint size = STACK_INT(-1);
        // stack grows down, dimensions are up!
        jint *dimarray =
                   (jint*)&topOfStack[dims * Interpreter::stackElementWords+
                                      Interpreter::stackElementWords-1];
        //adjust pointer to start of stack element
        CALL_VM(InterpreterRuntime::multianewarray(THREAD, dimarray),
                handle_exception);
        SET_STACK_OBJECT(THREAD->vm_result(), -dims);
        THREAD->set_vm_result(NULL);
        UPDATE_PC_AND_TOS_AND_CONTINUE(4, -(dims-1));
      }
      CASE(_checkcast):
          if (STACK_OBJECT(-1) != NULL) {
            VERIFY_OOP(STACK_OBJECT(-1));
            u2 index = Bytes::get_Java_u2(pc+1);
            if (ProfileInterpreter) {
              // needs Profile_checkcast QQQ
              ShouldNotReachHere();
            }
            // Constant pool may have actual klass or unresolved klass. If it is
            // unresolved we must resolve it
            if (METHOD->constants()->tag_at(index).is_unresolved_klass()) {
              CALL_VM(InterpreterRuntime::quicken_io_cc(THREAD), handle_exception);
            }
            Klass* klassOf = (Klass*) METHOD->constants()->slot_at(index).get_klass();
            Klass* objKlassOop = STACK_OBJECT(-1)->klass(); //ebx
            //
            // Check for compatibilty. This check must not GC!!
            // Seems way more expensive now that we must dispatch
            //
            if (objKlassOop != klassOf &&
                !objKlassOop->is_subtype_of(klassOf)) {
              ResourceMark rm(THREAD);
              const char* objName = objKlassOop->external_name();
              const char* klassName = klassOf->external_name();
              char* message = SharedRuntime::generate_class_cast_message(
                objName, klassName);
              VM_JAVA_ERROR(vmSymbols::java_lang_ClassCastException(), message);
            }
          } else {
            if (UncommonNullCast) {
//              istate->method()->set_null_cast_seen();
// [RGV] Not sure what to do here!

            }
          }
          UPDATE_PC_AND_CONTINUE(3);

      CASE(_instanceof):
          if (STACK_OBJECT(-1) == NULL) {
            SET_STACK_INT(0, -1);
          } else {
            VERIFY_OOP(STACK_OBJECT(-1));
            u2 index = Bytes::get_Java_u2(pc+1);
            // Constant pool may have actual klass or unresolved klass. If it is
            // unresolved we must resolve it
            if (METHOD->constants()->tag_at(index).is_unresolved_klass()) {
              CALL_VM(InterpreterRuntime::quicken_io_cc(THREAD), handle_exception);
            }
            Klass* klassOf = (Klass*) METHOD->constants()->slot_at(index).get_klass();
            Klass* objKlassOop = STACK_OBJECT(-1)->klass();
            //
            // Check for compatibilty. This check must not GC!!
            // Seems way more expensive now that we must dispatch
            //
            if ( objKlassOop == klassOf || objKlassOop->is_subtype_of(klassOf)) {
              SET_STACK_INT(1, -1);
            } else {
              SET_STACK_INT(0, -1);
            }
          }
          UPDATE_PC_AND_CONTINUE(3);

      CASE(_ldc_w):
      CASE(_ldc):
        {
          u2 index;
          bool wide = false;
          int incr = 2; // frequent case
          if (opcode == Bytecodes::_ldc) {
            index = pc[1];
          } else {
            index = Bytes::get_Java_u2(pc+1);
            incr = 3;
            wide = true;
          }

          ConstantPool* constants = METHOD->constants();
          switch (constants->tag_at(index).value()) {
          case JVM_CONSTANT_Integer:
            SET_STACK_INT(constants->int_at(index), 0);
            break;

          case JVM_CONSTANT_Float:
            SET_STACK_FLOAT(constants->float_at(index), 0);
            break;

          case JVM_CONSTANT_String:
            {
              oop result = constants->resolved_references()->obj_at(index);
              if (result == NULL) {
                CALL_VM(InterpreterRuntime::resolve_ldc(THREAD, (Bytecodes::Code) opcode), handle_exception);
                SET_STACK_OBJECT(THREAD->vm_result(), 0);
                THREAD->set_vm_result(NULL);
              } else {
                VERIFY_OOP(result);
                SET_STACK_OBJECT(result, 0);
              }
            break;
            }

          case JVM_CONSTANT_Class:
            VERIFY_OOP(constants->resolved_klass_at(index)->java_mirror());
            SET_STACK_OBJECT(constants->resolved_klass_at(index)->java_mirror(), 0);
            break;

          case JVM_CONSTANT_UnresolvedClass:
          case JVM_CONSTANT_UnresolvedClassInError:
            CALL_VM(InterpreterRuntime::ldc(THREAD, wide), handle_exception);
            SET_STACK_OBJECT(THREAD->vm_result(), 0);
            THREAD->set_vm_result(NULL);
            break;

          default:  ShouldNotReachHere();
          }
          UPDATE_PC_AND_TOS_AND_CONTINUE(incr, 1);
        }

      CASE(_ldc2_w):
        {
          u2 index = Bytes::get_Java_u2(pc+1);

          ConstantPool* constants = METHOD->constants();
          switch (constants->tag_at(index).value()) {

          case JVM_CONSTANT_Long:
             SET_STACK_LONG(constants->long_at(index), 1);
            break;

          case JVM_CONSTANT_Double:
             SET_STACK_DOUBLE(constants->double_at(index), 1);
            break;
          default:  ShouldNotReachHere();
          }
          UPDATE_PC_AND_TOS_AND_CONTINUE(3, 2);
        }

      CASE(_fast_aldc_w):
      CASE(_fast_aldc): {
        u2 index;
        int incr;
        if (opcode == Bytecodes::_fast_aldc) {
          index = pc[1];
          incr = 2;
        } else {
          index = Bytes::get_native_u2(pc+1);
          incr = 3;
        }

        // We are resolved if the f1 field contains a non-null object (CallSite, etc.)
        // This kind of CP cache entry does not need to match the flags byte, because
        // there is a 1-1 relation between bytecode type and CP entry type.
        ConstantPool* constants = METHOD->constants();
        oop result = constants->resolved_references()->obj_at(index);
        if (result == NULL) {
          CALL_VM(InterpreterRuntime::resolve_ldc(THREAD, (Bytecodes::Code) opcode),
                  handle_exception);
          result = THREAD->vm_result();
        }

        VERIFY_OOP(result);
        SET_STACK_OBJECT(result, 0);
        UPDATE_PC_AND_TOS_AND_CONTINUE(incr, 1);
      }

      CASE(_invokedynamic): {

        if (!EnableInvokeDynamic) {
          // We should not encounter this bytecode if !EnableInvokeDynamic.
          // The verifier will stop it.  However, if we get past the verifier,
          // this will stop the thread in a reasonable way, without crashing the JVM.
          CALL_VM(InterpreterRuntime::throw_IncompatibleClassChangeError(THREAD),
                  handle_exception);
          ShouldNotReachHere();
        }

        u4 index = Bytes::get_native_u4(pc+1);
        ConstantPoolCacheEntry* cache = cp->constant_pool()->invokedynamic_cp_cache_entry_at(index);

        // We are resolved if the resolved_references field contains a non-null object (CallSite, etc.)
        // This kind of CP cache entry does not need to match the flags byte, because
        // there is a 1-1 relation between bytecode type and CP entry type.
        if (! cache->is_resolved((Bytecodes::Code) opcode)) {
          CALL_VM(InterpreterRuntime::resolve_invokedynamic(THREAD),
                  handle_exception);
          cache = cp->constant_pool()->invokedynamic_cp_cache_entry_at(index);
        }

        Method* method = cache->f1_as_method();
        if (VerifyOops) method->verify();

        if (cache->has_appendix()) {
          ConstantPool* constants = METHOD->constants();
          SET_STACK_OBJECT(cache->appendix_if_resolved(constants), 0);
          MORE_STACK(1);
        }

        istate->set_msg(call_method);
        istate->set_callee(method);
        istate->set_callee_entry_point(method->from_interpreted_entry());
        istate->set_bcp_advance(5);

        UPDATE_PC_AND_RETURN(0); // I'll be back...
      }

      CASE(_invokehandle): {

        if (!EnableInvokeDynamic) {
          ShouldNotReachHere();
        }

        u2 index = Bytes::get_native_u2(pc+1);
        ConstantPoolCacheEntry* cache = cp->entry_at(index);

        if (! cache->is_resolved((Bytecodes::Code) opcode)) {
          CALL_VM(InterpreterRuntime::resolve_invokehandle(THREAD),
                  handle_exception);
          cache = cp->entry_at(index);
        }

        Method* method = cache->f1_as_method();
        if (VerifyOops) method->verify();

        if (cache->has_appendix()) {
          ConstantPool* constants = METHOD->constants();
          SET_STACK_OBJECT(cache->appendix_if_resolved(constants), 0);
          MORE_STACK(1);
        }

        istate->set_msg(call_method);
        istate->set_callee(method);
        istate->set_callee_entry_point(method->from_interpreted_entry());
        istate->set_bcp_advance(3);

        UPDATE_PC_AND_RETURN(0); // I'll be back...
      }

      CASE(_invokeinterface): {
        u2 index = Bytes::get_native_u2(pc+1);

        // QQQ Need to make this as inlined as possible. Probably need to split all the bytecode cases
        // out so c++ compiler has a chance for constant prop to fold everything possible away.

        ConstantPoolCacheEntry* cache = cp->entry_at(index);
        if (!cache->is_resolved((Bytecodes::Code)opcode)) {
          CALL_VM(InterpreterRuntime::resolve_invoke(THREAD, (Bytecodes::Code)opcode),
                  handle_exception);
          cache = cp->entry_at(index);
        }

        istate->set_msg(call_method);

        // Special case of invokeinterface called for virtual method of
        // java.lang.Object.  See cpCacheOop.cpp for details.
        // This code isn't produced by javac, but could be produced by
        // another compliant java compiler.
        if (cache->is_forced_virtual()) {
          Method* callee;
          CHECK_NULL(STACK_OBJECT(-(cache->parameter_size())));
          if (cache->is_vfinal()) {
            callee = cache->f2_as_vfinal_method();
          } else {
            // get receiver
            int parms = cache->parameter_size();
            // Same comments as invokevirtual apply here
            VERIFY_OOP(STACK_OBJECT(-parms));
            InstanceKlass* rcvrKlass = (InstanceKlass*)
                                 STACK_OBJECT(-parms)->klass();
            callee = (Method*) rcvrKlass->start_of_vtable()[ cache->f2_as_index()];
          }
          istate->set_callee(callee);
          istate->set_callee_entry_point(callee->from_interpreted_entry());
#ifdef VM_JVMTI
          if (JvmtiExport::can_post_interpreter_events() && THREAD->is_interp_only_mode()) {
            istate->set_callee_entry_point(callee->interpreter_entry());
          }
#endif /* VM_JVMTI */
          istate->set_bcp_advance(5);
          UPDATE_PC_AND_RETURN(0); // I'll be back...
        }

        // this could definitely be cleaned up QQQ
        Method* callee;
        Klass* iclass = cache->f1_as_klass();
        // InstanceKlass* interface = (InstanceKlass*) iclass;
        // get receiver
        int parms = cache->parameter_size();
        oop rcvr = STACK_OBJECT(-parms);
        CHECK_NULL(rcvr);
        InstanceKlass* int2 = (InstanceKlass*) rcvr->klass();
        itableOffsetEntry* ki = (itableOffsetEntry*) int2->start_of_itable();
        int i;
        for ( i = 0 ; i < int2->itable_length() ; i++, ki++ ) {
          if (ki->interface_klass() == iclass) break;
        }
        // If the interface isn't found, this class doesn't implement this
        // interface.  The link resolver checks this but only for the first
        // time this interface is called.
        if (i == int2->itable_length()) {
          VM_JAVA_ERROR(vmSymbols::java_lang_IncompatibleClassChangeError(), "");
        }
        int mindex = cache->f2_as_index();
        itableMethodEntry* im = ki->first_method_entry(rcvr->klass());
        callee = im[mindex].method();
        if (callee == NULL) {
          VM_JAVA_ERROR(vmSymbols::java_lang_AbstractMethodError(), "");
        }

        istate->set_callee(callee);
        istate->set_callee_entry_point(callee->from_interpreted_entry());
#ifdef VM_JVMTI
        if (JvmtiExport::can_post_interpreter_events() && THREAD->is_interp_only_mode()) {
          istate->set_callee_entry_point(callee->interpreter_entry());
        }
#endif /* VM_JVMTI */
        istate->set_bcp_advance(5);
        UPDATE_PC_AND_RETURN(0); // I'll be back...
      }

      CASE(_invokevirtual):
      CASE(_invokespecial):
      CASE(_invokestatic): {
        u2 index = Bytes::get_native_u2(pc+1);

        ConstantPoolCacheEntry* cache = cp->entry_at(index);
        // QQQ Need to make this as inlined as possible. Probably need to split all the bytecode cases
        // out so c++ compiler has a chance for constant prop to fold everything possible away.

        if (!cache->is_resolved((Bytecodes::Code)opcode)) {
          CALL_VM(InterpreterRuntime::resolve_invoke(THREAD, (Bytecodes::Code)opcode),
                  handle_exception);
          cache = cp->entry_at(index);
        }

        istate->set_msg(call_method);
        {
          Method* callee;
          if ((Bytecodes::Code)opcode == Bytecodes::_invokevirtual) {
            CHECK_NULL(STACK_OBJECT(-(cache->parameter_size())));
            if (cache->is_vfinal()) callee = cache->f2_as_vfinal_method();
            else {
              // get receiver
              int parms = cache->parameter_size();
              // this works but needs a resourcemark and seems to create a vtable on every call:
              // Method* callee = rcvr->klass()->vtable()->method_at(cache->f2_as_index());
              //
              // this fails with an assert
              // InstanceKlass* rcvrKlass = InstanceKlass::cast(STACK_OBJECT(-parms)->klass());
              // but this works
              VERIFY_OOP(STACK_OBJECT(-parms));
              InstanceKlass* rcvrKlass = (InstanceKlass*) STACK_OBJECT(-parms)->klass();
              /*
                Executing this code in java.lang.String:
                    public String(char value[]) {
                          this.count = value.length;
                          this.value = (char[])value.clone();
                     }

                 a find on rcvr->klass() reports:
                 {type array char}{type array class}
                  - klass: {other class}

                  but using InstanceKlass::cast(STACK_OBJECT(-parms)->klass()) causes in assertion failure
                  because rcvr->klass()->oop_is_instance() == 0
                  However it seems to have a vtable in the right location. Huh?

              */
              callee = (Method*) rcvrKlass->start_of_vtable()[ cache->f2_as_index()];
            }
          } else {
            if ((Bytecodes::Code)opcode == Bytecodes::_invokespecial) {
              CHECK_NULL(STACK_OBJECT(-(cache->parameter_size())));
            }
            callee = cache->f1_as_method();
          }

          istate->set_callee(callee);
          istate->set_callee_entry_point(callee->from_interpreted_entry());
#ifdef VM_JVMTI
          if (JvmtiExport::can_post_interpreter_events() && THREAD->is_interp_only_mode()) {
            istate->set_callee_entry_point(callee->interpreter_entry());
          }
#endif /* VM_JVMTI */
          istate->set_bcp_advance(3);
          UPDATE_PC_AND_RETURN(0); // I'll be back...
        }
      }

      /* Allocate memory for a new java object. */

      CASE(_newarray): {
        BasicType atype = (BasicType) *(pc+1);
        jint size = STACK_INT(-1);
        CALL_VM(InterpreterRuntime::newarray(THREAD, atype, size),
                handle_exception);
        SET_STACK_OBJECT(THREAD->vm_result(), -1);
        THREAD->set_vm_result(NULL);

        UPDATE_PC_AND_CONTINUE(2);
      }

      /* Throw an exception. */

      CASE(_athrow): {
          oop except_oop = STACK_OBJECT(-1);
          CHECK_NULL(except_oop);
          // set pending_exception so we use common code
          THREAD->set_pending_exception(except_oop, NULL, 0);
          goto handle_exception;
      }

      /* goto and jsr. They are exactly the same except jsr pushes
       * the address of the next instruction first.
       */

      CASE(_jsr): {
          /* push bytecode index on stack */
          SET_STACK_ADDR(((address)pc - (intptr_t)(istate->method()->code_base()) + 3), 0);
          MORE_STACK(1);
          /* FALL THROUGH */
      }

      CASE(_goto):
      {
          int16_t offset = (int16_t)Bytes::get_Java_u2(pc + 1);
          address branch_pc = pc;
          UPDATE_PC(offset);
          DO_BACKEDGE_CHECKS(offset, branch_pc);
          CONTINUE;
      }

      CASE(_jsr_w): {
          /* push return address on the stack */
          SET_STACK_ADDR(((address)pc - (intptr_t)(istate->method()->code_base()) + 5), 0);
          MORE_STACK(1);
          /* FALL THROUGH */
      }

      CASE(_goto_w):
      {
          int32_t offset = Bytes::get_Java_u4(pc + 1);
          address branch_pc = pc;
          UPDATE_PC(offset);
          DO_BACKEDGE_CHECKS(offset, branch_pc);
          CONTINUE;
      }

      /* return from a jsr or jsr_w */

      CASE(_ret): {
          pc = istate->method()->code_base() + (intptr_t)(LOCALS_ADDR(pc[1]));
          UPDATE_PC_AND_CONTINUE(0);
      }

      /* debugger breakpoint */

      CASE(_breakpoint): {
          Bytecodes::Code original_bytecode;
          DECACHE_STATE();
          SET_LAST_JAVA_FRAME();
          original_bytecode = InterpreterRuntime::get_original_bytecode_at(THREAD,
                              METHOD, pc);
          RESET_LAST_JAVA_FRAME();
          CACHE_STATE();
          if (THREAD->has_pending_exception()) goto handle_exception;
            CALL_VM(InterpreterRuntime::_breakpoint(THREAD, METHOD, pc),
                                                    handle_exception);

          opcode = (jubyte)original_bytecode;
          goto opcode_switch;
      }

      DEFAULT:
          fatal(err_msg("Unimplemented opcode %d = %s", opcode,
                        Bytecodes::name((Bytecodes::Code)opcode)));
          goto finish;

      } /* switch(opc) */


#ifdef USELABELS
    check_for_exception:
#endif
    {
      if (!THREAD->has_pending_exception()) {
        CONTINUE;
      }
      /* We will be gcsafe soon, so flush our state. */
      DECACHE_PC();
      goto handle_exception;
    }
  do_continue: ;

  } /* while (1) interpreter loop */


  // An exception exists in the thread state see whether this activation can handle it
  handle_exception: {

    HandleMarkCleaner __hmc(THREAD);
    Handle except_oop(THREAD, THREAD->pending_exception());
    // Prevent any subsequent HandleMarkCleaner in the VM
    // from freeing the except_oop handle.
    HandleMark __hm(THREAD);

    THREAD->clear_pending_exception();
    assert(except_oop(), "No exception to process");
    intptr_t continuation_bci;
    // expression stack is emptied
    topOfStack = istate->stack_base() - Interpreter::stackElementWords;
    CALL_VM(continuation_bci = (intptr_t)InterpreterRuntime::exception_handler_for_exception(THREAD, except_oop()),
            handle_exception);

    except_oop = THREAD->vm_result();
    THREAD->set_vm_result(NULL);
    if (continuation_bci >= 0) {
      // Place exception on top of stack
      SET_STACK_OBJECT(except_oop(), 0);
      MORE_STACK(1);
      pc = METHOD->code_base() + continuation_bci;
      if (TraceExceptions) {
        ttyLocker ttyl;
        ResourceMark rm;
        tty->print_cr("Exception <%s> (" INTPTR_FORMAT ")", except_oop->print_value_string(), except_oop());
        tty->print_cr(" thrown in interpreter method <%s>", METHOD->print_value_string());
        tty->print_cr(" at bci %d, continuing at %d for thread " INTPTR_FORMAT,
                      pc - (intptr_t)METHOD->code_base(),
                      continuation_bci, THREAD);
      }
      // for AbortVMOnException flag
      NOT_PRODUCT(Exceptions::debug_check_abort(except_oop));
      goto run;
    }
    if (TraceExceptions) {
      ttyLocker ttyl;
      ResourceMark rm;
      tty->print_cr("Exception <%s> (" INTPTR_FORMAT ")", except_oop->print_value_string(), except_oop());
      tty->print_cr(" thrown in interpreter method <%s>", METHOD->print_value_string());
      tty->print_cr(" at bci %d, unwinding for thread " INTPTR_FORMAT,
                    pc  - (intptr_t) METHOD->code_base(),
                    THREAD);
    }
    // for AbortVMOnException flag
    NOT_PRODUCT(Exceptions::debug_check_abort(except_oop));
    // No handler in this activation, unwind and try again
    THREAD->set_pending_exception(except_oop(), NULL, 0);
    goto handle_return;
  }  /* handle_exception: */



  // Return from an interpreter invocation with the result of the interpretation
  // on the top of the Java Stack (or a pending exception)

handle_Pop_Frame:

  // We don't really do anything special here except we must be aware
  // that we can get here without ever locking the method (if sync).
  // Also we skip the notification of the exit.

  istate->set_msg(popping_frame);
  // Clear pending so while the pop is in process
  // we don't start another one if a call_vm is done.
  THREAD->clr_pop_frame_pending();
  // Let interpreter (only) see the we're in the process of popping a frame
  THREAD->set_pop_frame_in_process();

handle_return:
  {
    DECACHE_STATE();

    bool suppress_error = istate->msg() == popping_frame;
    bool suppress_exit_event = THREAD->has_pending_exception() || suppress_error;
    Handle original_exception(THREAD, THREAD->pending_exception());
    Handle illegal_state_oop(THREAD, NULL);

    // We'd like a HandleMark here to prevent any subsequent HandleMarkCleaner
    // in any following VM entries from freeing our live handles, but illegal_state_oop
    // isn't really allocated yet and so doesn't become live until later and
    // in unpredicatable places. Instead we must protect the places where we enter the
    // VM. It would be much simpler (and safer) if we could allocate a real handle with
    // a NULL oop in it and then overwrite the oop later as needed. This isn't
    // unfortunately isn't possible.

    THREAD->clear_pending_exception();

    //
    // As far as we are concerned we have returned. If we have a pending exception
    // that will be returned as this invocation's result. However if we get any
    // exception(s) while checking monitor state one of those IllegalMonitorStateExceptions
    // will be our final result (i.e. monitor exception trumps a pending exception).
    //

    // If we never locked the method (or really passed the point where we would have),
    // there is no need to unlock it (or look for other monitors), since that
    // could not have happened.

    if (THREAD->do_not_unlock()) {

      // Never locked, reset the flag now because obviously any caller must
      // have passed their point of locking for us to have gotten here.

      THREAD->clr_do_not_unlock();
    } else {
      // At this point we consider that we have returned. We now check that the
      // locks were properly block structured. If we find that they were not
      // used properly we will return with an illegal monitor exception.
      // The exception is checked by the caller not the callee since this
      // checking is considered to be part of the invocation and therefore
      // in the callers scope (JVM spec 8.13).
      //
      // Another weird thing to watch for is if the method was locked
      // recursively and then not exited properly. This means we must
      // examine all the entries in reverse time(and stack) order and
      // unlock as we find them. If we find the method monitor before
      // we are at the initial entry then we should throw an exception.
      // It is not clear the template based interpreter does this
      // correctly

      BasicObjectLock* base = istate->monitor_base();
      BasicObjectLock* end = (BasicObjectLock*) istate->stack_base();
      bool method_unlock_needed = METHOD->is_synchronized();
      // We know the initial monitor was used for the method don't check that
      // slot in the loop
      if (method_unlock_needed) base--;

      // Check all the monitors to see they are unlocked. Install exception if found to be locked.
      while (end < base) {
        oop lockee = end->obj();
        if (lockee != NULL) {
          BasicLock* lock = end->lock();
          markOop header = lock->displaced_header();
          end->set_obj(NULL);
          // If it isn't recursive we either must swap old header or call the runtime
          if (header != NULL) {
            if (Atomic::cmpxchg_ptr(header, lockee->mark_addr(), lock) != lock) {
              // restore object for the slow case
              end->set_obj(lockee);
              {
                // Prevent any HandleMarkCleaner from freeing our live handles
                HandleMark __hm(THREAD);
                CALL_VM_NOCHECK(InterpreterRuntime::monitorexit(THREAD, end));
              }
            }
          }
          // One error is plenty
          if (illegal_state_oop() == NULL && !suppress_error) {
            {
              // Prevent any HandleMarkCleaner from freeing our live handles
              HandleMark __hm(THREAD);
              CALL_VM_NOCHECK(InterpreterRuntime::throw_illegal_monitor_state_exception(THREAD));
            }
            assert(THREAD->has_pending_exception(), "Lost our exception!");
            illegal_state_oop = THREAD->pending_exception();
            THREAD->clear_pending_exception();
          }
        }
        end++;
      }
      // Unlock the method if needed
      if (method_unlock_needed) {
        if (base->obj() == NULL) {
          // The method is already unlocked this is not good.
          if (illegal_state_oop() == NULL && !suppress_error) {
            {
              // Prevent any HandleMarkCleaner from freeing our live handles
              HandleMark __hm(THREAD);
              CALL_VM_NOCHECK(InterpreterRuntime::throw_illegal_monitor_state_exception(THREAD));
            }
            assert(THREAD->has_pending_exception(), "Lost our exception!");
            illegal_state_oop = THREAD->pending_exception();
            THREAD->clear_pending_exception();
          }
        } else {
          //
          // The initial monitor is always used for the method
          // However if that slot is no longer the oop for the method it was unlocked
          // and reused by something that wasn't unlocked!
          //
          // deopt can come in with rcvr dead because c2 knows
          // its value is preserved in the monitor. So we can't use locals[0] at all
          // and must use first monitor slot.
          //
          oop rcvr = base->obj();
          if (rcvr == NULL) {
            if (!suppress_error) {
              VM_JAVA_ERROR_NO_JUMP(vmSymbols::java_lang_NullPointerException(), "");
              illegal_state_oop = THREAD->pending_exception();
              THREAD->clear_pending_exception();
            }
          } else {
            BasicLock* lock = base->lock();
            markOop header = lock->displaced_header();
            base->set_obj(NULL);
            // If it isn't recursive we either must swap old header or call the runtime
            if (header != NULL) {
              if (Atomic::cmpxchg_ptr(header, rcvr->mark_addr(), lock) != lock) {
                // restore object for the slow case
                base->set_obj(rcvr);
                {
                  // Prevent any HandleMarkCleaner from freeing our live handles
                  HandleMark __hm(THREAD);
                  CALL_VM_NOCHECK(InterpreterRuntime::monitorexit(THREAD, base));
                }
                if (THREAD->has_pending_exception()) {
                  if (!suppress_error) illegal_state_oop = THREAD->pending_exception();
                  THREAD->clear_pending_exception();
                }
              }
            }
          }
        }
      }
    }

    //
    // Notify jvmti/jvmdi
    //
    // NOTE: we do not notify a method_exit if we have a pending exception,
    // including an exception we generate for unlocking checks.  In the former
    // case, JVMDI has already been notified by our call for the exception handler
    // and in both cases as far as JVMDI is concerned we have already returned.
    // If we notify it again JVMDI will be all confused about how many frames
    // are still on the stack (4340444).
    //
    // NOTE Further! It turns out the the JVMTI spec in fact expects to see
    // method_exit events whenever we leave an activation unless it was done
    // for popframe. This is nothing like jvmdi. However we are passing the
    // tests at the moment (apparently because they are jvmdi based) so rather
    // than change this code and possibly fail tests we will leave it alone
    // (with this note) in anticipation of changing the vm and the tests
    // simultaneously.


    //
    suppress_exit_event = suppress_exit_event || illegal_state_oop() != NULL;



#ifdef VM_JVMTI
      if (_jvmti_interp_events) {
        // Whenever JVMTI puts a thread in interp_only_mode, method
        // entry/exit events are sent for that thread to track stack depth.
        if ( !suppress_exit_event && THREAD->is_interp_only_mode() ) {
          {
            // Prevent any HandleMarkCleaner from freeing our live handles
            HandleMark __hm(THREAD);
            CALL_VM_NOCHECK(InterpreterRuntime::post_method_exit(THREAD));
          }
        }
      }
#endif /* VM_JVMTI */

    //
    // See if we are returning any exception
    // A pending exception that was pending prior to a possible popping frame
    // overrides the popping frame.
    //
    assert(!suppress_error || suppress_error && illegal_state_oop() == NULL, "Error was not suppressed");
    if (illegal_state_oop() != NULL || original_exception() != NULL) {
      // inform the frame manager we have no result
      istate->set_msg(throwing_exception);
      if (illegal_state_oop() != NULL)
        THREAD->set_pending_exception(illegal_state_oop(), NULL, 0);
      else
        THREAD->set_pending_exception(original_exception(), NULL, 0);
      istate->set_return_kind((Bytecodes::Code)opcode);
      UPDATE_PC_AND_RETURN(0);
    }

    if (istate->msg() == popping_frame) {
      // Make it simpler on the assembly code and set the message for the frame pop.
      // returns
      if (istate->prev() == NULL) {
        // We must be returning to a deoptimized frame (because popframe only happens between
        // two interpreted frames). We need to save the current arguments in C heap so that
        // the deoptimized frame when it restarts can copy the arguments to its expression
        // stack and re-execute the call. We also have to notify deoptimization that this
        // has occurred and to pick the preserved args copy them to the deoptimized frame's
        // java expression stack. Yuck.
        //
        THREAD->popframe_preserve_args(in_ByteSize(METHOD->size_of_parameters() * wordSize),
                                LOCALS_SLOT(METHOD->size_of_parameters() - 1));
        THREAD->set_popframe_condition_bit(JavaThread::popframe_force_deopt_reexecution_bit);
      }
      THREAD->clr_pop_frame_in_process();
    }

    // Normal return
    // Advance the pc and return to frame manager
    istate->set_msg(return_from_method);
    istate->set_return_kind((Bytecodes::Code)opcode);
    UPDATE_PC_AND_RETURN(1);
  } /* handle_return: */

// This is really a fatal error return

finish:
  DECACHE_TOS();
  DECACHE_PC();

  return;
}

/*
 * All the code following this point is only produced once and is not present
 * in the JVMTI version of the interpreter
*/

#ifndef VM_JVMTI

// This constructor should only be used to contruct the object to signal
// interpreter initialization. All other instances should be created by
// the frame manager.
BytecodeInterpreter::BytecodeInterpreter(messages msg) {
  if (msg != initialize) ShouldNotReachHere();
  _msg = msg;
  _self_link = this;
  _prev_link = NULL;
}

// Inline static functions for Java Stack and Local manipulation

// The implementations are platform dependent. We have to worry about alignment
// issues on some machines which can change on the same platform depending on
// whether it is an LP64 machine also.
address BytecodeInterpreter::stack_slot(intptr_t *tos, int offset) {
  return (address) tos[Interpreter::expr_index_at(-offset)];
}

jint BytecodeInterpreter::stack_int(intptr_t *tos, int offset) {
  return *((jint*) &tos[Interpreter::expr_index_at(-offset)]);
}

jfloat BytecodeInterpreter::stack_float(intptr_t *tos, int offset) {
  return *((jfloat *) &tos[Interpreter::expr_index_at(-offset)]);
}

oop BytecodeInterpreter::stack_object(intptr_t *tos, int offset) {
  return (oop)tos [Interpreter::expr_index_at(-offset)];
}

jdouble BytecodeInterpreter::stack_double(intptr_t *tos, int offset) {
  return ((VMJavaVal64*) &tos[Interpreter::expr_index_at(-offset)])->d;
}

jlong BytecodeInterpreter::stack_long(intptr_t *tos, int offset) {
  return ((VMJavaVal64 *) &tos[Interpreter::expr_index_at(-offset)])->l;
}

// only used for value types
void BytecodeInterpreter::set_stack_slot(intptr_t *tos, address value,
                                                        int offset) {
  *((address *)&tos[Interpreter::expr_index_at(-offset)]) = value;
}

void BytecodeInterpreter::set_stack_int(intptr_t *tos, int value,
                                                       int offset) {
  *((jint *)&tos[Interpreter::expr_index_at(-offset)]) = value;
}

void BytecodeInterpreter::set_stack_float(intptr_t *tos, jfloat value,
                                                         int offset) {
  *((jfloat *)&tos[Interpreter::expr_index_at(-offset)]) = value;
}

void BytecodeInterpreter::set_stack_object(intptr_t *tos, oop value,
                                                          int offset) {
  *((oop *)&tos[Interpreter::expr_index_at(-offset)]) = value;
}

// needs to be platform dep for the 32 bit platforms.
void BytecodeInterpreter::set_stack_double(intptr_t *tos, jdouble value,
                                                          int offset) {
  ((VMJavaVal64*)&tos[Interpreter::expr_index_at(-offset)])->d = value;
}

void BytecodeInterpreter::set_stack_double_from_addr(intptr_t *tos,
                                              address addr, int offset) {
  (((VMJavaVal64*)&tos[Interpreter::expr_index_at(-offset)])->d =
                        ((VMJavaVal64*)addr)->d);
}

void BytecodeInterpreter::set_stack_long(intptr_t *tos, jlong value,
                                                        int offset) {
  ((VMJavaVal64*)&tos[Interpreter::expr_index_at(-offset+1)])->l = 0xdeedbeeb;
  ((VMJavaVal64*)&tos[Interpreter::expr_index_at(-offset)])->l = value;
}

void BytecodeInterpreter::set_stack_long_from_addr(intptr_t *tos,
                                            address addr, int offset) {
  ((VMJavaVal64*)&tos[Interpreter::expr_index_at(-offset+1)])->l = 0xdeedbeeb;
  ((VMJavaVal64*)&tos[Interpreter::expr_index_at(-offset)])->l =
                        ((VMJavaVal64*)addr)->l;
}

// Locals

address BytecodeInterpreter::locals_slot(intptr_t* locals, int offset) {
  return (address)locals[Interpreter::local_index_at(-offset)];
}
jint BytecodeInterpreter::locals_int(intptr_t* locals, int offset) {
  return (jint)locals[Interpreter::local_index_at(-offset)];
}
jfloat BytecodeInterpreter::locals_float(intptr_t* locals, int offset) {
  return (jfloat)locals[Interpreter::local_index_at(-offset)];
}
oop BytecodeInterpreter::locals_object(intptr_t* locals, int offset) {
  return (oop)locals[Interpreter::local_index_at(-offset)];
}
jdouble BytecodeInterpreter::locals_double(intptr_t* locals, int offset) {
  return ((VMJavaVal64*)&locals[Interpreter::local_index_at(-(offset+1))])->d;
}
jlong BytecodeInterpreter::locals_long(intptr_t* locals, int offset) {
  return ((VMJavaVal64*)&locals[Interpreter::local_index_at(-(offset+1))])->l;
}

// Returns the address of locals value.
address BytecodeInterpreter::locals_long_at(intptr_t* locals, int offset) {
  return ((address)&locals[Interpreter::local_index_at(-(offset+1))]);
}
address BytecodeInterpreter::locals_double_at(intptr_t* locals, int offset) {
  return ((address)&locals[Interpreter::local_index_at(-(offset+1))]);
}

// Used for local value or returnAddress
void BytecodeInterpreter::set_locals_slot(intptr_t *locals,
                                   address value, int offset) {
  *((address*)&locals[Interpreter::local_index_at(-offset)]) = value;
}
void BytecodeInterpreter::set_locals_int(intptr_t *locals,
                                   jint value, int offset) {
  *((jint *)&locals[Interpreter::local_index_at(-offset)]) = value;
}
void BytecodeInterpreter::set_locals_float(intptr_t *locals,
                                   jfloat value, int offset) {
  *((jfloat *)&locals[Interpreter::local_index_at(-offset)]) = value;
}
void BytecodeInterpreter::set_locals_object(intptr_t *locals,
                                   oop value, int offset) {
  *((oop *)&locals[Interpreter::local_index_at(-offset)]) = value;
}
void BytecodeInterpreter::set_locals_double(intptr_t *locals,
                                   jdouble value, int offset) {
  ((VMJavaVal64*)&locals[Interpreter::local_index_at(-(offset+1))])->d = value;
}
void BytecodeInterpreter::set_locals_long(intptr_t *locals,
                                   jlong value, int offset) {
  ((VMJavaVal64*)&locals[Interpreter::local_index_at(-(offset+1))])->l = value;
}
void BytecodeInterpreter::set_locals_double_from_addr(intptr_t *locals,
                                   address addr, int offset) {
  ((VMJavaVal64*)&locals[Interpreter::local_index_at(-(offset+1))])->d = ((VMJavaVal64*)addr)->d;
}
void BytecodeInterpreter::set_locals_long_from_addr(intptr_t *locals,
                                   address addr, int offset) {
  ((VMJavaVal64*)&locals[Interpreter::local_index_at(-(offset+1))])->l = ((VMJavaVal64*)addr)->l;
}

void BytecodeInterpreter::astore(intptr_t* tos,    int stack_offset,
                          intptr_t* locals, int locals_offset) {
  intptr_t value = tos[Interpreter::expr_index_at(-stack_offset)];
  locals[Interpreter::local_index_at(-locals_offset)] = value;
}


void BytecodeInterpreter::copy_stack_slot(intptr_t *tos, int from_offset,
                                   int to_offset) {
  tos[Interpreter::expr_index_at(-to_offset)] =
                      (intptr_t)tos[Interpreter::expr_index_at(-from_offset)];
}

void BytecodeInterpreter::dup(intptr_t *tos) {
  copy_stack_slot(tos, -1, 0);
}
void BytecodeInterpreter::dup2(intptr_t *tos) {
  copy_stack_slot(tos, -2, 0);
  copy_stack_slot(tos, -1, 1);
}

void BytecodeInterpreter::dup_x1(intptr_t *tos) {
  /* insert top word two down */
  copy_stack_slot(tos, -1, 0);
  copy_stack_slot(tos, -2, -1);
  copy_stack_slot(tos, 0, -2);
}

void BytecodeInterpreter::dup_x2(intptr_t *tos) {
  /* insert top word three down  */
  copy_stack_slot(tos, -1, 0);
  copy_stack_slot(tos, -2, -1);
  copy_stack_slot(tos, -3, -2);
  copy_stack_slot(tos, 0, -3);
}
void BytecodeInterpreter::dup2_x1(intptr_t *tos) {
  /* insert top 2 slots three down */
  copy_stack_slot(tos, -1, 1);
  copy_stack_slot(tos, -2, 0);
  copy_stack_slot(tos, -3, -1);
  copy_stack_slot(tos, 1, -2);
  copy_stack_slot(tos, 0, -3);
}
void BytecodeInterpreter::dup2_x2(intptr_t *tos) {
  /* insert top 2 slots four down */
  copy_stack_slot(tos, -1, 1);
  copy_stack_slot(tos, -2, 0);
  copy_stack_slot(tos, -3, -1);
  copy_stack_slot(tos, -4, -2);
  copy_stack_slot(tos, 1, -3);
  copy_stack_slot(tos, 0, -4);
}


void BytecodeInterpreter::swap(intptr_t *tos) {
  // swap top two elements
  intptr_t val = tos[Interpreter::expr_index_at(1)];
  // Copy -2 entry to -1
  copy_stack_slot(tos, -2, -1);
  // Store saved -1 entry into -2
  tos[Interpreter::expr_index_at(2)] = val;
}
// --------------------------------------------------------------------------------
// Non-product code
#ifndef PRODUCT

const char* BytecodeInterpreter::C_msg(BytecodeInterpreter::messages msg) {
  switch (msg) {
     case BytecodeInterpreter::no_request:  return("no_request");
     case BytecodeInterpreter::initialize:  return("initialize");
     // status message to C++ interpreter
     case BytecodeInterpreter::method_entry:  return("method_entry");
     case BytecodeInterpreter::method_resume:  return("method_resume");
     case BytecodeInterpreter::got_monitors:  return("got_monitors");
     case BytecodeInterpreter::rethrow_exception:  return("rethrow_exception");
     // requests to frame manager from C++ interpreter
     case BytecodeInterpreter::call_method:  return("call_method");
     case BytecodeInterpreter::return_from_method:  return("return_from_method");
     case BytecodeInterpreter::more_monitors:  return("more_monitors");
     case BytecodeInterpreter::throwing_exception:  return("throwing_exception");
     case BytecodeInterpreter::popping_frame:  return("popping_frame");
     case BytecodeInterpreter::do_osr:  return("do_osr");
     // deopt
     case BytecodeInterpreter::deopt_resume:  return("deopt_resume");
     case BytecodeInterpreter::deopt_resume2:  return("deopt_resume2");
     default: return("BAD MSG");
  }
}
void
BytecodeInterpreter::print() {
  tty->print_cr("thread: " INTPTR_FORMAT, (uintptr_t) this->_thread);
  tty->print_cr("bcp: " INTPTR_FORMAT, (uintptr_t) this->_bcp);
  tty->print_cr("locals: " INTPTR_FORMAT, (uintptr_t) this->_locals);
  tty->print_cr("constants: " INTPTR_FORMAT, (uintptr_t) this->_constants);
  {
    ResourceMark rm;
    char *method_name = _method->name_and_sig_as_C_string();
    tty->print_cr("method: " INTPTR_FORMAT "[ %s ]",  (uintptr_t) this->_method, method_name);
  }
  tty->print_cr("mdx: " INTPTR_FORMAT, (uintptr_t) this->_mdx);
  tty->print_cr("stack: " INTPTR_FORMAT, (uintptr_t) this->_stack);
  tty->print_cr("msg: %s", C_msg(this->_msg));
  tty->print_cr("result_to_call._callee: " INTPTR_FORMAT, (uintptr_t) this->_result._to_call._callee);
  tty->print_cr("result_to_call._callee_entry_point: " INTPTR_FORMAT, (uintptr_t) this->_result._to_call._callee_entry_point);
  tty->print_cr("result_to_call._bcp_advance: %d ", this->_result._to_call._bcp_advance);
  tty->print_cr("osr._osr_buf: " INTPTR_FORMAT, (uintptr_t) this->_result._osr._osr_buf);
  tty->print_cr("osr._osr_entry: " INTPTR_FORMAT, (uintptr_t) this->_result._osr._osr_entry);
  tty->print_cr("result_return_kind 0x%x ", (int) this->_result._return_kind);
  tty->print_cr("prev_link: " INTPTR_FORMAT, (uintptr_t) this->_prev_link);
  tty->print_cr("native_mirror: " INTPTR_FORMAT, (uintptr_t) this->_oop_temp);
  tty->print_cr("stack_base: " INTPTR_FORMAT, (uintptr_t) this->_stack_base);
  tty->print_cr("stack_limit: " INTPTR_FORMAT, (uintptr_t) this->_stack_limit);
  tty->print_cr("monitor_base: " INTPTR_FORMAT, (uintptr_t) this->_monitor_base);
#ifdef SPARC
  tty->print_cr("last_Java_pc: " INTPTR_FORMAT, (uintptr_t) this->_last_Java_pc);
  tty->print_cr("frame_bottom: " INTPTR_FORMAT, (uintptr_t) this->_frame_bottom);
  tty->print_cr("&native_fresult: " INTPTR_FORMAT, (uintptr_t) &this->_native_fresult);
  tty->print_cr("native_lresult: " INTPTR_FORMAT, (uintptr_t) this->_native_lresult);
#endif
#if !defined(ZERO)
  tty->print_cr("last_Java_fp: " INTPTR_FORMAT, (uintptr_t) this->_last_Java_fp);
#endif // !ZERO
  tty->print_cr("self_link: " INTPTR_FORMAT, (uintptr_t) this->_self_link);
}

extern "C" {
    void PI(uintptr_t arg) {
        ((BytecodeInterpreter*)arg)->print();
    }
}
#endif // PRODUCT

#endif // JVMTI
#endif // CC_INTERP<|MERGE_RESOLUTION|>--- conflicted
+++ resolved
@@ -481,15 +481,9 @@
     // So we have a second version of the assertion which handles the case where EnableInvokeDynamic was
     // switched off because of the wrong classes.
     if (EnableInvokeDynamic || FLAG_IS_CMDLINE(EnableInvokeDynamic)) {
-<<<<<<< HEAD
-      assert(abs(istate->_stack_base - istate->_stack_limit) == (istate->_method->max_stack() + 1), "bad stack limit");
-    } else {
-      const int extra_stack_entries = Method::extra_stack_entries_for_indy;
-=======
       assert(labs(istate->_stack_base - istate->_stack_limit) == (istate->_method->max_stack() + 1), "bad stack limit");
     } else {
       const int extra_stack_entries = Method::extra_stack_entries_for_jsr292;
->>>>>>> 51ac0c58
       assert(labs(istate->_stack_base - istate->_stack_limit) == (istate->_method->max_stack() + extra_stack_entries
                                                                                                + 1), "bad stack limit");
     }
