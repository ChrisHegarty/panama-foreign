--- conflicted
+++ resolved
@@ -85,16 +85,12 @@
 
             try (OutputStream out = toolProcess.getOutputStream()) {
                 out.write("universe\n".getBytes());
-<<<<<<< HEAD
                 out.write("printmdo -a\n".getBytes());
-=======
->>>>>>> f7039c9c
                 out.write("quit\n".getBytes());
             }
 
             // By default child process output stream redirected to pipe, so we are reading it in foreground.
             Exception unexpected = null;
-<<<<<<< HEAD
             try (BufferedReader reader =
                  new BufferedReader(new InputStreamReader(toolProcess.getInputStream()))) {
                 String line;
@@ -106,17 +102,12 @@
                 boolean knownProfileDataTypeFound = false;
                 boolean knownTokensFound = false;
 
-=======
-            try (BufferedReader reader = new BufferedReader(new InputStreamReader(toolProcess.getInputStream()))) {
-                String line;
->>>>>>> f7039c9c
                 while ((line = reader.readLine()) != null) {
                     line = line.trim();
                     System.out.println(line);
 
                     if (line.contains("unknown subtype of CollectedHeap")) {
                         unexpected = new RuntimeException("CollectedHeap type should be known.");
-<<<<<<< HEAD
                         break;
                     }
                     else if (line.contains("missing reason for ")) {
@@ -140,9 +131,6 @@
                     (knownTokensFound          == false)  ||
                     (knownProfileDataTypeFound == false)) {
                     unexpected = new RuntimeException(unexpectedMsg);
-=======
-                    }
->>>>>>> f7039c9c
                 }
             }
 
@@ -150,6 +138,10 @@
 
             if (toolProcess.exitValue() != 0) {
                 throw new RuntimeException("FAILED CLHSDB terminated with non-zero exit code " + toolProcess.exitValue());
+            }
+
+            if (unexpected != null) {
+                throw unexpected;
             }
 
             if (unexpected != null) {
