###########################################################################
#
# Copyright (c) 2009, 2017, Oracle and/or its affiliates. All rights reserved.
# DO NOT ALTER OR REMOVE COPYRIGHT NOTICES OR THIS FILE HEADER.
#
# This code is free software; you can redistribute it and/or modify it
# under the terms of the GNU General Public License version 2 only, as
# published by the Free Software Foundation.
#
# This code is distributed in the hope that it will be useful, but WITHOUT
# ANY WARRANTY; without even the implied warranty of MERCHANTABILITY or
# FITNESS FOR A PARTICULAR PURPOSE.  See the GNU General Public License
# version 2 for more details (a copy is included in the LICENSE file that
# accompanied this code).
#
# You should have received a copy of the GNU General Public License version
# 2 along with this work; if not, write to the Free Software Foundation,
# Inc., 51 Franklin St, Fifth Floor, Boston, MA 02110-1301 USA.
#
# Please contact Oracle, 500 Oracle Parkway, Redwood Shores, CA 94065 USA
# or visit www.oracle.com if you need additional information or have any
# questions.
#
###########################################################################
#
# List of tests that should not be run by test/Makefile, for various reasons:
#   1. Does not run with jtreg -samevm mode
#   2. Causes problems in jtreg -samevm mode for jtreg or tests that follow it
#   3. The test is too slow or consumes too many system resources
#   4. The test fails when run on any official build systems
#
# It is possible that a test being on this list is a mistake, and that some
#   other test in samevm mode caused tests to fail, mistakes happen.
#
# Tests marked @ignore are not run by test/Makefile, but harmless to be listed.
#
# Tests that explicitly state "@run main/othervm ...", and are not listed here,
#   will be run in the same batch as the samevm tests.
#
# Shell tests are othervm by default.
#
# List items  are testnames followed by labels, all MUST BE commented
#   as to why they are here and use a label:
#     generic-all   Problems on all platforms
#     generic-ARCH  Where ARCH is one of: sparc, sparcv9, x64, i586, etc.
#     OSNAME-all    Where OSNAME is one of: solaris, linux, windows, macosx, aix
#     OSNAME-ARCH   Specific on to one OSNAME and ARCH, e.g. solaris-amd64
#     OSNAME-REV    Specific on to one OSNAME and REV, e.g. solaris-5.8
#
# More than one label is allowed but must be on the same line.
#
#############################################################################
#
# Running the tests:
#    cd test && make JT_HOME=jtreg_home PRODUCT_HOME=jdk_home jdk_all
#  Or instead of jdk_all, use any of the jdk_* targets.
#
# Samevm Notes:
#  * Although some tests may have only been seen to fail on some platforms,
#    they might be flagged as 'generic-all' because the problem they have
#    could cause hidden slowdowns on other platforms.
#    Most samevm problems will be generic-all, but windows usually dislikes
#    them the most.
#    Address already in use or connection errors indicate a generic port issue.
#    (this is not necessarily a samevm issue, but an issue for running the tests
#     on shared machines, two people or two test runs will collide).
#  * Samevm problem (windows in particular) is not closing all input/output
#  * Samevm problem when a test calls setSecurityManager()
#  * Samevm problem with setHttps*() is used? (not exactly sure here)
#  * Samevm problem when stuffing system properties with non Strings or anything
#  * Samevm problem when changing vm settings, or registering any vm actions
#  * Samevm problems with deleteOnExit(), if it must happen at end of test
#  * Samevm problems with URLClassLoader? (no details here)
#  * Samevm problems with dependence on predictable GC or finalizations
#
# Any of the above problems may mean the test needs to be flagged as "othervm".
#
#############################################################################
#
# Fixing the tests:
#
# Some tests just may need to be run with "othervm", and that can easily be
#   done my adding a @run line (or modifying any existing @run):
#      @run main/othervm NameOfMainClass
#   Make sure this @run follows any use of @library.
#   Otherwise, if the test is a samevm possibility, make sure the test is
#     cleaning up after itself, closing all streams, deleting temp files, etc.
#
# Keep in mind that the bug could be in many places, and even different per
#   platform, it could be a bug in any one of:
#      - the testcase
#      - the jdk (jdk classes, native code, or hotspot)
#      - the native compiler
#      - the javac compiler
#      - the OS (depends on what the testcase does)
#
# If you managed to really fix one of these tests, here is how you can
#    remove tests from this list:
#  1. Make sure test passes on all platforms with samevm, or mark it othervm
#  2. Make sure test passes on all platforms when run with it's entire group
#  3. Make sure both VMs are tested, -server and -client, if possible
#  4. Make sure you try the -d64 option on Solaris
#  5. Use a tool like JPRT or something to verify these results
#  6. Delete lines in this file, include the changes with your test changes
#
# You may need to repeat your testing 2 or even 3 times to verify good
#   results, some of these samevm failures are not very predictable.
#
#############################################################################

############################################################################

# jdk_awt

############################################################################

# jdk_beans

java/beans/Introspector/8132566/OverridePropertyInfoTest.java   8132565 generic-all
java/beans/Introspector/8132566/OverrideUserDefPropertyInfoTest.java 8132565 generic-all
java/beans/PropertyEditor/TestBooleanClass.java                 8173082 generic-all
java/beans/PropertyEditor/TestByteClass.java                    8173082 generic-all
java/beans/PropertyEditor/TestColorClass.java                   8173082 generic-all
java/beans/PropertyEditor/TestDoubleClass.java                  8173082 generic-all
java/beans/PropertyEditor/TestFloatClass.java                   8173082 generic-all
java/beans/PropertyEditor/TestFontClass.java                    8173082 generic-all
java/beans/PropertyEditor/TestIntegerClass.java                 8173082 generic-all
java/beans/PropertyEditor/TestLongClass.java                    8173082 generic-all
java/beans/PropertyEditor/TestShortClass.java                   8173082 generic-all
java/beans/PropertyEditor/TestStringClass.java                  8173082 generic-all
java/beans/XMLEncoder/Test6570354.java                          8173082 generic-all
java/beans/XMLDecoder/spec/TestObject.java                      8173082 macosx-all
java/beans/XMLEncoder/Test4631471.java                          8173082 macosx-all
java/beans/XMLEncoder/Test4652928.java                          8173082 macosx-all
java/beans/XMLEncoder/Test4903007.java                          8173082 macosx-all
java/beans/XMLEncoder/Test6437265.java                          8173082 macosx-all
java/beans/XMLEncoder/Test6501431.java                          8173082 macosx-all
java/beans/XMLEncoder/java_awt_BorderLayout.java                8173082 macosx-all
java/beans/XMLEncoder/java_awt_CardLayout.java                  8173082 macosx-all
java/beans/XMLEncoder/java_awt_GridBagLayout.java               8173082 macosx-all
java/beans/XMLEncoder/javax_swing_BoxLayout.java                8173082 macosx-all
java/beans/XMLEncoder/javax_swing_DefaultCellEditor.java        8173082 macosx-all
java/beans/XMLEncoder/javax_swing_JButton.java                  8173082 macosx-all
java/beans/XMLEncoder/javax_swing_JLayeredPane.java             8173082 macosx-all
java/beans/XMLEncoder/javax_swing_JSplitPane.java               8173082 macosx-all
java/beans/XMLEncoder/javax_swing_JTree.java                    8173082 macosx-all
java/beans/XMLEncoder/javax_swing_OverlayLayout.java            8173082 macosx-all
java/beans/XMLEncoder/javax_swing_border_TitledBorder.java      8173082 macosx-all
java/beans/XMLEncoder/javax_swing_plaf_BorderUIResource_TitledBorderUIResource.java 8173082 macosx-all

############################################################################

# jdk_lang

java/lang/StringCoding/CheckEncodings.sh                        7008363 generic-all

############################################################################

# jdk_instrument

java/lang/instrument/RedefineBigClass.sh                        8065756 generic-all
java/lang/instrument/RetransformBigClass.sh                     8065756 generic-all

java/lang/instrument/BootClassPath/BootClassPathTest.sh         8072130 macosx-all

java/lang/management/MemoryMXBean/Pending.java                  8158837 generic-all
java/lang/management/MemoryMXBean/PendingAllGC.sh               8158837 generic-all

############################################################################

# jdk_io

############################################################################

# jdk_management

com/sun/management/OperatingSystemMXBean/GetProcessCpuLoad.java 8030957 aix-all
com/sun/management/OperatingSystemMXBean/GetSystemCpuLoad.java  8030957 aix-all

com/sun/management/DiagnosticCommandMBean/DcmdMBeanPermissionsTest.java 8169575 generic-all

############################################################################

# jdk_jmx

javax/management/MBeanServer/OldMBeanServerTest.java            8030957 aix-all

javax/management/remote/mandatory/notif/NotifReconnectDeadlockTest.java 8042215 generic-all

############################################################################

# jdk_net

java/net/MulticastSocket/NoLoopbackPackets.java                 7122846 macosx-all
java/net/MulticastSocket/SetLoopbackMode.java                   7122846 macosx-all

java/net/MulticastSocket/Test.java                              7145658 macosx-all

java/net/DatagramSocket/SendDatagramToBadAddress.java           7143960 macosx-all

java/net/httpclient/TimeoutOrdering.java                        8170940 solaris-all,windows-all

############################################################################

# jdk_nio

java/nio/channels/Selector/Wakeup.java                          6963118 windows-all

java/nio/channels/DatagramChannel/ChangingAddress.java          7141822 macosx-all

java/nio/channels/Selector/OutOfBand.java                       7132677 macosx-all

java/nio/file/WatchService/Basic.java                           7158947 solaris-all Solaris 11
java/nio/file/WatchService/MayFlies.java                        7158947 solaris-all Solaris 11
java/nio/file/WatchService/LotsOfEvents.java                    7158947 solaris-all Solaris 11

sun/nio/cs/OLD/TestIBMDB.java                                   8167525 generic-all

############################################################################

# jdk_rmi

java/rmi/server/Unreferenced/finiteGCLatency/FiniteGCLatency.java 7140992 generic-all

java/rmi/transport/rapidExportUnexport/RapidExportUnexport.java 7146541 linux-all

java/rmi/transport/checkLeaseInfoLeak/CheckLeaseLeak.java       7191877 generic-all

java/rmi/activation/Activatable/extLoadedImpl/ext.sh            8062724 generic-all

sun/rmi/rmic/newrmic/equivalence/run.sh                         8145980 generic-all

############################################################################

# jdk_security

sun/security/pkcs11/ec/TestKeyFactory.java                      8026976 generic-all

sun/security/tools/keytool/ListKeychainStore.sh                 8156889 macosx-all

sun/security/tools/jarsigner/warnings/BadKeyUsageTest.java      8026393 generic-all

javax/net/ssl/DTLS/PacketLossRetransmission.java                8169086 macosx-x64

############################################################################

# jdk_sound
javax/sound/sampled/DirectAudio/bug6372428.java        8055097 generic-all
javax/sound/sampled/Clip/bug5070081.java               8055097 generic-all
javax/sound/sampled/DataLine/LongFramePosition.java    8055097 generic-all

javax/sound/sampled/Clip/Drain/ClipDrain.java          7062792 generic-all

javax/sound/sampled/Mixers/DisabledAssertionCrash.java 7067310 generic-all

############################################################################

# jdk_imageio

############################################################################

# jdk_swing

sanity/client/SwingSet/src/ButtonDemoScreenshotTest.java        8157338 generic-all

############################################################################

# jdk_text

############################################################################

# jdk_time


############################################################################

# core_tools

tools/pack200/CommandLineTests.java                             8059906 generic-all

tools/launcher/FXLauncherTest.java                              8068049 linux-all,macosx-all

tools/jimage/JImageExtractTest.java                             8169713 generic-all
tools/jimage/JImageListTest.java                                8169713 generic-all
tools/jimage/JImageVerifyTest.java                              8169713 generic-all


tools/jlink/multireleasejar/JLinkMultiReleaseJarTest.java       8169971 windows-x64

<<<<<<< HEAD
tools/jmod/JmodTest.java                                        8172870 windows-all
=======
tools/jlink/CustomPluginTest.java                               8172864 generic-all
>>>>>>> 8d769456

############################################################################

# jdk_jdi

com/sun/jdi/RedefineImplementor.sh                              8004127 generic-all

com/sun/jdi/JdbMethodExitTest.sh                                6902121 generic-all

com/sun/jdi/RepStep.java                                        8043571 generic-all

com/sun/jdi/GetLocalVariables4Test.sh                           8067354 windows-all

com/sun/jdi/sde/SourceDebugExtensionTest.java                   8158066 windows-all

############################################################################

# jdk_time

############################################################################

# jdk_util

java/util/BitSet/BitSetStreamTest.java                          8079538 generic-all


############################################################################

# jdk_instrument

############################################################################

# svc_tools

sun/tools/jcmd/TestJcmdSanity.java                              8031482 windows-all

sun/jvmstat/monitor/MonitoredVm/MonitorVmStartTerminate.java    8057732 generic-all

demo/jvmti/compiledMethodLoad/CompiledMethodLoadTest.java       8151899 generic-all

############################################################################

# jdk_other

com/sun/jndi/ldap/DeadSSLLdapTimeoutTest.java                   8169942 linux-i586,macosx-all,windows-x64

javax/rmi/PortableRemoteObject/8146975/RmiIiopReturnValueTest.java 8169737 linux-all

javax/xml/ws/clientjar/TestWsImport.java			8170370 generic-all

############################################################################<|MERGE_RESOLUTION|>--- conflicted
+++ resolved
@@ -287,11 +287,9 @@
 
 tools/jlink/multireleasejar/JLinkMultiReleaseJarTest.java       8169971 windows-x64
 
-<<<<<<< HEAD
+tools/jlink/CustomPluginTest.java                               8172864 generic-all
+
 tools/jmod/JmodTest.java                                        8172870 windows-all
-=======
-tools/jlink/CustomPluginTest.java                               8172864 generic-all
->>>>>>> 8d769456
 
 ############################################################################
 
