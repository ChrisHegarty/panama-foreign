/*
 * Copyright (c) 2003, 2013, Oracle and/or its affiliates. All rights reserved.
 * DO NOT ALTER OR REMOVE COPYRIGHT NOTICES OR THIS FILE HEADER.
 *
 * This code is free software; you can redistribute it and/or modify it
 * under the terms of the GNU General Public License version 2 only, as
 * published by the Free Software Foundation.  Oracle designates this
 * particular file as subject to the "Classpath" exception as provided
 * by Oracle in the LICENSE file that accompanied this code.
 *
 * This code is distributed in the hope that it will be useful, but WITHOUT
 * ANY WARRANTY; without even the implied warranty of MERCHANTABILITY or
 * FITNESS FOR A PARTICULAR PURPOSE.  See the GNU General Public License
 * version 2 for more details (a copy is included in the LICENSE file that
 * accompanied this code).
 *
 * You should have received a copy of the GNU General Public License version
 * 2 along with this work; if not, write to the Free Software Foundation,
 * Inc., 51 Franklin St, Fifth Floor, Boston, MA 02110-1301 USA.
 *
 * Please contact Oracle, 500 Oracle Parkway, Redwood Shores, CA 94065 USA
 * or visit www.oracle.com if you need additional information or have any
 * questions.
 */

package sun.security.pkcs11;

import java.io.*;
import java.lang.ref.*;
import java.math.BigInteger;
import java.util.*;

import java.security.*;
import java.security.interfaces.*;
import java.security.spec.*;

import javax.crypto.*;
import javax.crypto.interfaces.*;
import javax.crypto.spec.*;

import sun.security.rsa.RSAPublicKeyImpl;

import sun.security.internal.interfaces.TlsMasterSecret;

import sun.security.pkcs11.wrapper.*;
import static sun.security.pkcs11.wrapper.PKCS11Constants.*;

import sun.security.util.DerValue;
import sun.security.util.Length;
import sun.security.util.ECUtil;

/**
 * Key implementation classes.
 *
 * In PKCS#11, the components of private and secret keys may or may not
 * be accessible. If they are, we use the algorithm specific key classes
 * (e.g. DSAPrivateKey) for compatibility with existing applications.
 * If the components are not accessible, we use a generic class that
 * only implements PrivateKey (or SecretKey). Whether the components of a
 * key are extractable is automatically determined when the key object is
 * created.
 *
 * @author  Andreas Sterbenz
 * @since   1.5
 */
abstract class P11Key implements Key, Length {

    private static final long serialVersionUID = -2575874101938349339L;

    private final static String PUBLIC = "public";
    private final static String PRIVATE = "private";
    private final static String SECRET = "secret";

    // type of key, one of (PUBLIC, PRIVATE, SECRET)
    final String type;

    // token instance
    final Token token;

    // algorithm name, returned by getAlgorithm(), etc.
    final String algorithm;

    // key id
    final long keyID;

    // effective key length of the key, e.g. 56 for a DES key
    final int keyLength;

    // flags indicating whether the key is a token object, sensitive, extractable
    final boolean tokenObject, sensitive, extractable;

    // phantom reference notification clean up for session keys
    private final SessionKeyRef sessionKeyRef;

    P11Key(String type, Session session, long keyID, String algorithm,
            int keyLength, CK_ATTRIBUTE[] attributes) {
        this.type = type;
        this.token = session.token;
        this.keyID = keyID;
        this.algorithm = algorithm;
        this.keyLength = keyLength;
        boolean tokenObject = false;
        boolean sensitive = false;
        boolean extractable = true;
        int n = (attributes == null) ? 0 : attributes.length;
        for (int i = 0; i < n; i++) {
            CK_ATTRIBUTE attr = attributes[i];
            if (attr.type == CKA_TOKEN) {
                tokenObject = attr.getBoolean();
            } else if (attr.type == CKA_SENSITIVE) {
                sensitive = attr.getBoolean();
            } else if (attr.type == CKA_EXTRACTABLE) {
                extractable = attr.getBoolean();
            }
        }
        this.tokenObject = tokenObject;
        this.sensitive = sensitive;
        this.extractable = extractable;
        if (tokenObject == false) {
            sessionKeyRef = new SessionKeyRef(this, keyID, session);
        } else {
            sessionKeyRef = null;
        }
    }

    // see JCA spec
    public final String getAlgorithm() {
        token.ensureValid();
        return algorithm;
    }

    // see JCA spec
    public final byte[] getEncoded() {
        byte[] b = getEncodedInternal();
        return (b == null) ? null : b.clone();
    }

    abstract byte[] getEncodedInternal();

    public boolean equals(Object obj) {
        if (this == obj) {
            return true;
        }
        // equals() should never throw exceptions
        if (token.isValid() == false) {
            return false;
        }
        if (obj instanceof Key == false) {
            return false;
        }
        String thisFormat = getFormat();
        if (thisFormat == null) {
            // no encoding, key only equal to itself
            // XXX getEncoded() for unextractable keys will change that
            return false;
        }
        Key other = (Key)obj;
        if (thisFormat.equals(other.getFormat()) == false) {
            return false;
        }
        byte[] thisEnc = this.getEncodedInternal();
        byte[] otherEnc;
        if (obj instanceof P11Key) {
            otherEnc = ((P11Key)other).getEncodedInternal();
        } else {
            otherEnc = other.getEncoded();
        }
        return Arrays.equals(thisEnc, otherEnc);
    }

    public int hashCode() {
        // hashCode() should never throw exceptions
        if (token.isValid() == false) {
            return 0;
        }
        byte[] b1 = getEncodedInternal();
        if (b1 == null) {
            return 0;
        }
        int r = b1.length;
        for (int i = 0; i < b1.length; i++) {
            r += (b1[i] & 0xff) * 37;
        }
        return r;
    }

    protected Object writeReplace() throws ObjectStreamException {
        KeyRep.Type type;
        String format = getFormat();
        if (isPrivate() && "PKCS#8".equals(format)) {
            type = KeyRep.Type.PRIVATE;
        } else if (isPublic() && "X.509".equals(format)) {
            type = KeyRep.Type.PUBLIC;
        } else if (isSecret() && "RAW".equals(format)) {
            type = KeyRep.Type.SECRET;
        } else {
            // XXX short term serialization for unextractable keys
            throw new NotSerializableException
                ("Cannot serialize sensitive and unextractable keys");
        }
        return new KeyRep(type, getAlgorithm(), format, getEncoded());
    }

    public String toString() {
        token.ensureValid();
        String s1 = token.provider.getName() + " " + algorithm + " " + type
                + " key, " + keyLength + " bits";
        s1 += " (id " + keyID + ", "
                + (tokenObject ? "token" : "session") + " object";
        if (isPublic()) {
            s1 += ")";
        } else {
            s1 += ", " + (sensitive ? "" : "not ") + "sensitive";
            s1 += ", " + (extractable ? "" : "un") + "extractable)";
        }
        return s1;
    }

    /**
     * Return bit length of the key.
     */
    @Override
    public int length() {
        return keyLength;
    }

    boolean isPublic() {
        return type == PUBLIC;
    }

    boolean isPrivate() {
        return type == PRIVATE;
    }

    boolean isSecret() {
        return type == SECRET;
    }

    void fetchAttributes(CK_ATTRIBUTE[] attributes) {
        Session tempSession = null;
        try {
            tempSession = token.getOpSession();
            token.p11.C_GetAttributeValue(tempSession.id(), keyID, attributes);
        } catch (PKCS11Exception e) {
            throw new ProviderException(e);
        } finally {
            token.releaseSession(tempSession);
        }
    }

    private final static CK_ATTRIBUTE[] A0 = new CK_ATTRIBUTE[0];

    private static CK_ATTRIBUTE[] getAttributes(Session session, long keyID,
            CK_ATTRIBUTE[] knownAttributes, CK_ATTRIBUTE[] desiredAttributes) {
        if (knownAttributes == null) {
            knownAttributes = A0;
        }
        for (int i = 0; i < desiredAttributes.length; i++) {
            // For each desired attribute, check to see if we have the value
            // available already. If everything is here, we save a native call.
            CK_ATTRIBUTE attr = desiredAttributes[i];
            for (CK_ATTRIBUTE known : knownAttributes) {
                if ((attr.type == known.type) && (known.pValue != null)) {
                    attr.pValue = known.pValue;
                    break; // break inner for loop
                }
            }
            if (attr.pValue == null) {
                // nothing found, need to call C_GetAttributeValue()
                for (int j = 0; j < i; j++) {
                    // clear values copied from knownAttributes
                    desiredAttributes[j].pValue = null;
                }
                try {
                    session.token.p11.C_GetAttributeValue
                            (session.id(), keyID, desiredAttributes);
                } catch (PKCS11Exception e) {
                    throw new ProviderException(e);
                }
                break; // break loop, goto return
            }
        }
        return desiredAttributes;
    }

    static SecretKey secretKey(Session session, long keyID, String algorithm,
            int keyLength, CK_ATTRIBUTE[] attributes) {
        attributes = getAttributes(session, keyID, attributes, new CK_ATTRIBUTE[] {
            new CK_ATTRIBUTE(CKA_TOKEN),
            new CK_ATTRIBUTE(CKA_SENSITIVE),
            new CK_ATTRIBUTE(CKA_EXTRACTABLE),
        });
        return new P11SecretKey(session, keyID, algorithm, keyLength, attributes);
    }

    static SecretKey masterSecretKey(Session session, long keyID, String algorithm,
            int keyLength, CK_ATTRIBUTE[] attributes, int major, int minor) {
        attributes = getAttributes(session, keyID, attributes, new CK_ATTRIBUTE[] {
            new CK_ATTRIBUTE(CKA_TOKEN),
            new CK_ATTRIBUTE(CKA_SENSITIVE),
            new CK_ATTRIBUTE(CKA_EXTRACTABLE),
        });
        return new P11TlsMasterSecretKey
                (session, keyID, algorithm, keyLength, attributes, major, minor);
    }

    // we assume that all components of public keys are always accessible
    static PublicKey publicKey(Session session, long keyID, String algorithm,
            int keyLength, CK_ATTRIBUTE[] attributes) {
        switch (algorithm) {
            case "RSA":
                return new P11RSAPublicKey
                    (session, keyID, algorithm, keyLength, attributes);
            case "DSA":
                return new P11DSAPublicKey
                    (session, keyID, algorithm, keyLength, attributes);
            case "DH":
                return new P11DHPublicKey
                    (session, keyID, algorithm, keyLength, attributes);
            case "EC":
                return new P11ECPublicKey
                    (session, keyID, algorithm, keyLength, attributes);
            default:
                throw new ProviderException
                    ("Unknown public key algorithm " + algorithm);
        }
    }

    static PrivateKey privateKey(Session session, long keyID, String algorithm,
            int keyLength, CK_ATTRIBUTE[] attributes) {
        attributes = getAttributes(session, keyID, attributes, new CK_ATTRIBUTE[] {
            new CK_ATTRIBUTE(CKA_TOKEN),
            new CK_ATTRIBUTE(CKA_SENSITIVE),
            new CK_ATTRIBUTE(CKA_EXTRACTABLE),
        });
        if (attributes[1].getBoolean() || (attributes[2].getBoolean() == false)) {
            return new P11PrivateKey
                (session, keyID, algorithm, keyLength, attributes);
        } else {
            switch (algorithm) {
                case "RSA":
                    // XXX better test for RSA CRT keys (single getAttributes() call)
                    // we need to determine whether this is a CRT key
                    // see if we can obtain the public exponent
                    // this should also be readable for sensitive/extractable keys
                    CK_ATTRIBUTE[] attrs2 = new CK_ATTRIBUTE[] {
                        new CK_ATTRIBUTE(CKA_PUBLIC_EXPONENT),
                    };
                    boolean crtKey;
                    try {
                        session.token.p11.C_GetAttributeValue
                            (session.id(), keyID, attrs2);
                        crtKey = (attrs2[0].pValue instanceof byte[]);
                    } catch (PKCS11Exception e) {
                        // ignore, assume not available
                        crtKey = false;
                    }
                    if (crtKey) {
                        return new P11RSAPrivateKey
                                (session, keyID, algorithm, keyLength, attributes);
                    } else {
                        return new P11RSAPrivateNonCRTKey
                                (session, keyID, algorithm, keyLength, attributes);
                    }
                case "DSA":
                    return new P11DSAPrivateKey
                            (session, keyID, algorithm, keyLength, attributes);
                case "DH":
                    return new P11DHPrivateKey
                            (session, keyID, algorithm, keyLength, attributes);
                case "EC":
                    return new P11ECPrivateKey
                            (session, keyID, algorithm, keyLength, attributes);
                default:
                    throw new ProviderException
                            ("Unknown private key algorithm " + algorithm);
            }
        }
    }

    // class for sensitive and unextractable private keys
    private static final class P11PrivateKey extends P11Key
                                                implements PrivateKey {
        private static final long serialVersionUID = -2138581185214187615L;

        P11PrivateKey(Session session, long keyID, String algorithm,
                int keyLength, CK_ATTRIBUTE[] attributes) {
            super(PRIVATE, session, keyID, algorithm, keyLength, attributes);
        }
        // XXX temporary encoding for serialization purposes
        public String getFormat() {
            token.ensureValid();
            return null;
        }
        byte[] getEncodedInternal() {
            token.ensureValid();
            return null;
        }
    }

    private static class P11SecretKey extends P11Key implements SecretKey {
        private static final long serialVersionUID = -7828241727014329084L;
        private volatile byte[] encoded;
        P11SecretKey(Session session, long keyID, String algorithm,
                int keyLength, CK_ATTRIBUTE[] attributes) {
            super(SECRET, session, keyID, algorithm, keyLength, attributes);
        }
        public String getFormat() {
            token.ensureValid();
            if (sensitive || (extractable == false)) {
                return null;
            } else {
                return "RAW";
            }
        }
        byte[] getEncodedInternal() {
            token.ensureValid();
            if (getFormat() == null) {
                return null;
            }
            byte[] b = encoded;
            if (b == null) {
                synchronized (this) {
                    b = encoded;
                    if (b == null) {
                        Session tempSession = null;
                        try {
                            tempSession = token.getOpSession();
                            CK_ATTRIBUTE[] attributes = new CK_ATTRIBUTE[] {
                                new CK_ATTRIBUTE(CKA_VALUE),
                            };
                            token.p11.C_GetAttributeValue
                                (tempSession.id(), keyID, attributes);
                            b = attributes[0].getByteArray();
                        } catch (PKCS11Exception e) {
                            throw new ProviderException(e);
                        } finally {
                            token.releaseSession(tempSession);
                        }
                        encoded = b;
                    }
                }
            }
            return b;
        }
    }

    private static class P11TlsMasterSecretKey extends P11SecretKey
            implements TlsMasterSecret {
        private static final long serialVersionUID = -1318560923770573441L;

        private final int majorVersion, minorVersion;
        P11TlsMasterSecretKey(Session session, long keyID, String algorithm,
                int keyLength, CK_ATTRIBUTE[] attributes, int major, int minor) {
            super(session, keyID, algorithm, keyLength, attributes);
            this.majorVersion = major;
            this.minorVersion = minor;
        }
        public int getMajorVersion() {
            return majorVersion;
        }

        public int getMinorVersion() {
            return minorVersion;
        }
    }

    // RSA CRT private key
    private static final class P11RSAPrivateKey extends P11Key
                implements RSAPrivateCrtKey {
        private static final long serialVersionUID = 9215872438913515220L;

        private BigInteger n, e, d, p, q, pe, qe, coeff;
        private byte[] encoded;
        P11RSAPrivateKey(Session session, long keyID, String algorithm,
                int keyLength, CK_ATTRIBUTE[] attributes) {
            super(PRIVATE, session, keyID, algorithm, keyLength, attributes);
        }
        private synchronized void fetchValues() {
            token.ensureValid();
            if (n != null) {
                return;
            }
            CK_ATTRIBUTE[] attributes = new CK_ATTRIBUTE[] {
                new CK_ATTRIBUTE(CKA_MODULUS),
                new CK_ATTRIBUTE(CKA_PUBLIC_EXPONENT),
                new CK_ATTRIBUTE(CKA_PRIVATE_EXPONENT),
                new CK_ATTRIBUTE(CKA_PRIME_1),
                new CK_ATTRIBUTE(CKA_PRIME_2),
                new CK_ATTRIBUTE(CKA_EXPONENT_1),
                new CK_ATTRIBUTE(CKA_EXPONENT_2),
                new CK_ATTRIBUTE(CKA_COEFFICIENT),
            };
            fetchAttributes(attributes);
            n = attributes[0].getBigInteger();
            e = attributes[1].getBigInteger();
            d = attributes[2].getBigInteger();
            p = attributes[3].getBigInteger();
            q = attributes[4].getBigInteger();
            pe = attributes[5].getBigInteger();
            qe = attributes[6].getBigInteger();
            coeff = attributes[7].getBigInteger();
        }
        public String getFormat() {
            token.ensureValid();
            return "PKCS#8";
        }
        synchronized byte[] getEncodedInternal() {
            token.ensureValid();
            if (encoded == null) {
                fetchValues();
                try {
                    // XXX make constructor in SunRsaSign provider public
                    // and call it directly
                    KeyFactory factory = KeyFactory.getInstance
                        ("RSA", P11Util.getSunRsaSignProvider());
                    Key newKey = factory.translateKey(this);
                    encoded = newKey.getEncoded();
                } catch (GeneralSecurityException e) {
                    throw new ProviderException(e);
                }
            }
            return encoded;
        }
        public BigInteger getModulus() {
            fetchValues();
            return n;
        }
        public BigInteger getPublicExponent() {
            fetchValues();
            return e;
        }
        public BigInteger getPrivateExponent() {
            fetchValues();
            return d;
        }
        public BigInteger getPrimeP() {
            fetchValues();
            return p;
        }
        public BigInteger getPrimeQ() {
            fetchValues();
            return q;
        }
        public BigInteger getPrimeExponentP() {
            fetchValues();
            return pe;
        }
        public BigInteger getPrimeExponentQ() {
            fetchValues();
            return qe;
        }
        public BigInteger getCrtCoefficient() {
            fetchValues();
            return coeff;
        }
    }

    // RSA non-CRT private key
    private static final class P11RSAPrivateNonCRTKey extends P11Key
                implements RSAPrivateKey {
        private static final long serialVersionUID = 1137764983777411481L;

        private BigInteger n, d;
        private byte[] encoded;
        P11RSAPrivateNonCRTKey(Session session, long keyID, String algorithm,
                int keyLength, CK_ATTRIBUTE[] attributes) {
            super(PRIVATE, session, keyID, algorithm, keyLength, attributes);
        }
        private synchronized void fetchValues() {
            token.ensureValid();
            if (n != null) {
                return;
            }
            CK_ATTRIBUTE[] attributes = new CK_ATTRIBUTE[] {
                new CK_ATTRIBUTE(CKA_MODULUS),
                new CK_ATTRIBUTE(CKA_PRIVATE_EXPONENT),
            };
            fetchAttributes(attributes);
            n = attributes[0].getBigInteger();
            d = attributes[1].getBigInteger();
        }
        public String getFormat() {
            token.ensureValid();
            return "PKCS#8";
        }
        synchronized byte[] getEncodedInternal() {
            token.ensureValid();
            if (encoded == null) {
                fetchValues();
                try {
                    // XXX make constructor in SunRsaSign provider public
                    // and call it directly
                    KeyFactory factory = KeyFactory.getInstance
                        ("RSA", P11Util.getSunRsaSignProvider());
                    Key newKey = factory.translateKey(this);
                    encoded = newKey.getEncoded();
                } catch (GeneralSecurityException e) {
                    throw new ProviderException(e);
                }
            }
            return encoded;
        }
        public BigInteger getModulus() {
            fetchValues();
            return n;
        }
        public BigInteger getPrivateExponent() {
            fetchValues();
            return d;
        }
    }

    private static final class P11RSAPublicKey extends P11Key
                                                implements RSAPublicKey {
        private static final long serialVersionUID = -826726289023854455L;

        private BigInteger n, e;
        private byte[] encoded;
        P11RSAPublicKey(Session session, long keyID, String algorithm,
                int keyLength, CK_ATTRIBUTE[] attributes) {
            super(PUBLIC, session, keyID, algorithm, keyLength, attributes);
        }
        private synchronized void fetchValues() {
            token.ensureValid();
            if (n != null) {
                return;
            }
            CK_ATTRIBUTE[] attributes = new CK_ATTRIBUTE[] {
                new CK_ATTRIBUTE(CKA_MODULUS),
                new CK_ATTRIBUTE(CKA_PUBLIC_EXPONENT),
            };
            fetchAttributes(attributes);
            n = attributes[0].getBigInteger();
            e = attributes[1].getBigInteger();
        }
        public String getFormat() {
            token.ensureValid();
            return "X.509";
        }
        synchronized byte[] getEncodedInternal() {
            token.ensureValid();
            if (encoded == null) {
                fetchValues();
                try {
                    encoded = new RSAPublicKeyImpl(n, e).getEncoded();
                } catch (InvalidKeyException e) {
                    throw new ProviderException(e);
                }
            }
            return encoded;
        }
        public BigInteger getModulus() {
            fetchValues();
            return n;
        }
        public BigInteger getPublicExponent() {
            fetchValues();
            return e;
        }
        public String toString() {
            fetchValues();
            return super.toString() +  "\n  modulus: " + n
                + "\n  public exponent: " + e;
        }
    }

    private static final class P11DSAPublicKey extends P11Key
                                                implements DSAPublicKey {
        private static final long serialVersionUID = 5989753793316396637L;

        private BigInteger y;
        private DSAParams params;
        private byte[] encoded;
        P11DSAPublicKey(Session session, long keyID, String algorithm,
                int keyLength, CK_ATTRIBUTE[] attributes) {
            super(PUBLIC, session, keyID, algorithm, keyLength, attributes);
        }
        private synchronized void fetchValues() {
            token.ensureValid();
            if (y != null) {
                return;
            }
            CK_ATTRIBUTE[] attributes = new CK_ATTRIBUTE[] {
                new CK_ATTRIBUTE(CKA_VALUE),
                new CK_ATTRIBUTE(CKA_PRIME),
                new CK_ATTRIBUTE(CKA_SUBPRIME),
                new CK_ATTRIBUTE(CKA_BASE),
            };
            fetchAttributes(attributes);
            y = attributes[0].getBigInteger();
            params = new DSAParameterSpec(
                attributes[1].getBigInteger(),
                attributes[2].getBigInteger(),
                attributes[3].getBigInteger()
            );
        }
        public String getFormat() {
            token.ensureValid();
            return "X.509";
        }
        synchronized byte[] getEncodedInternal() {
            token.ensureValid();
            if (encoded == null) {
                fetchValues();
                try {
                    Key key = new sun.security.provider.DSAPublicKey
                            (y, params.getP(), params.getQ(), params.getG());
                    encoded = key.getEncoded();
                } catch (InvalidKeyException e) {
                    throw new ProviderException(e);
                }
            }
            return encoded;
        }
        public BigInteger getY() {
            fetchValues();
            return y;
        }
        public DSAParams getParams() {
            fetchValues();
            return params;
        }
        public String toString() {
            fetchValues();
            return super.toString() +  "\n  y: " + y + "\n  p: " + params.getP()
                + "\n  q: " + params.getQ() + "\n  g: " + params.getG();
        }
    }

    private static final class P11DSAPrivateKey extends P11Key
                                                implements DSAPrivateKey {
        private static final long serialVersionUID = 3119629997181999389L;

        private BigInteger x;
        private DSAParams params;
        private byte[] encoded;
        P11DSAPrivateKey(Session session, long keyID, String algorithm,
                int keyLength, CK_ATTRIBUTE[] attributes) {
            super(PRIVATE, session, keyID, algorithm, keyLength, attributes);
        }
        private synchronized void fetchValues() {
            token.ensureValid();
            if (x != null) {
                return;
            }
            CK_ATTRIBUTE[] attributes = new CK_ATTRIBUTE[] {
                new CK_ATTRIBUTE(CKA_VALUE),
                new CK_ATTRIBUTE(CKA_PRIME),
                new CK_ATTRIBUTE(CKA_SUBPRIME),
                new CK_ATTRIBUTE(CKA_BASE),
            };
            fetchAttributes(attributes);
            x = attributes[0].getBigInteger();
            params = new DSAParameterSpec(
                attributes[1].getBigInteger(),
                attributes[2].getBigInteger(),
                attributes[3].getBigInteger()
            );
        }
        public String getFormat() {
            token.ensureValid();
            return "PKCS#8";
        }
        synchronized byte[] getEncodedInternal() {
            token.ensureValid();
            if (encoded == null) {
                fetchValues();
                try {
                    Key key = new sun.security.provider.DSAPrivateKey
                            (x, params.getP(), params.getQ(), params.getG());
                    encoded = key.getEncoded();
                } catch (InvalidKeyException e) {
                    throw new ProviderException(e);
                }
            }
            return encoded;
        }
        public BigInteger getX() {
            fetchValues();
            return x;
        }
        public DSAParams getParams() {
            fetchValues();
            return params;
        }
    }

    private static final class P11DHPrivateKey extends P11Key
                                                implements DHPrivateKey {
        private static final long serialVersionUID = -1698576167364928838L;

        private BigInteger x;
        private DHParameterSpec params;
        private byte[] encoded;
        P11DHPrivateKey(Session session, long keyID, String algorithm,
                int keyLength, CK_ATTRIBUTE[] attributes) {
            super(PRIVATE, session, keyID, algorithm, keyLength, attributes);
        }
        private synchronized void fetchValues() {
            token.ensureValid();
            if (x != null) {
                return;
            }
            CK_ATTRIBUTE[] attributes = new CK_ATTRIBUTE[] {
                new CK_ATTRIBUTE(CKA_VALUE),
                new CK_ATTRIBUTE(CKA_PRIME),
                new CK_ATTRIBUTE(CKA_BASE),
            };
            fetchAttributes(attributes);
            x = attributes[0].getBigInteger();
            params = new DHParameterSpec(
                attributes[1].getBigInteger(),
                attributes[2].getBigInteger()
            );
        }
        public String getFormat() {
            token.ensureValid();
            return "PKCS#8";
        }
        synchronized byte[] getEncodedInternal() {
            token.ensureValid();
            if (encoded == null) {
                fetchValues();
                try {
                    DHPrivateKeySpec spec = new DHPrivateKeySpec
                        (x, params.getP(), params.getG());
                    KeyFactory kf = KeyFactory.getInstance
                        ("DH", P11Util.getSunJceProvider());
                    Key key = kf.generatePrivate(spec);
                    encoded = key.getEncoded();
                } catch (GeneralSecurityException e) {
                    throw new ProviderException(e);
                }
            }
            return encoded;
        }
        public BigInteger getX() {
            fetchValues();
            return x;
        }
        public DHParameterSpec getParams() {
            fetchValues();
            return params;
        }
<<<<<<< HEAD
=======
        public String toString() {
            fetchValues();
            return super.toString() +  "\n  x: " + x + "\n  p: " + params.getP()
                + "\n  g: " + params.getG();
        }
        public int hashCode() {
            if (token.isValid() == false) {
                return 0;
            }
            fetchValues();
            return Objects.hash(x, params.getP(), params.getG());
        }
        public boolean equals(Object obj) {
            if (this == obj) return true;
            // equals() should never throw exceptions
            if (token.isValid() == false) {
                return false;
            }
            if (!(obj instanceof DHPrivateKey)) {
                return false;
            }
            fetchValues();
            DHPrivateKey other = (DHPrivateKey) obj;
            DHParameterSpec otherParams = other.getParams();
            return ((this.x.compareTo(other.getX()) == 0) &&
                    (this.params.getP().compareTo(otherParams.getP()) == 0) &&
                    (this.params.getG().compareTo(otherParams.getG()) == 0));
        }
>>>>>>> 6412341d
    }

    private static final class P11DHPublicKey extends P11Key
                                                implements DHPublicKey {
        static final long serialVersionUID = -598383872153843657L;

        private BigInteger y;
        private DHParameterSpec params;
        private byte[] encoded;
        P11DHPublicKey(Session session, long keyID, String algorithm,
                int keyLength, CK_ATTRIBUTE[] attributes) {
            super(PUBLIC, session, keyID, algorithm, keyLength, attributes);
        }
        private synchronized void fetchValues() {
            token.ensureValid();
            if (y != null) {
                return;
            }
            CK_ATTRIBUTE[] attributes = new CK_ATTRIBUTE[] {
                new CK_ATTRIBUTE(CKA_VALUE),
                new CK_ATTRIBUTE(CKA_PRIME),
                new CK_ATTRIBUTE(CKA_BASE),
            };
            fetchAttributes(attributes);
            y = attributes[0].getBigInteger();
            params = new DHParameterSpec(
                attributes[1].getBigInteger(),
                attributes[2].getBigInteger()
            );
        }
        public String getFormat() {
            token.ensureValid();
            return "X.509";
        }
        synchronized byte[] getEncodedInternal() {
            token.ensureValid();
            if (encoded == null) {
                fetchValues();
                try {
                    DHPublicKeySpec spec = new DHPublicKeySpec
                        (y, params.getP(), params.getG());
                    KeyFactory kf = KeyFactory.getInstance
                        ("DH", P11Util.getSunJceProvider());
                    Key key = kf.generatePublic(spec);
                    encoded = key.getEncoded();
                } catch (GeneralSecurityException e) {
                    throw new ProviderException(e);
                }
            }
            return encoded;
        }
        public BigInteger getY() {
            fetchValues();
            return y;
        }
        public DHParameterSpec getParams() {
            fetchValues();
            return params;
        }
        public String toString() {
            fetchValues();
            return super.toString() +  "\n  y: " + y + "\n  p: " + params.getP()
                + "\n  g: " + params.getG();
        }
        public int hashCode() {
            if (token.isValid() == false) {
                return 0;
            }
            fetchValues();
            return Objects.hash(y, params.getP(), params.getG());
        }
        public boolean equals(Object obj) {
            if (this == obj) return true;
            // equals() should never throw exceptions
            if (token.isValid() == false) {
                return false;
            }
            if (!(obj instanceof DHPublicKey)) {
                return false;
            }
            fetchValues();
            DHPublicKey other = (DHPublicKey) obj;
            DHParameterSpec otherParams = other.getParams();
            return ((this.y.compareTo(other.getY()) == 0) &&
                    (this.params.getP().compareTo(otherParams.getP()) == 0) &&
                    (this.params.getG().compareTo(otherParams.getG()) == 0));
        }
    }

    private static final class P11ECPrivateKey extends P11Key
                                                implements ECPrivateKey {
        private static final long serialVersionUID = -7786054399510515515L;

        private BigInteger s;
        private ECParameterSpec params;
        private byte[] encoded;
        P11ECPrivateKey(Session session, long keyID, String algorithm,
                int keyLength, CK_ATTRIBUTE[] attributes) {
            super(PRIVATE, session, keyID, algorithm, keyLength, attributes);
        }
        private synchronized void fetchValues() {
            token.ensureValid();
            if (s != null) {
                return;
            }
            CK_ATTRIBUTE[] attributes = new CK_ATTRIBUTE[] {
                new CK_ATTRIBUTE(CKA_VALUE),
                new CK_ATTRIBUTE(CKA_EC_PARAMS, params),
            };
            fetchAttributes(attributes);
            s = attributes[0].getBigInteger();
            try {
                params = P11ECKeyFactory.decodeParameters
                            (attributes[1].getByteArray());
            } catch (Exception e) {
                throw new RuntimeException("Could not parse key values", e);
            }
        }
        public String getFormat() {
            token.ensureValid();
            return "PKCS#8";
        }
        synchronized byte[] getEncodedInternal() {
            token.ensureValid();
            if (encoded == null) {
                fetchValues();
                try {
                    Key key = ECUtil.generateECPrivateKey(s, params);
                    encoded = key.getEncoded();
                } catch (InvalidKeySpecException e) {
                    throw new ProviderException(e);
                }
            }
            return encoded;
        }
        public BigInteger getS() {
            fetchValues();
            return s;
        }
        public ECParameterSpec getParams() {
            fetchValues();
            return params;
        }
    }

    private static final class P11ECPublicKey extends P11Key
                                                implements ECPublicKey {
        private static final long serialVersionUID = -6371481375154806089L;

        private ECPoint w;
        private ECParameterSpec params;
        private byte[] encoded;
        P11ECPublicKey(Session session, long keyID, String algorithm,
                int keyLength, CK_ATTRIBUTE[] attributes) {
            super(PUBLIC, session, keyID, algorithm, keyLength, attributes);
        }
        private synchronized void fetchValues() {
            token.ensureValid();
            if (w != null) {
                return;
            }
            CK_ATTRIBUTE[] attributes = new CK_ATTRIBUTE[] {
                new CK_ATTRIBUTE(CKA_EC_POINT),
                new CK_ATTRIBUTE(CKA_EC_PARAMS),
            };
            fetchAttributes(attributes);

            try {
                params = P11ECKeyFactory.decodeParameters
                            (attributes[1].getByteArray());
                byte[] ecKey = attributes[0].getByteArray();

                // Check whether the X9.63 encoding of an EC point is wrapped
                // in an ASN.1 OCTET STRING
                if (!token.config.getUseEcX963Encoding()) {
                    DerValue wECPoint = new DerValue(ecKey);

                    if (wECPoint.getTag() != DerValue.tag_OctetString) {
                        throw new IOException("Could not DER decode EC point." +
                            " Unexpected tag: " + wECPoint.getTag());
                    }
                    w = P11ECKeyFactory.decodePoint
                        (wECPoint.getDataBytes(), params.getCurve());

                } else {
                    w = P11ECKeyFactory.decodePoint(ecKey, params.getCurve());
                }

            } catch (Exception e) {
                throw new RuntimeException("Could not parse key values", e);
            }
        }
        public String getFormat() {
            token.ensureValid();
            return "X.509";
        }
        synchronized byte[] getEncodedInternal() {
            token.ensureValid();
            if (encoded == null) {
                fetchValues();
                try {
                    return ECUtil.x509EncodeECPublicKey(w, params);
                } catch (InvalidKeySpecException e) {
                    throw new ProviderException(e);
                }
            }
            return encoded;
        }
        public ECPoint getW() {
            fetchValues();
            return w;
        }
        public ECParameterSpec getParams() {
            fetchValues();
            return params;
        }
        public String toString() {
            fetchValues();
            return super.toString()
                + "\n  public x coord: " + w.getAffineX()
                + "\n  public y coord: " + w.getAffineY()
                + "\n  parameters: " + params;
        }
    }
}

/*
 * NOTE: Must use PhantomReference here and not WeakReference
 * otherwise the key maybe cleared before other objects which
 * still use these keys during finalization such as SSLSocket.
 */
final class SessionKeyRef extends PhantomReference<P11Key>
    implements Comparable<SessionKeyRef> {
    private static ReferenceQueue<P11Key> refQueue =
        new ReferenceQueue<P11Key>();
    private static Set<SessionKeyRef> refList =
        Collections.synchronizedSortedSet(new TreeSet<SessionKeyRef>());

    static ReferenceQueue<P11Key> referenceQueue() {
        return refQueue;
    }

    private static void drainRefQueueBounded() {
        while (true) {
            SessionKeyRef next = (SessionKeyRef) refQueue.poll();
            if (next == null) break;
            next.dispose();
        }
    }

    // handle to the native key
    private long keyID;
    private Session session;

    SessionKeyRef(P11Key key , long keyID, Session session) {
        super(key, refQueue);
        this.keyID = keyID;
        this.session = session;
        this.session.addObject();
        refList.add(this);
        // TBD: run at some interval and not every time?
        drainRefQueueBounded();
    }

    private void dispose() {
        refList.remove(this);
        if (session.token.isValid()) {
            Session newSession = null;
            try {
                newSession = session.token.getOpSession();
                session.token.p11.C_DestroyObject(newSession.id(), keyID);
            } catch (PKCS11Exception e) {
                // ignore
            } finally {
                this.clear();
                session.token.releaseSession(newSession);
                session.removeObject();
            }
        }
    }

    public int compareTo(SessionKeyRef other) {
        if (this.keyID == other.keyID) {
            return 0;
        } else {
            return (this.keyID < other.keyID) ? -1 : 1;
        }
    }
}<|MERGE_RESOLUTION|>--- conflicted
+++ resolved
@@ -843,13 +843,6 @@
             fetchValues();
             return params;
         }
-<<<<<<< HEAD
-=======
-        public String toString() {
-            fetchValues();
-            return super.toString() +  "\n  x: " + x + "\n  p: " + params.getP()
-                + "\n  g: " + params.getG();
-        }
         public int hashCode() {
             if (token.isValid() == false) {
                 return 0;
@@ -873,7 +866,6 @@
                     (this.params.getP().compareTo(otherParams.getP()) == 0) &&
                     (this.params.getG().compareTo(otherParams.getG()) == 0));
         }
->>>>>>> 6412341d
     }
 
     private static final class P11DHPublicKey extends P11Key
