--- conflicted
+++ resolved
@@ -27,19 +27,14 @@
 package jdk.internal.foreign;
 
 import jdk.incubator.foreign.CSupport;
-import jdk.incubator.foreign.FunctionDescriptor;
 import jdk.incubator.foreign.MemoryAddress;
 import jdk.incubator.foreign.MemoryHandles;
-<<<<<<< HEAD
 import jdk.incubator.foreign.MemoryLayout;
+import jdk.incubator.foreign.MemorySegment;
 import jdk.incubator.foreign.ForeignLinker;
 import jdk.incubator.foreign.ValueLayout;
-import jdk.internal.access.foreign.MemoryAddressProxy;
+import jdk.internal.access.foreign.MemorySegmentProxy;
 import jdk.internal.foreign.abi.SharedUtils;
-=======
-import jdk.incubator.foreign.MemorySegment;
-import jdk.internal.access.foreign.MemorySegmentProxy;
->>>>>>> 21442f61
 import jdk.internal.misc.VM;
 import sun.invoke.util.Wrapper;
 
@@ -76,6 +71,11 @@
     public static MemoryAddress alignUp(MemoryAddress ma, long alignment) {
         long offset = ma.toRawLongValue();
         return ma.addOffset(alignUp(offset, alignment) - offset);
+    }
+
+    public static MemorySegment alignUp(MemorySegment ms, long alignment) {
+        long offset = ms.address().toRawLongValue();
+        return ms.asSlice(alignUp(offset, alignment) - offset);
     }
 
     public static long bitsToBytesOrThrow(long bits, Supplier<RuntimeException> exFactory) {
