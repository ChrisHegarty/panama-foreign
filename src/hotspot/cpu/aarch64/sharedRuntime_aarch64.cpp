/*
 * Copyright (c) 2003, 2020, Oracle and/or its affiliates. All rights reserved.
 * Copyright (c) 2014, 2020, Red Hat Inc. All rights reserved.
 * DO NOT ALTER OR REMOVE COPYRIGHT NOTICES OR THIS FILE HEADER.
 *
 * This code is free software; you can redistribute it and/or modify it
 * under the terms of the GNU General Public License version 2 only, as
 * published by the Free Software Foundation.
 *
 * This code is distributed in the hope that it will be useful, but WITHOUT
 * ANY WARRANTY; without even the implied warranty of MERCHANTABILITY or
 * FITNESS FOR A PARTICULAR PURPOSE.  See the GNU General Public License
 * version 2 for more details (a copy is included in the LICENSE file that
 * accompanied this code).
 *
 * You should have received a copy of the GNU General Public License version
 * 2 along with this work; if not, write to the Free Software Foundation,
 * Inc., 51 Franklin St, Fifth Floor, Boston, MA 02110-1301 USA.
 *
 * Please contact Oracle, 500 Oracle Parkway, Redwood Shores, CA 94065 USA
 * or visit www.oracle.com if you need additional information or have any
 * questions.
 *
 */

#include "precompiled.hpp"
#include "asm/macroAssembler.hpp"
#include "asm/macroAssembler.inline.hpp"
#include "code/codeCache.hpp"
#include "code/debugInfoRec.hpp"
#include "code/icBuffer.hpp"
#include "code/vtableStubs.hpp"
#include "gc/shared/barrierSetAssembler.hpp"
#include "interpreter/interpreter.hpp"
#include "interpreter/interp_masm.hpp"
#include "logging/log.hpp"
#include "memory/resourceArea.hpp"
#include "nativeInst_aarch64.hpp"
#include "oops/compiledICHolder.hpp"
#include "oops/klass.inline.hpp"
#include "prims/methodHandles.hpp"
#include "runtime/safepointMechanism.hpp"
#include "runtime/sharedRuntime.hpp"
#include "runtime/vframeArray.hpp"
#include "utilities/align.hpp"
#include "vmreg_aarch64.inline.hpp"
#ifdef COMPILER1
#include "c1/c1_Runtime1.hpp"
#endif
#ifdef COMPILER2
#include "adfiles/ad_aarch64.hpp"
#include "opto/runtime.hpp"
#endif
#if INCLUDE_JVMCI
#include "jvmci/jvmciJavaClasses.hpp"
#endif

#define __ masm->

const int StackAlignmentInSlots = StackAlignmentInBytes / VMRegImpl::stack_slot_size;

class SimpleRuntimeFrame {

  public:

  // Most of the runtime stubs have this simple frame layout.
  // This class exists to make the layout shared in one place.
  // Offsets are for compiler stack slots, which are jints.
  enum layout {
    // The frame sender code expects that rbp will be in the "natural" place and
    // will override any oopMap setting for it. We must therefore force the layout
    // so that it agrees with the frame sender code.
    // we don't expect any arg reg save area so aarch64 asserts that
    // frame::arg_reg_save_area_bytes == 0
    rbp_off = 0,
    rbp_off2,
    return_off, return_off2,
    framesize
  };
};

// FIXME -- this is used by C1
class RegisterSaver {
 public:
  static OopMap* save_live_registers(MacroAssembler* masm, int additional_frame_words, int* total_frame_words, bool save_vectors = false);
  static void restore_live_registers(MacroAssembler* masm, bool restore_vectors = false);

  // Offsets into the register save area
  // Used by deoptimization when it is managing result register
  // values on its own

  static int r0_offset_in_bytes(void)    { return (32 + r0->encoding()) * wordSize; }
  static int reg_offset_in_bytes(Register r)    { return r0_offset_in_bytes() + r->encoding() * wordSize; }
  static int rmethod_offset_in_bytes(void)    { return reg_offset_in_bytes(rmethod); }
  static int rscratch1_offset_in_bytes(void)    { return (32 + rscratch1->encoding()) * wordSize; }
  static int v0_offset_in_bytes(void)   { return 0; }
  static int return_offset_in_bytes(void) { return (32 /* floats*/ + 31 /* gregs*/) * wordSize; }

  // During deoptimization only the result registers need to be restored,
  // all the other values have already been extracted.
  static void restore_result_registers(MacroAssembler* masm);

    // Capture info about frame layout
  enum layout {
                fpu_state_off = 0,
                fpu_state_end = fpu_state_off + FPUStateSizeInWords - 1,
                // The frame sender code expects that rfp will be in
                // the "natural" place and will override any oopMap
                // setting for it. We must therefore force the layout
                // so that it agrees with the frame sender code.
                r0_off = fpu_state_off + FPUStateSizeInWords,
                rfp_off = r0_off + (RegisterImpl::number_of_registers - 2) * RegisterImpl::max_slots_per_register,
                return_off = rfp_off + RegisterImpl::max_slots_per_register,      // slot for return address
                reg_save_size = return_off + RegisterImpl::max_slots_per_register};

};

OopMap* RegisterSaver::save_live_registers(MacroAssembler* masm, int additional_frame_words, int* total_frame_words, bool save_vectors) {
  bool use_sve = false;
  int sve_vector_size_in_bytes = 0;
  int sve_vector_size_in_slots = 0;

#ifdef COMPILER2
  use_sve = Matcher::supports_scalable_vector();
  sve_vector_size_in_bytes = Matcher::scalable_vector_reg_size(T_BYTE);
  sve_vector_size_in_slots = Matcher::scalable_vector_reg_size(T_FLOAT);
#endif

#if COMPILER2_OR_JVMCI
  if (save_vectors) {
    int vect_words = 0;
    int extra_save_slots_per_register = 0;
    // Save upper half of vector registers
    if (use_sve) {
      extra_save_slots_per_register = sve_vector_size_in_slots - FloatRegisterImpl::save_slots_per_register;
    } else {
      extra_save_slots_per_register = FloatRegisterImpl::extra_save_slots_per_neon_register;
    }
    vect_words = FloatRegisterImpl::number_of_registers * extra_save_slots_per_register /
                 VMRegImpl::slots_per_word;
    additional_frame_words += vect_words;
  }
#else
  assert(!save_vectors, "vectors are generated only by C2 and JVMCI");
#endif

  int frame_size_in_bytes = align_up(additional_frame_words * wordSize +
                                     reg_save_size * BytesPerInt, 16);
  // OopMap frame size is in compiler stack slots (jint's) not bytes or words
  int frame_size_in_slots = frame_size_in_bytes / BytesPerInt;
  // The caller will allocate additional_frame_words
  int additional_frame_slots = additional_frame_words * wordSize / BytesPerInt;
  // CodeBlob frame size is in words.
  int frame_size_in_words = frame_size_in_bytes / wordSize;
  *total_frame_words = frame_size_in_words;

  // Save Integer and Float registers.
  __ enter();
  __ push_CPU_state(save_vectors, use_sve, sve_vector_size_in_bytes);

  // Set an oopmap for the call site.  This oopmap will map all
  // oop-registers and debug-info registers as callee-saved.  This
  // will allow deoptimization at this safepoint to find all possible
  // debug-info recordings, as well as let GC find all oops.

  OopMapSet *oop_maps = new OopMapSet();
  OopMap* oop_map = new OopMap(frame_size_in_slots, 0);

  for (int i = 0; i < RegisterImpl::number_of_registers; i++) {
    Register r = as_Register(i);
    if (r <= rfp && r != rscratch1 && r != rscratch2) {
      // SP offsets are in 4-byte words.
      // Register slots are 8 bytes wide, 32 floating-point registers.
      int sp_offset = RegisterImpl::max_slots_per_register * i +
                      FloatRegisterImpl::save_slots_per_register * FloatRegisterImpl::number_of_registers;
      oop_map->set_callee_saved(VMRegImpl::stack2reg(sp_offset + additional_frame_slots),
                                r->as_VMReg());
    }
  }

  for (int i = 0; i < FloatRegisterImpl::number_of_registers; i++) {
    FloatRegister r = as_FloatRegister(i);
    int sp_offset = 0;
    if (save_vectors) {
      sp_offset = use_sve ? (sve_vector_size_in_slots * i) :
                            (FloatRegisterImpl::slots_per_neon_register * i);
    } else {
      sp_offset = FloatRegisterImpl::save_slots_per_register * i;
    }
    oop_map->set_callee_saved(VMRegImpl::stack2reg(sp_offset),
                              r->as_VMReg());
  }

  return oop_map;
}

void RegisterSaver::restore_live_registers(MacroAssembler* masm, bool restore_vectors) {
#ifdef COMPILER2
  __ pop_CPU_state(restore_vectors, Matcher::supports_scalable_vector(),
                   Matcher::scalable_vector_reg_size(T_BYTE));
#else
#if !INCLUDE_JVMCI
  assert(!restore_vectors, "vectors are generated only by C2 and JVMCI");
#endif
  __ pop_CPU_state(restore_vectors);
#endif
  __ leave();

}

void RegisterSaver::restore_result_registers(MacroAssembler* masm) {

  // Just restore result register. Only used by deoptimization. By
  // now any callee save register that needs to be restored to a c2
  // caller of the deoptee has been extracted into the vframeArray
  // and will be stuffed into the c2i adapter we create for later
  // restoration so only result registers need to be restored here.

  // Restore fp result register
  __ ldrd(v0, Address(sp, v0_offset_in_bytes()));
  // Restore integer result register
  __ ldr(r0, Address(sp, r0_offset_in_bytes()));

  // Pop all of the register save are off the stack
  __ add(sp, sp, align_up(return_offset_in_bytes(), 16));
}

// Is vector's size (in bytes) bigger than a size saved by default?
// 8 bytes vector registers are saved by default on AArch64.
bool SharedRuntime::is_wide_vector(int size) {
  return size > 8;
}

size_t SharedRuntime::trampoline_size() {
  return 16;
}

void SharedRuntime::generate_trampoline(MacroAssembler *masm, address destination) {
  __ mov(rscratch1, destination);
  __ br(rscratch1);
}

// The java_calling_convention describes stack locations as ideal slots on
// a frame with no abi restrictions. Since we must observe abi restrictions
// (like the placement of the register window) the slots must be biased by
// the following value.
static int reg2offset_in(VMReg r) {
  // Account for saved rfp and lr
  // This should really be in_preserve_stack_slots
  return (r->reg2stack() + 4) * VMRegImpl::stack_slot_size;
}

static int reg2offset_out(VMReg r) {
  return (r->reg2stack() + SharedRuntime::out_preserve_stack_slots()) * VMRegImpl::stack_slot_size;
}

// ---------------------------------------------------------------------------
// Read the array of BasicTypes from a signature, and compute where the
// arguments should go.  Values in the VMRegPair regs array refer to 4-byte
// quantities.  Values less than VMRegImpl::stack0 are registers, those above
// refer to 4-byte stack slots.  All stack slots are based off of the stack pointer
// as framesizes are fixed.
// VMRegImpl::stack0 refers to the first slot 0(sp).
// and VMRegImpl::stack0+1 refers to the memory word 4-byes higher.  Register
// up to RegisterImpl::number_of_registers) are the 64-bit
// integer registers.

// Note: the INPUTS in sig_bt are in units of Java argument words,
// which are 64-bit.  The OUTPUTS are in 32-bit units.

// The Java calling convention is a "shifted" version of the C ABI.
// By skipping the first C ABI register we can call non-static jni
// methods with small numbers of arguments without having to shuffle
// the arguments at all. Since we control the java ABI we ought to at
// least get some advantage out of it.

int SharedRuntime::java_calling_convention(const BasicType *sig_bt,
                                           VMRegPair *regs,
                                           int total_args_passed) {

  // Create the mapping between argument positions and
  // registers.
  static const Register INT_ArgReg[Argument::n_int_register_parameters_j] = {
    j_rarg0, j_rarg1, j_rarg2, j_rarg3, j_rarg4, j_rarg5, j_rarg6, j_rarg7
  };
  static const FloatRegister FP_ArgReg[Argument::n_float_register_parameters_j] = {
    j_farg0, j_farg1, j_farg2, j_farg3,
    j_farg4, j_farg5, j_farg6, j_farg7
  };


  uint int_args = 0;
  uint fp_args = 0;
  uint stk_args = 0; // inc by 2 each time

  for (int i = 0; i < total_args_passed; i++) {
    switch (sig_bt[i]) {
    case T_BOOLEAN:
    case T_CHAR:
    case T_BYTE:
    case T_SHORT:
    case T_INT:
      if (int_args < Argument::n_int_register_parameters_j) {
        regs[i].set1(INT_ArgReg[int_args++]->as_VMReg());
      } else {
        regs[i].set1(VMRegImpl::stack2reg(stk_args));
        stk_args += 2;
      }
      break;
    case T_VOID:
      // halves of T_LONG or T_DOUBLE
      assert(i != 0 && (sig_bt[i - 1] == T_LONG || sig_bt[i - 1] == T_DOUBLE), "expecting half");
      regs[i].set_bad();
      break;
    case T_LONG:
      assert((i + 1) < total_args_passed && sig_bt[i + 1] == T_VOID, "expecting half");
      // fall through
    case T_OBJECT:
    case T_ARRAY:
    case T_ADDRESS:
      if (int_args < Argument::n_int_register_parameters_j) {
        regs[i].set2(INT_ArgReg[int_args++]->as_VMReg());
      } else {
        regs[i].set2(VMRegImpl::stack2reg(stk_args));
        stk_args += 2;
      }
      break;
    case T_FLOAT:
      if (fp_args < Argument::n_float_register_parameters_j) {
        regs[i].set1(FP_ArgReg[fp_args++]->as_VMReg());
      } else {
        regs[i].set1(VMRegImpl::stack2reg(stk_args));
        stk_args += 2;
      }
      break;
    case T_DOUBLE:
      assert((i + 1) < total_args_passed && sig_bt[i + 1] == T_VOID, "expecting half");
      if (fp_args < Argument::n_float_register_parameters_j) {
        regs[i].set2(FP_ArgReg[fp_args++]->as_VMReg());
      } else {
        regs[i].set2(VMRegImpl::stack2reg(stk_args));
        stk_args += 2;
      }
      break;
    default:
      ShouldNotReachHere();
      break;
    }
  }

  return align_up(stk_args, 2);
}

// Patch the callers callsite with entry to compiled code if it exists.
static void patch_callers_callsite(MacroAssembler *masm) {
  Label L;
  __ ldr(rscratch1, Address(rmethod, in_bytes(Method::code_offset())));
  __ cbz(rscratch1, L);

  __ enter();
  __ push_CPU_state();

  // VM needs caller's callsite
  // VM needs target method
  // This needs to be a long call since we will relocate this adapter to
  // the codeBuffer and it may not reach

#ifndef PRODUCT
  assert(frame::arg_reg_save_area_bytes == 0, "not expecting frame reg save area");
#endif

  __ mov(c_rarg0, rmethod);
  __ mov(c_rarg1, lr);
  __ lea(rscratch1, RuntimeAddress(CAST_FROM_FN_PTR(address, SharedRuntime::fixup_callers_callsite)));
  __ blr(rscratch1);

  // Explicit isb required because fixup_callers_callsite may change the code
  // stream.
  __ safepoint_isb();

  __ pop_CPU_state();
  // restore sp
  __ leave();
  __ bind(L);
}

static void gen_c2i_adapter(MacroAssembler *masm,
                            int total_args_passed,
                            int comp_args_on_stack,
                            const BasicType *sig_bt,
                            const VMRegPair *regs,
                            Label& skip_fixup) {
  // Before we get into the guts of the C2I adapter, see if we should be here
  // at all.  We've come from compiled code and are attempting to jump to the
  // interpreter, which means the caller made a static call to get here
  // (vcalls always get a compiled target if there is one).  Check for a
  // compiled target.  If there is one, we need to patch the caller's call.
  patch_callers_callsite(masm);

  __ bind(skip_fixup);

  int words_pushed = 0;

  // Since all args are passed on the stack, total_args_passed *
  // Interpreter::stackElementSize is the space we need.

  int extraspace = total_args_passed * Interpreter::stackElementSize;

  __ mov(r13, sp);

  // stack is aligned, keep it that way
  extraspace = align_up(extraspace, 2*wordSize);

  if (extraspace)
    __ sub(sp, sp, extraspace);

  // Now write the args into the outgoing interpreter space
  for (int i = 0; i < total_args_passed; i++) {
    if (sig_bt[i] == T_VOID) {
      assert(i > 0 && (sig_bt[i-1] == T_LONG || sig_bt[i-1] == T_DOUBLE), "missing half");
      continue;
    }

    // offset to start parameters
    int st_off   = (total_args_passed - i - 1) * Interpreter::stackElementSize;
    int next_off = st_off - Interpreter::stackElementSize;

    // Say 4 args:
    // i   st_off
    // 0   32 T_LONG
    // 1   24 T_VOID
    // 2   16 T_OBJECT
    // 3    8 T_BOOL
    // -    0 return address
    //
    // However to make thing extra confusing. Because we can fit a Java long/double in
    // a single slot on a 64 bt vm and it would be silly to break them up, the interpreter
    // leaves one slot empty and only stores to a single slot. In this case the
    // slot that is occupied is the T_VOID slot. See I said it was confusing.

    VMReg r_1 = regs[i].first();
    VMReg r_2 = regs[i].second();
    if (!r_1->is_valid()) {
      assert(!r_2->is_valid(), "");
      continue;
    }
    if (r_1->is_stack()) {
      // memory to memory use rscratch1
      int ld_off = (r_1->reg2stack() * VMRegImpl::stack_slot_size
                    + extraspace
                    + words_pushed * wordSize);
      if (!r_2->is_valid()) {
        // sign extend??
        __ ldrw(rscratch1, Address(sp, ld_off));
        __ str(rscratch1, Address(sp, st_off));

      } else {

        __ ldr(rscratch1, Address(sp, ld_off));

        // Two VMREgs|OptoRegs can be T_OBJECT, T_ADDRESS, T_DOUBLE, T_LONG
        // T_DOUBLE and T_LONG use two slots in the interpreter
        if ( sig_bt[i] == T_LONG || sig_bt[i] == T_DOUBLE) {
          // ld_off == LSW, ld_off+wordSize == MSW
          // st_off == MSW, next_off == LSW
          __ str(rscratch1, Address(sp, next_off));
#ifdef ASSERT
          // Overwrite the unused slot with known junk
          __ mov(rscratch1, (uint64_t)0xdeadffffdeadaaaaull);
          __ str(rscratch1, Address(sp, st_off));
#endif /* ASSERT */
        } else {
          __ str(rscratch1, Address(sp, st_off));
        }
      }
    } else if (r_1->is_Register()) {
      Register r = r_1->as_Register();
      if (!r_2->is_valid()) {
        // must be only an int (or less ) so move only 32bits to slot
        // why not sign extend??
        __ str(r, Address(sp, st_off));
      } else {
        // Two VMREgs|OptoRegs can be T_OBJECT, T_ADDRESS, T_DOUBLE, T_LONG
        // T_DOUBLE and T_LONG use two slots in the interpreter
        if ( sig_bt[i] == T_LONG || sig_bt[i] == T_DOUBLE) {
          // jlong/double in gpr
#ifdef ASSERT
          // Overwrite the unused slot with known junk
          __ mov(rscratch1, (uint64_t)0xdeadffffdeadaaabull);
          __ str(rscratch1, Address(sp, st_off));
#endif /* ASSERT */
          __ str(r, Address(sp, next_off));
        } else {
          __ str(r, Address(sp, st_off));
        }
      }
    } else {
      assert(r_1->is_FloatRegister(), "");
      if (!r_2->is_valid()) {
        // only a float use just part of the slot
        __ strs(r_1->as_FloatRegister(), Address(sp, st_off));
      } else {
#ifdef ASSERT
        // Overwrite the unused slot with known junk
        __ mov(rscratch1, (uint64_t)0xdeadffffdeadaaacull);
        __ str(rscratch1, Address(sp, st_off));
#endif /* ASSERT */
        __ strd(r_1->as_FloatRegister(), Address(sp, next_off));
      }
    }
  }

  __ mov(esp, sp); // Interp expects args on caller's expression stack

  __ ldr(rscratch1, Address(rmethod, in_bytes(Method::interpreter_entry_offset())));
  __ br(rscratch1);
}


void SharedRuntime::gen_i2c_adapter(MacroAssembler *masm,
                                    int total_args_passed,
                                    int comp_args_on_stack,
                                    const BasicType *sig_bt,
                                    const VMRegPair *regs) {

  // Note: r13 contains the senderSP on entry. We must preserve it since
  // we may do a i2c -> c2i transition if we lose a race where compiled
  // code goes non-entrant while we get args ready.

  // In addition we use r13 to locate all the interpreter args because
  // we must align the stack to 16 bytes.

  // Adapters are frameless.

  // An i2c adapter is frameless because the *caller* frame, which is
  // interpreted, routinely repairs its own esp (from
  // interpreter_frame_last_sp), even if a callee has modified the
  // stack pointer.  It also recalculates and aligns sp.

  // A c2i adapter is frameless because the *callee* frame, which is
  // interpreted, routinely repairs its caller's sp (from sender_sp,
  // which is set up via the senderSP register).

  // In other words, if *either* the caller or callee is interpreted, we can
  // get the stack pointer repaired after a call.

  // This is why c2i and i2c adapters cannot be indefinitely composed.
  // In particular, if a c2i adapter were to somehow call an i2c adapter,
  // both caller and callee would be compiled methods, and neither would
  // clean up the stack pointer changes performed by the two adapters.
  // If this happens, control eventually transfers back to the compiled
  // caller, but with an uncorrected stack, causing delayed havoc.

  if (VerifyAdapterCalls &&
      (Interpreter::code() != NULL || StubRoutines::code1() != NULL)) {
#if 0
    // So, let's test for cascading c2i/i2c adapters right now.
    //  assert(Interpreter::contains($return_addr) ||
    //         StubRoutines::contains($return_addr),
    //         "i2c adapter must return to an interpreter frame");
    __ block_comment("verify_i2c { ");
    Label L_ok;
    if (Interpreter::code() != NULL)
      range_check(masm, rax, r11,
                  Interpreter::code()->code_start(), Interpreter::code()->code_end(),
                  L_ok);
    if (StubRoutines::code1() != NULL)
      range_check(masm, rax, r11,
                  StubRoutines::code1()->code_begin(), StubRoutines::code1()->code_end(),
                  L_ok);
    if (StubRoutines::code2() != NULL)
      range_check(masm, rax, r11,
                  StubRoutines::code2()->code_begin(), StubRoutines::code2()->code_end(),
                  L_ok);
    const char* msg = "i2c adapter must return to an interpreter frame";
    __ block_comment(msg);
    __ stop(msg);
    __ bind(L_ok);
    __ block_comment("} verify_i2ce ");
#endif
  }

  // Cut-out for having no stack args.
  int comp_words_on_stack = align_up(comp_args_on_stack*VMRegImpl::stack_slot_size, wordSize)>>LogBytesPerWord;
  if (comp_args_on_stack) {
    __ sub(rscratch1, sp, comp_words_on_stack * wordSize);
    __ andr(sp, rscratch1, -16);
  }

  // Will jump to the compiled code just as if compiled code was doing it.
  // Pre-load the register-jump target early, to schedule it better.
  __ ldr(rscratch1, Address(rmethod, in_bytes(Method::from_compiled_offset())));

#if INCLUDE_JVMCI
  if (EnableJVMCI || UseAOT) {
    // check if this call should be routed towards a specific entry point
    __ ldr(rscratch2, Address(rthread, in_bytes(JavaThread::jvmci_alternate_call_target_offset())));
    Label no_alternative_target;
    __ cbz(rscratch2, no_alternative_target);
    __ mov(rscratch1, rscratch2);
    __ str(zr, Address(rthread, in_bytes(JavaThread::jvmci_alternate_call_target_offset())));
    __ bind(no_alternative_target);
  }
#endif // INCLUDE_JVMCI

  // Now generate the shuffle code.
  for (int i = 0; i < total_args_passed; i++) {
    if (sig_bt[i] == T_VOID) {
      assert(i > 0 && (sig_bt[i-1] == T_LONG || sig_bt[i-1] == T_DOUBLE), "missing half");
      continue;
    }

    // Pick up 0, 1 or 2 words from SP+offset.

    assert(!regs[i].second()->is_valid() || regs[i].first()->next() == regs[i].second(),
            "scrambled load targets?");
    // Load in argument order going down.
    int ld_off = (total_args_passed - i - 1)*Interpreter::stackElementSize;
    // Point to interpreter value (vs. tag)
    int next_off = ld_off - Interpreter::stackElementSize;
    //
    //
    //
    VMReg r_1 = regs[i].first();
    VMReg r_2 = regs[i].second();
    if (!r_1->is_valid()) {
      assert(!r_2->is_valid(), "");
      continue;
    }
    if (r_1->is_stack()) {
      // Convert stack slot to an SP offset (+ wordSize to account for return address )
      int st_off = regs[i].first()->reg2stack()*VMRegImpl::stack_slot_size;
      if (!r_2->is_valid()) {
        // sign extend???
        __ ldrsw(rscratch2, Address(esp, ld_off));
        __ str(rscratch2, Address(sp, st_off));
      } else {
        //
        // We are using two optoregs. This can be either T_OBJECT,
        // T_ADDRESS, T_LONG, or T_DOUBLE the interpreter allocates
        // two slots but only uses one for thr T_LONG or T_DOUBLE case
        // So we must adjust where to pick up the data to match the
        // interpreter.
        //
        // Interpreter local[n] == MSW, local[n+1] == LSW however locals
        // are accessed as negative so LSW is at LOW address

        // ld_off is MSW so get LSW
        const int offset = (sig_bt[i]==T_LONG||sig_bt[i]==T_DOUBLE)?
                           next_off : ld_off;
        __ ldr(rscratch2, Address(esp, offset));
        // st_off is LSW (i.e. reg.first())
        __ str(rscratch2, Address(sp, st_off));
      }
    } else if (r_1->is_Register()) {  // Register argument
      Register r = r_1->as_Register();
      if (r_2->is_valid()) {
        //
        // We are using two VMRegs. This can be either T_OBJECT,
        // T_ADDRESS, T_LONG, or T_DOUBLE the interpreter allocates
        // two slots but only uses one for thr T_LONG or T_DOUBLE case
        // So we must adjust where to pick up the data to match the
        // interpreter.

        const int offset = (sig_bt[i]==T_LONG||sig_bt[i]==T_DOUBLE)?
                           next_off : ld_off;

        // this can be a misaligned move
        __ ldr(r, Address(esp, offset));
      } else {
        // sign extend and use a full word?
        __ ldrw(r, Address(esp, ld_off));
      }
    } else {
      if (!r_2->is_valid()) {
        __ ldrs(r_1->as_FloatRegister(), Address(esp, ld_off));
      } else {
        __ ldrd(r_1->as_FloatRegister(), Address(esp, next_off));
      }
    }
  }

  // 6243940 We might end up in handle_wrong_method if
  // the callee is deoptimized as we race thru here. If that
  // happens we don't want to take a safepoint because the
  // caller frame will look interpreted and arguments are now
  // "compiled" so it is much better to make this transition
  // invisible to the stack walking code. Unfortunately if
  // we try and find the callee by normal means a safepoint
  // is possible. So we stash the desired callee in the thread
  // and the vm will find there should this case occur.

  __ str(rmethod, Address(rthread, JavaThread::callee_target_offset()));

  __ br(rscratch1);
}

// ---------------------------------------------------------------
AdapterHandlerEntry* SharedRuntime::generate_i2c2i_adapters(MacroAssembler *masm,
                                                            int total_args_passed,
                                                            int comp_args_on_stack,
                                                            const BasicType *sig_bt,
                                                            const VMRegPair *regs,
                                                            AdapterFingerPrint* fingerprint) {
  address i2c_entry = __ pc();

  gen_i2c_adapter(masm, total_args_passed, comp_args_on_stack, sig_bt, regs);

  address c2i_unverified_entry = __ pc();
  Label skip_fixup;

  Label ok;

  Register holder = rscratch2;
  Register receiver = j_rarg0;
  Register tmp = r10;  // A call-clobbered register not used for arg passing

  // -------------------------------------------------------------------------
  // Generate a C2I adapter.  On entry we know rmethod holds the Method* during calls
  // to the interpreter.  The args start out packed in the compiled layout.  They
  // need to be unpacked into the interpreter layout.  This will almost always
  // require some stack space.  We grow the current (compiled) stack, then repack
  // the args.  We  finally end in a jump to the generic interpreter entry point.
  // On exit from the interpreter, the interpreter will restore our SP (lest the
  // compiled code, which relys solely on SP and not FP, get sick).

  {
    __ block_comment("c2i_unverified_entry {");
    __ load_klass(rscratch1, receiver);
    __ ldr(tmp, Address(holder, CompiledICHolder::holder_klass_offset()));
    __ cmp(rscratch1, tmp);
    __ ldr(rmethod, Address(holder, CompiledICHolder::holder_metadata_offset()));
    __ br(Assembler::EQ, ok);
    __ far_jump(RuntimeAddress(SharedRuntime::get_ic_miss_stub()));

    __ bind(ok);
    // Method might have been compiled since the call site was patched to
    // interpreted; if that is the case treat it as a miss so we can get
    // the call site corrected.
    __ ldr(rscratch1, Address(rmethod, in_bytes(Method::code_offset())));
    __ cbz(rscratch1, skip_fixup);
    __ far_jump(RuntimeAddress(SharedRuntime::get_ic_miss_stub()));
    __ block_comment("} c2i_unverified_entry");
  }

  address c2i_entry = __ pc();

  // Class initialization barrier for static methods
  address c2i_no_clinit_check_entry = NULL;
  if (VM_Version::supports_fast_class_init_checks()) {
    Label L_skip_barrier;

    { // Bypass the barrier for non-static methods
      __ ldrw(rscratch1, Address(rmethod, Method::access_flags_offset()));
      __ andsw(zr, rscratch1, JVM_ACC_STATIC);
      __ br(Assembler::EQ, L_skip_barrier); // non-static
    }

    __ load_method_holder(rscratch2, rmethod);
    __ clinit_barrier(rscratch2, rscratch1, &L_skip_barrier);
    __ far_jump(RuntimeAddress(SharedRuntime::get_handle_wrong_method_stub()));

    __ bind(L_skip_barrier);
    c2i_no_clinit_check_entry = __ pc();
  }

  BarrierSetAssembler* bs = BarrierSet::barrier_set()->barrier_set_assembler();
  bs->c2i_entry_barrier(masm);

  gen_c2i_adapter(masm, total_args_passed, comp_args_on_stack, sig_bt, regs, skip_fixup);

  __ flush();
  return AdapterHandlerLibrary::new_entry(fingerprint, i2c_entry, c2i_entry, c2i_unverified_entry, c2i_no_clinit_check_entry);
}

int SharedRuntime::c_calling_convention(const BasicType *sig_bt,
                                         VMRegPair *regs,
                                         VMRegPair *regs2,
                                         int total_args_passed) {
  assert(regs2 == NULL, "not needed on AArch64");

// We return the amount of VMRegImpl stack slots we need to reserve for all
// the arguments NOT counting out_preserve_stack_slots.

    static const Register INT_ArgReg[Argument::n_int_register_parameters_c] = {
      c_rarg0, c_rarg1, c_rarg2, c_rarg3, c_rarg4, c_rarg5,  c_rarg6,  c_rarg7
    };
    static const FloatRegister FP_ArgReg[Argument::n_float_register_parameters_c] = {
      c_farg0, c_farg1, c_farg2, c_farg3,
      c_farg4, c_farg5, c_farg6, c_farg7
    };

    uint int_args = 0;
    uint fp_args = 0;
    uint stk_args = 0; // inc by 2 each time

    for (int i = 0; i < total_args_passed; i++) {
      switch (sig_bt[i]) {
      case T_BOOLEAN:
      case T_CHAR:
      case T_BYTE:
      case T_SHORT:
      case T_INT:
        if (int_args < Argument::n_int_register_parameters_c) {
          regs[i].set1(INT_ArgReg[int_args++]->as_VMReg());
        } else {
          regs[i].set1(VMRegImpl::stack2reg(stk_args));
          stk_args += 2;
        }
        break;
      case T_LONG:
        assert((i + 1) < total_args_passed && sig_bt[i + 1] == T_VOID, "expecting half");
        // fall through
      case T_OBJECT:
      case T_ARRAY:
      case T_ADDRESS:
      case T_METADATA:
        if (int_args < Argument::n_int_register_parameters_c) {
          regs[i].set2(INT_ArgReg[int_args++]->as_VMReg());
        } else {
          regs[i].set2(VMRegImpl::stack2reg(stk_args));
          stk_args += 2;
        }
        break;
      case T_FLOAT:
        if (fp_args < Argument::n_float_register_parameters_c) {
          regs[i].set1(FP_ArgReg[fp_args++]->as_VMReg());
        } else {
          regs[i].set1(VMRegImpl::stack2reg(stk_args));
          stk_args += 2;
        }
        break;
      case T_DOUBLE:
        assert((i + 1) < total_args_passed && sig_bt[i + 1] == T_VOID, "expecting half");
        if (fp_args < Argument::n_float_register_parameters_c) {
          regs[i].set2(FP_ArgReg[fp_args++]->as_VMReg());
        } else {
          regs[i].set2(VMRegImpl::stack2reg(stk_args));
          stk_args += 2;
        }
        break;
      case T_VOID: // Halves of longs and doubles
        assert(i != 0 && (sig_bt[i - 1] == T_LONG || sig_bt[i - 1] == T_DOUBLE), "expecting half");
        regs[i].set_bad();
        break;
      default:
        ShouldNotReachHere();
        break;
      }
    }

  return stk_args;
}

// On 64 bit we will store integer like items to the stack as
// 64 bits items (Aarch64 abi) even though java would only store
// 32bits for a parameter. On 32bit it will simply be 32 bits
// So this routine will do 32->32 on 32bit and 32->64 on 64bit
static void move32_64(MacroAssembler* masm, VMRegPair src, VMRegPair dst) {
  if (src.first()->is_stack()) {
    if (dst.first()->is_stack()) {
      // stack to stack
      __ ldr(rscratch1, Address(rfp, reg2offset_in(src.first())));
      __ str(rscratch1, Address(sp, reg2offset_out(dst.first())));
    } else {
      // stack to reg
      __ ldrsw(dst.first()->as_Register(), Address(rfp, reg2offset_in(src.first())));
    }
  } else if (dst.first()->is_stack()) {
    // reg to stack
    // Do we really have to sign extend???
    // __ movslq(src.first()->as_Register(), src.first()->as_Register());
    __ str(src.first()->as_Register(), Address(sp, reg2offset_out(dst.first())));
  } else {
    if (dst.first() != src.first()) {
      __ sxtw(dst.first()->as_Register(), src.first()->as_Register());
    }
  }
}

// An oop arg. Must pass a handle not the oop itself
static void object_move(MacroAssembler* masm,
                        OopMap* map,
                        int oop_handle_offset,
                        int framesize_in_slots,
                        VMRegPair src,
                        VMRegPair dst,
                        bool is_receiver,
                        int* receiver_offset) {

  // must pass a handle. First figure out the location we use as a handle

  Register rHandle = dst.first()->is_stack() ? rscratch2 : dst.first()->as_Register();

  // See if oop is NULL if it is we need no handle

  if (src.first()->is_stack()) {

    // Oop is already on the stack as an argument
    int offset_in_older_frame = src.first()->reg2stack() + SharedRuntime::out_preserve_stack_slots();
    map->set_oop(VMRegImpl::stack2reg(offset_in_older_frame + framesize_in_slots));
    if (is_receiver) {
      *receiver_offset = (offset_in_older_frame + framesize_in_slots) * VMRegImpl::stack_slot_size;
    }

    __ ldr(rscratch1, Address(rfp, reg2offset_in(src.first())));
    __ lea(rHandle, Address(rfp, reg2offset_in(src.first())));
    // conditionally move a NULL
    __ cmp(rscratch1, zr);
    __ csel(rHandle, zr, rHandle, Assembler::EQ);
  } else {

    // Oop is in an a register we must store it to the space we reserve
    // on the stack for oop_handles and pass a handle if oop is non-NULL

    const Register rOop = src.first()->as_Register();
    int oop_slot;
    if (rOop == j_rarg0)
      oop_slot = 0;
    else if (rOop == j_rarg1)
      oop_slot = 1;
    else if (rOop == j_rarg2)
      oop_slot = 2;
    else if (rOop == j_rarg3)
      oop_slot = 3;
    else if (rOop == j_rarg4)
      oop_slot = 4;
    else if (rOop == j_rarg5)
      oop_slot = 5;
    else if (rOop == j_rarg6)
      oop_slot = 6;
    else {
      assert(rOop == j_rarg7, "wrong register");
      oop_slot = 7;
    }

    oop_slot = oop_slot * VMRegImpl::slots_per_word + oop_handle_offset;
    int offset = oop_slot*VMRegImpl::stack_slot_size;

    map->set_oop(VMRegImpl::stack2reg(oop_slot));
    // Store oop in handle area, may be NULL
    __ str(rOop, Address(sp, offset));
    if (is_receiver) {
      *receiver_offset = offset;
    }

    __ cmp(rOop, zr);
    __ lea(rHandle, Address(sp, offset));
    // conditionally move a NULL
    __ csel(rHandle, zr, rHandle, Assembler::EQ);
  }

  // If arg is on the stack then place it otherwise it is already in correct reg.
  if (dst.first()->is_stack()) {
    __ str(rHandle, Address(sp, reg2offset_out(dst.first())));
  }
}

// A float arg may have to do float reg int reg conversion
static void float_move(MacroAssembler* masm, VMRegPair src, VMRegPair dst) {
  assert(src.first()->is_stack() && dst.first()->is_stack() ||
         src.first()->is_reg() && dst.first()->is_reg(), "Unexpected error");
  if (src.first()->is_stack()) {
    if (dst.first()->is_stack()) {
      __ ldrw(rscratch1, Address(rfp, reg2offset_in(src.first())));
      __ strw(rscratch1, Address(sp, reg2offset_out(dst.first())));
    } else {
      ShouldNotReachHere();
    }
  } else if (src.first() != dst.first()) {
    if (src.is_single_phys_reg() && dst.is_single_phys_reg())
      __ fmovs(dst.first()->as_FloatRegister(), src.first()->as_FloatRegister());
    else
      ShouldNotReachHere();
  }
}

// A long move
static void long_move(MacroAssembler* masm, VMRegPair src, VMRegPair dst) {
  if (src.first()->is_stack()) {
    if (dst.first()->is_stack()) {
      // stack to stack
      __ ldr(rscratch1, Address(rfp, reg2offset_in(src.first())));
      __ str(rscratch1, Address(sp, reg2offset_out(dst.first())));
    } else {
      // stack to reg
      __ ldr(dst.first()->as_Register(), Address(rfp, reg2offset_in(src.first())));
    }
  } else if (dst.first()->is_stack()) {
    // reg to stack
    // Do we really have to sign extend???
    // __ movslq(src.first()->as_Register(), src.first()->as_Register());
    __ str(src.first()->as_Register(), Address(sp, reg2offset_out(dst.first())));
  } else {
    if (dst.first() != src.first()) {
      __ mov(dst.first()->as_Register(), src.first()->as_Register());
    }
  }
}


// A double move
static void double_move(MacroAssembler* masm, VMRegPair src, VMRegPair dst) {
  assert(src.first()->is_stack() && dst.first()->is_stack() ||
         src.first()->is_reg() && dst.first()->is_reg(), "Unexpected error");
  if (src.first()->is_stack()) {
    if (dst.first()->is_stack()) {
      __ ldr(rscratch1, Address(rfp, reg2offset_in(src.first())));
      __ str(rscratch1, Address(sp, reg2offset_out(dst.first())));
    } else {
      ShouldNotReachHere();
    }
  } else if (src.first() != dst.first()) {
    if (src.is_single_phys_reg() && dst.is_single_phys_reg())
      __ fmovd(dst.first()->as_FloatRegister(), src.first()->as_FloatRegister());
    else
      ShouldNotReachHere();
  }
}


void SharedRuntime::save_native_result(MacroAssembler *masm, BasicType ret_type, int frame_slots) {
  // We always ignore the frame_slots arg and just use the space just below frame pointer
  // which by this time is free to use
  switch (ret_type) {
  case T_FLOAT:
    __ strs(v0, Address(rfp, -wordSize));
    break;
  case T_DOUBLE:
    __ strd(v0, Address(rfp, -wordSize));
    break;
  case T_VOID:  break;
  default: {
    __ str(r0, Address(rfp, -wordSize));
    }
  }
}

void SharedRuntime::restore_native_result(MacroAssembler *masm, BasicType ret_type, int frame_slots) {
  // We always ignore the frame_slots arg and just use the space just below frame pointer
  // which by this time is free to use
  switch (ret_type) {
  case T_FLOAT:
    __ ldrs(v0, Address(rfp, -wordSize));
    break;
  case T_DOUBLE:
    __ ldrd(v0, Address(rfp, -wordSize));
    break;
  case T_VOID:  break;
  default: {
    __ ldr(r0, Address(rfp, -wordSize));
    }
  }
}
static void save_args(MacroAssembler *masm, int arg_count, int first_arg, VMRegPair *args) {
  RegSet x;
  for ( int i = first_arg ; i < arg_count ; i++ ) {
    if (args[i].first()->is_Register()) {
      x = x + args[i].first()->as_Register();
    } else if (args[i].first()->is_FloatRegister()) {
      __ strd(args[i].first()->as_FloatRegister(), Address(__ pre(sp, -2 * wordSize)));
    }
  }
  __ push(x, sp);
}

static void restore_args(MacroAssembler *masm, int arg_count, int first_arg, VMRegPair *args) {
  RegSet x;
  for ( int i = first_arg ; i < arg_count ; i++ ) {
    if (args[i].first()->is_Register()) {
      x = x + args[i].first()->as_Register();
    } else {
      ;
    }
  }
  __ pop(x, sp);
  for ( int i = arg_count - 1 ; i >= first_arg ; i-- ) {
    if (args[i].first()->is_Register()) {
      ;
    } else if (args[i].first()->is_FloatRegister()) {
      __ ldrd(args[i].first()->as_FloatRegister(), Address(__ post(sp, 2 * wordSize)));
    }
  }
}

// Unpack an array argument into a pointer to the body and the length
// if the array is non-null, otherwise pass 0 for both.
static void unpack_array_argument(MacroAssembler* masm, VMRegPair reg, BasicType in_elem_type, VMRegPair body_arg, VMRegPair length_arg) { Unimplemented(); }


class ComputeMoveOrder: public StackObj {
  class MoveOperation: public ResourceObj {
    friend class ComputeMoveOrder;
   private:
    VMRegPair        _src;
    VMRegPair        _dst;
    int              _src_index;
    int              _dst_index;
    bool             _processed;
    MoveOperation*  _next;
    MoveOperation*  _prev;

    static int get_id(VMRegPair r) { Unimplemented(); return 0; }

   public:
    MoveOperation(int src_index, VMRegPair src, int dst_index, VMRegPair dst):
      _src(src)
    , _dst(dst)
    , _src_index(src_index)
    , _dst_index(dst_index)
    , _processed(false)
    , _next(NULL)
    , _prev(NULL) { Unimplemented(); }

    VMRegPair src() const              { Unimplemented(); return _src; }
    int src_id() const                 { Unimplemented(); return 0; }
    int src_index() const              { Unimplemented(); return 0; }
    VMRegPair dst() const              { Unimplemented(); return _src; }
    void set_dst(int i, VMRegPair dst) { Unimplemented(); }
    int dst_index() const              { Unimplemented(); return 0; }
    int dst_id() const                 { Unimplemented(); return 0; }
    MoveOperation* next() const        { Unimplemented(); return 0; }
    MoveOperation* prev() const        { Unimplemented(); return 0; }
    void set_processed()               { Unimplemented(); }
    bool is_processed() const          { Unimplemented(); return 0; }

    // insert
    void break_cycle(VMRegPair temp_register) { Unimplemented(); }

    void link(GrowableArray<MoveOperation*>& killer) { Unimplemented(); }
  };

 private:
  GrowableArray<MoveOperation*> edges;

 public:
  ComputeMoveOrder(int total_in_args, VMRegPair* in_regs, int total_c_args, VMRegPair* out_regs,
                    BasicType* in_sig_bt, GrowableArray<int>& arg_order, VMRegPair tmp_vmreg) { Unimplemented(); }

  // Collected all the move operations
  void add_edge(int src_index, VMRegPair src, int dst_index, VMRegPair dst) { Unimplemented(); }

  // Walk the edges breaking cycles between moves.  The result list
  // can be walked in order to produce the proper set of loads
  GrowableArray<MoveOperation*>* get_store_order(VMRegPair temp_register) { Unimplemented(); return 0; }
};


static void rt_call(MacroAssembler* masm, address dest) {
  CodeBlob *cb = CodeCache::find_blob(dest);
  if (cb) {
    __ far_call(RuntimeAddress(dest));
  } else {
    __ lea(rscratch1, RuntimeAddress(dest));
    __ blr(rscratch1);
  }
}

static void verify_oop_args(MacroAssembler* masm,
                            const methodHandle& method,
                            const BasicType* sig_bt,
                            const VMRegPair* regs) {
  Register temp_reg = r19;  // not part of any compiled calling seq
  if (VerifyOops) {
    for (int i = 0; i < method->size_of_parameters(); i++) {
      if (sig_bt[i] == T_OBJECT ||
          sig_bt[i] == T_ARRAY) {
        VMReg r = regs[i].first();
        assert(r->is_valid(), "bad oop arg");
        if (r->is_stack()) {
          __ ldr(temp_reg, Address(sp, r->reg2stack() * VMRegImpl::stack_slot_size));
          __ verify_oop(temp_reg);
        } else {
          __ verify_oop(r->as_Register());
        }
      }
    }
  }
}

static void gen_special_dispatch(MacroAssembler* masm,
                                 const methodHandle& method,
                                 const BasicType* sig_bt,
                                 const VMRegPair* regs) {
  verify_oop_args(masm, method, sig_bt, regs);
  vmIntrinsics::ID iid = method->intrinsic_id();

  // Now write the args into the outgoing interpreter space
  bool     has_receiver   = false;
  Register receiver_reg   = noreg;
  int      member_arg_pos = -1;
  Register member_reg     = noreg;
  int      ref_kind       = MethodHandles::signature_polymorphic_intrinsic_ref_kind(iid);
  if (ref_kind != 0) {
    member_arg_pos = method->size_of_parameters() - 1;  // trailing MemberName argument
    member_reg = r19;  // known to be free at this point
    has_receiver = MethodHandles::ref_kind_has_receiver(ref_kind);
  } else if (iid == vmIntrinsics::_invokeBasic || iid == vmIntrinsics::_linkToNative) {
    has_receiver = true;
  } else {
    fatal("unexpected intrinsic id %d", iid);
  }

  if (member_reg != noreg) {
    // Load the member_arg into register, if necessary.
    SharedRuntime::check_member_name_argument_is_last_argument(method, sig_bt, regs);
    VMReg r = regs[member_arg_pos].first();
    if (r->is_stack()) {
      __ ldr(member_reg, Address(sp, r->reg2stack() * VMRegImpl::stack_slot_size));
    } else {
      // no data motion is needed
      member_reg = r->as_Register();
    }
  }

  if (has_receiver) {
    // Make sure the receiver is loaded into a register.
    assert(method->size_of_parameters() > 0, "oob");
    assert(sig_bt[0] == T_OBJECT, "receiver argument must be an object");
    VMReg r = regs[0].first();
    assert(r->is_valid(), "bad receiver arg");
    if (r->is_stack()) {
      // Porting note:  This assumes that compiled calling conventions always
      // pass the receiver oop in a register.  If this is not true on some
      // platform, pick a temp and load the receiver from stack.
      fatal("receiver always in a register");
      receiver_reg = r2;  // known to be free at this point
      __ ldr(receiver_reg, Address(sp, r->reg2stack() * VMRegImpl::stack_slot_size));
    } else {
      // no data motion is needed
      receiver_reg = r->as_Register();
    }
  }

  // Figure out which address we are really jumping to:
  MethodHandles::generate_method_handle_dispatch(masm, iid,
                                                 receiver_reg, member_reg, /*for_compiler_entry:*/ true);
}

// ---------------------------------------------------------------------------
// Generate a native wrapper for a given method.  The method takes arguments
// in the Java compiled code convention, marshals them to the native
// convention (handlizes oops, etc), transitions to native, makes the call,
// returns to java state (possibly blocking), unhandlizes any result and
// returns.
//
// Critical native functions are a shorthand for the use of
// GetPrimtiveArrayCritical and disallow the use of any other JNI
// functions.  The wrapper is expected to unpack the arguments before
// passing them to the callee. Critical native functions leave the state _in_Java,
// since they block out GC.
// Some other parts of JNI setup are skipped like the tear down of the JNI handle
// block and the check for pending exceptions it's impossible for them
// to be thrown.
//
nmethod* SharedRuntime::generate_native_wrapper(MacroAssembler* masm,
                                                const methodHandle& method,
                                                int compile_id,
                                                BasicType* in_sig_bt,
                                                VMRegPair* in_regs,
                                                BasicType ret_type,
                                                address critical_entry) {
  if (method->is_method_handle_intrinsic()) {
    vmIntrinsics::ID iid = method->intrinsic_id();
    intptr_t start = (intptr_t)__ pc();
    int vep_offset = ((intptr_t)__ pc()) - start;

    // First instruction must be a nop as it may need to be patched on deoptimisation
    __ nop();
    gen_special_dispatch(masm,
                         method,
                         in_sig_bt,
                         in_regs);
    int frame_complete = ((intptr_t)__ pc()) - start;  // not complete, period
    __ flush();
    int stack_slots = SharedRuntime::out_preserve_stack_slots();  // no out slots at all, actually
    return nmethod::new_native_nmethod(method,
                                       compile_id,
                                       masm->code(),
                                       vep_offset,
                                       frame_complete,
                                       stack_slots / VMRegImpl::slots_per_word,
                                       in_ByteSize(-1),
                                       in_ByteSize(-1),
                                       (OopMapSet*)NULL);
  }
  bool is_critical_native = true;
  address native_func = critical_entry;
  if (native_func == NULL) {
    native_func = method->native_function();
    is_critical_native = false;
  }
  assert(native_func != NULL, "must have function");

  // An OopMap for lock (and class if static)
  OopMapSet *oop_maps = new OopMapSet();
  intptr_t start = (intptr_t)__ pc();

  // We have received a description of where all the java arg are located
  // on entry to the wrapper. We need to convert these args to where
  // the jni function will expect them. To figure out where they go
  // we convert the java signature to a C signature by inserting
  // the hidden arguments as arg[0] and possibly arg[1] (static method)

  const int total_in_args = method->size_of_parameters();
  int total_c_args = total_in_args;
  if (!is_critical_native) {
    total_c_args += 1;
    if (method->is_static()) {
      total_c_args++;
    }
  } else {
    for (int i = 0; i < total_in_args; i++) {
      if (in_sig_bt[i] == T_ARRAY) {
        total_c_args++;
      }
    }
  }

  BasicType* out_sig_bt = NEW_RESOURCE_ARRAY(BasicType, total_c_args);
  VMRegPair* out_regs   = NEW_RESOURCE_ARRAY(VMRegPair, total_c_args);
  BasicType* in_elem_bt = NULL;

  int argc = 0;
  if (!is_critical_native) {
    out_sig_bt[argc++] = T_ADDRESS;
    if (method->is_static()) {
      out_sig_bt[argc++] = T_OBJECT;
    }

    for (int i = 0; i < total_in_args ; i++ ) {
      out_sig_bt[argc++] = in_sig_bt[i];
    }
  } else {
    in_elem_bt = NEW_RESOURCE_ARRAY(BasicType, total_in_args);
    SignatureStream ss(method->signature());
    for (int i = 0; i < total_in_args ; i++ ) {
      if (in_sig_bt[i] == T_ARRAY) {
        // Arrays are passed as int, elem* pair
        out_sig_bt[argc++] = T_INT;
        out_sig_bt[argc++] = T_ADDRESS;
        ss.skip_array_prefix(1);  // skip one '['
        assert(ss.is_primitive(), "primitive type expected");
        in_elem_bt[i] = ss.type();
      } else {
        out_sig_bt[argc++] = in_sig_bt[i];
        in_elem_bt[i] = T_VOID;
      }
      if (in_sig_bt[i] != T_VOID) {
        assert(in_sig_bt[i] == ss.type() ||
               in_sig_bt[i] == T_ARRAY, "must match");
        ss.next();
      }
    }
  }

  // Now figure out where the args must be stored and how much stack space
  // they require.
  int out_arg_slots;
  out_arg_slots = c_calling_convention(out_sig_bt, out_regs, NULL, total_c_args);

  // Compute framesize for the wrapper.  We need to handlize all oops in
  // incoming registers

  // Calculate the total number of stack slots we will need.

  // First count the abi requirement plus all of the outgoing args
  int stack_slots = SharedRuntime::out_preserve_stack_slots() + out_arg_slots;

  // Now the space for the inbound oop handle area
  int total_save_slots = 8 * VMRegImpl::slots_per_word;  // 8 arguments passed in registers
  if (is_critical_native) {
    // Critical natives may have to call out so they need a save area
    // for register arguments.
    int double_slots = 0;
    int single_slots = 0;
    for ( int i = 0; i < total_in_args; i++) {
      if (in_regs[i].first()->is_Register()) {
        const Register reg = in_regs[i].first()->as_Register();
        switch (in_sig_bt[i]) {
          case T_BOOLEAN:
          case T_BYTE:
          case T_SHORT:
          case T_CHAR:
          case T_INT:  single_slots++; break;
          case T_ARRAY:  // specific to LP64 (7145024)
          case T_LONG: double_slots++; break;
          default:  ShouldNotReachHere();
        }
      } else if (in_regs[i].first()->is_FloatRegister()) {
        ShouldNotReachHere();
      }
    }
    total_save_slots = double_slots * 2 + single_slots;
    // align the save area
    if (double_slots != 0) {
      stack_slots = align_up(stack_slots, 2);
    }
  }

  int oop_handle_offset = stack_slots;
  stack_slots += total_save_slots;

  // Now any space we need for handlizing a klass if static method

  int klass_slot_offset = 0;
  int klass_offset = -1;
  int lock_slot_offset = 0;
  bool is_static = false;

  if (method->is_static()) {
    klass_slot_offset = stack_slots;
    stack_slots += VMRegImpl::slots_per_word;
    klass_offset = klass_slot_offset * VMRegImpl::stack_slot_size;
    is_static = true;
  }

  // Plus a lock if needed

  if (method->is_synchronized()) {
    lock_slot_offset = stack_slots;
    stack_slots += VMRegImpl::slots_per_word;
  }

  // Now a place (+2) to save return values or temp during shuffling
  // + 4 for return address (which we own) and saved rfp
  stack_slots += 6;

  // Ok The space we have allocated will look like:
  //
  //
  // FP-> |                     |
  //      |---------------------|
  //      | 2 slots for moves   |
  //      |---------------------|
  //      | lock box (if sync)  |
  //      |---------------------| <- lock_slot_offset
  //      | klass (if static)   |
  //      |---------------------| <- klass_slot_offset
  //      | oopHandle area      |
  //      |---------------------| <- oop_handle_offset (8 java arg registers)
  //      | outbound memory     |
  //      | based arguments     |
  //      |                     |
  //      |---------------------|
  //      |                     |
  // SP-> | out_preserved_slots |
  //
  //


  // Now compute actual number of stack words we need rounding to make
  // stack properly aligned.
  stack_slots = align_up(stack_slots, StackAlignmentInSlots);

  int stack_size = stack_slots * VMRegImpl::stack_slot_size;

  // First thing make an ic check to see if we should even be here

  // We are free to use all registers as temps without saving them and
  // restoring them except rfp. rfp is the only callee save register
  // as far as the interpreter and the compiler(s) are concerned.


  const Register ic_reg = rscratch2;
  const Register receiver = j_rarg0;

  Label hit;
  Label exception_pending;

  assert_different_registers(ic_reg, receiver, rscratch1);
  __ verify_oop(receiver);
  __ cmp_klass(receiver, ic_reg, rscratch1);
  __ br(Assembler::EQ, hit);

  __ far_jump(RuntimeAddress(SharedRuntime::get_ic_miss_stub()));

  // Verified entry point must be aligned
  __ align(8);

  __ bind(hit);

  int vep_offset = ((intptr_t)__ pc()) - start;

  // If we have to make this method not-entrant we'll overwrite its
  // first instruction with a jump.  For this action to be legal we
  // must ensure that this first instruction is a B, BL, NOP, BKPT,
  // SVC, HVC, or SMC.  Make it a NOP.
  __ nop();

  if (VM_Version::supports_fast_class_init_checks() && method->needs_clinit_barrier()) {
    Label L_skip_barrier;
    __ mov_metadata(rscratch2, method->method_holder()); // InstanceKlass*
    __ clinit_barrier(rscratch2, rscratch1, &L_skip_barrier);
    __ far_jump(RuntimeAddress(SharedRuntime::get_handle_wrong_method_stub()));

    __ bind(L_skip_barrier);
  }

  // Generate stack overflow check
  if (UseStackBanging) {
    __ bang_stack_with_offset(checked_cast<int>(StackOverflow::stack_shadow_zone_size()));
  } else {
    Unimplemented();
  }

  // Generate a new frame for the wrapper.
  __ enter();
  // -2 because return address is already present and so is saved rfp
  __ sub(sp, sp, stack_size - 2*wordSize);

  BarrierSetAssembler* bs = BarrierSet::barrier_set()->barrier_set_assembler();
  bs->nmethod_entry_barrier(masm);

  // Frame is now completed as far as size and linkage.
  int frame_complete = ((intptr_t)__ pc()) - start;

  // We use r20 as the oop handle for the receiver/klass
  // It is callee save so it survives the call to native

  const Register oop_handle_reg = r20;

  //
  // We immediately shuffle the arguments so that any vm call we have to
  // make from here on out (sync slow path, jvmti, etc.) we will have
  // captured the oops from our caller and have a valid oopMap for
  // them.

  // -----------------
  // The Grand Shuffle

  // The Java calling convention is either equal (linux) or denser (win64) than the
  // c calling convention. However the because of the jni_env argument the c calling
  // convention always has at least one more (and two for static) arguments than Java.
  // Therefore if we move the args from java -> c backwards then we will never have
  // a register->register conflict and we don't have to build a dependency graph
  // and figure out how to break any cycles.
  //

  // Record esp-based slot for receiver on stack for non-static methods
  int receiver_offset = -1;

  // This is a trick. We double the stack slots so we can claim
  // the oops in the caller's frame. Since we are sure to have
  // more args than the caller doubling is enough to make
  // sure we can capture all the incoming oop args from the
  // caller.
  //
  OopMap* map = new OopMap(stack_slots * 2, 0 /* arg_slots*/);

  // Mark location of rfp (someday)
  // map->set_callee_saved(VMRegImpl::stack2reg( stack_slots - 2), stack_slots * 2, 0, vmreg(rfp));


  int float_args = 0;
  int int_args = 0;

#ifdef ASSERT
  bool reg_destroyed[RegisterImpl::number_of_registers];
  bool freg_destroyed[FloatRegisterImpl::number_of_registers];
  for ( int r = 0 ; r < RegisterImpl::number_of_registers ; r++ ) {
    reg_destroyed[r] = false;
  }
  for ( int f = 0 ; f < FloatRegisterImpl::number_of_registers ; f++ ) {
    freg_destroyed[f] = false;
  }

#endif /* ASSERT */

  // This may iterate in two different directions depending on the
  // kind of native it is.  The reason is that for regular JNI natives
  // the incoming and outgoing registers are offset upwards and for
  // critical natives they are offset down.
  GrowableArray<int> arg_order(2 * total_in_args);
  VMRegPair tmp_vmreg;
  tmp_vmreg.set2(r19->as_VMReg());

  if (!is_critical_native) {
    for (int i = total_in_args - 1, c_arg = total_c_args - 1; i >= 0; i--, c_arg--) {
      arg_order.push(i);
      arg_order.push(c_arg);
    }
  } else {
    // Compute a valid move order, using tmp_vmreg to break any cycles
    ComputeMoveOrder cmo(total_in_args, in_regs, total_c_args, out_regs, in_sig_bt, arg_order, tmp_vmreg);
  }

  int temploc = -1;
  for (int ai = 0; ai < arg_order.length(); ai += 2) {
    int i = arg_order.at(ai);
    int c_arg = arg_order.at(ai + 1);
    __ block_comment(err_msg("move %d -> %d", i, c_arg));
    if (c_arg == -1) {
      assert(is_critical_native, "should only be required for critical natives");
      // This arg needs to be moved to a temporary
      __ mov(tmp_vmreg.first()->as_Register(), in_regs[i].first()->as_Register());
      in_regs[i] = tmp_vmreg;
      temploc = i;
      continue;
    } else if (i == -1) {
      assert(is_critical_native, "should only be required for critical natives");
      // Read from the temporary location
      assert(temploc != -1, "must be valid");
      i = temploc;
      temploc = -1;
    }
#ifdef ASSERT
    if (in_regs[i].first()->is_Register()) {
      assert(!reg_destroyed[in_regs[i].first()->as_Register()->encoding()], "destroyed reg!");
    } else if (in_regs[i].first()->is_FloatRegister()) {
      assert(!freg_destroyed[in_regs[i].first()->as_FloatRegister()->encoding()], "destroyed reg!");
    }
    if (out_regs[c_arg].first()->is_Register()) {
      reg_destroyed[out_regs[c_arg].first()->as_Register()->encoding()] = true;
    } else if (out_regs[c_arg].first()->is_FloatRegister()) {
      freg_destroyed[out_regs[c_arg].first()->as_FloatRegister()->encoding()] = true;
    }
#endif /* ASSERT */
    switch (in_sig_bt[i]) {
      case T_ARRAY:
        if (is_critical_native) {
          unpack_array_argument(masm, in_regs[i], in_elem_bt[i], out_regs[c_arg + 1], out_regs[c_arg]);
          c_arg++;
#ifdef ASSERT
          if (out_regs[c_arg].first()->is_Register()) {
            reg_destroyed[out_regs[c_arg].first()->as_Register()->encoding()] = true;
          } else if (out_regs[c_arg].first()->is_FloatRegister()) {
            freg_destroyed[out_regs[c_arg].first()->as_FloatRegister()->encoding()] = true;
          }
#endif
          int_args++;
          break;
        }
      case T_OBJECT:
        assert(!is_critical_native, "no oop arguments");
        object_move(masm, map, oop_handle_offset, stack_slots, in_regs[i], out_regs[c_arg],
                    ((i == 0) && (!is_static)),
                    &receiver_offset);
        int_args++;
        break;
      case T_VOID:
        break;

      case T_FLOAT:
        float_move(masm, in_regs[i], out_regs[c_arg]);
        float_args++;
        break;

      case T_DOUBLE:
        assert( i + 1 < total_in_args &&
                in_sig_bt[i + 1] == T_VOID &&
                out_sig_bt[c_arg+1] == T_VOID, "bad arg list");
        double_move(masm, in_regs[i], out_regs[c_arg]);
        float_args++;
        break;

      case T_LONG :
        long_move(masm, in_regs[i], out_regs[c_arg]);
        int_args++;
        break;

      case T_ADDRESS: assert(false, "found T_ADDRESS in java args");

      default:
        move32_64(masm, in_regs[i], out_regs[c_arg]);
        int_args++;
    }
  }

  // point c_arg at the first arg that is already loaded in case we
  // need to spill before we call out
  int c_arg = total_c_args - total_in_args;

  // Pre-load a static method's oop into c_rarg1.
  if (method->is_static() && !is_critical_native) {

    //  load oop into a register
    __ movoop(c_rarg1,
              JNIHandles::make_local(method->method_holder()->java_mirror()),
              /*immediate*/true);

    // Now handlize the static class mirror it's known not-null.
    __ str(c_rarg1, Address(sp, klass_offset));
    map->set_oop(VMRegImpl::stack2reg(klass_slot_offset));

    // Now get the handle
    __ lea(c_rarg1, Address(sp, klass_offset));
    // and protect the arg if we must spill
    c_arg--;
  }

  // Change state to native (we save the return address in the thread, since it might not
  // be pushed on the stack when we do a stack traversal).
  // We use the same pc/oopMap repeatedly when we call out

  Label native_return;
  __ set_last_Java_frame(sp, noreg, native_return, rscratch1);

  Label dtrace_method_entry, dtrace_method_entry_done;
  {
    uint64_t offset;
    __ adrp(rscratch1, ExternalAddress((address)&DTraceMethodProbes), offset);
    __ ldrb(rscratch1, Address(rscratch1, offset));
    __ cbnzw(rscratch1, dtrace_method_entry);
    __ bind(dtrace_method_entry_done);
  }

  // RedefineClasses() tracing support for obsolete method entry
  if (log_is_enabled(Trace, redefine, class, obsolete)) {
    // protect the args we've loaded
    save_args(masm, total_c_args, c_arg, out_regs);
    __ mov_metadata(c_rarg1, method());
    __ call_VM_leaf(
      CAST_FROM_FN_PTR(address, SharedRuntime::rc_trace_method_entry),
      rthread, c_rarg1);
    restore_args(masm, total_c_args, c_arg, out_regs);
  }

  // Lock a synchronized method

  // Register definitions used by locking and unlocking

  const Register swap_reg = r0;
  const Register obj_reg  = r19;  // Will contain the oop
  const Register lock_reg = r13;  // Address of compiler lock object (BasicLock)
  const Register old_hdr  = r13;  // value of old header at unlock time
  const Register tmp = lr;

  Label slow_path_lock;
  Label lock_done;

  if (method->is_synchronized()) {
    assert(!is_critical_native, "unhandled");

    const int mark_word_offset = BasicLock::displaced_header_offset_in_bytes();

    // Get the handle (the 2nd argument)
    __ mov(oop_handle_reg, c_rarg1);

    // Get address of the box

    __ lea(lock_reg, Address(sp, lock_slot_offset * VMRegImpl::stack_slot_size));

    // Load the oop from the handle
    __ ldr(obj_reg, Address(oop_handle_reg, 0));

    __ resolve(IS_NOT_NULL, obj_reg);

    if (UseBiasedLocking) {
      __ biased_locking_enter(lock_reg, obj_reg, swap_reg, tmp, false, lock_done, &slow_path_lock);
    }

    // Load (object->mark() | 1) into swap_reg %r0
    __ ldr(rscratch1, Address(obj_reg, oopDesc::mark_offset_in_bytes()));
    __ orr(swap_reg, rscratch1, 1);

    // Save (object->mark() | 1) into BasicLock's displaced header
    __ str(swap_reg, Address(lock_reg, mark_word_offset));

    // src -> dest iff dest == r0 else r0 <- dest
    { Label here;
      __ cmpxchg_obj_header(r0, lock_reg, obj_reg, rscratch1, lock_done, /*fallthrough*/NULL);
    }

    // Hmm should this move to the slow path code area???

    // Test if the oopMark is an obvious stack pointer, i.e.,
    //  1) (mark & 3) == 0, and
    //  2) sp <= mark < mark + os::pagesize()
    // These 3 tests can be done by evaluating the following
    // expression: ((mark - sp) & (3 - os::vm_page_size())),
    // assuming both stack pointer and pagesize have their
    // least significant 2 bits clear.
    // NOTE: the oopMark is in swap_reg %r0 as the result of cmpxchg

    __ sub(swap_reg, sp, swap_reg);
    __ neg(swap_reg, swap_reg);
    __ ands(swap_reg, swap_reg, 3 - os::vm_page_size());

    // Save the test result, for recursive case, the result is zero
    __ str(swap_reg, Address(lock_reg, mark_word_offset));
    __ br(Assembler::NE, slow_path_lock);

    // Slow path will re-enter here

    __ bind(lock_done);
  }


  // Finally just about ready to make the JNI call

  // get JNIEnv* which is first argument to native
  if (!is_critical_native) {
    __ lea(c_rarg0, Address(rthread, in_bytes(JavaThread::jni_environment_offset())));

    // Now set thread in native
    __ mov(rscratch1, _thread_in_native);
    __ lea(rscratch2, Address(rthread, JavaThread::thread_state_offset()));
    __ stlrw(rscratch1, rscratch2);
  }

  rt_call(masm, native_func);

  __ bind(native_return);

  intptr_t return_pc = (intptr_t) __ pc();
  oop_maps->add_gc_map(return_pc - start, map);

  // Unpack native results.
  switch (ret_type) {
  case T_BOOLEAN: __ c2bool(r0);                     break;
  case T_CHAR   : __ ubfx(r0, r0, 0, 16);            break;
  case T_BYTE   : __ sbfx(r0, r0, 0, 8);             break;
  case T_SHORT  : __ sbfx(r0, r0, 0, 16);            break;
  case T_INT    : __ sbfx(r0, r0, 0, 32);            break;
  case T_DOUBLE :
  case T_FLOAT  :
    // Result is in v0 we'll save as needed
    break;
  case T_ARRAY:                 // Really a handle
  case T_OBJECT:                // Really a handle
      break; // can't de-handlize until after safepoint check
  case T_VOID: break;
  case T_LONG: break;
  default       : ShouldNotReachHere();
  }

  Label safepoint_in_progress, safepoint_in_progress_done;
  Label after_transition;

  // If this is a critical native, check for a safepoint or suspend request after the call.
  // If a safepoint is needed, transition to native, then to native_trans to handle
  // safepoints like the native methods that are not critical natives.
  if (is_critical_native) {
    Label needs_safepoint;
    __ safepoint_poll(needs_safepoint, false /* at_return */, true /* acquire */, false /* in_nmethod */);
    __ ldrw(rscratch1, Address(rthread, JavaThread::suspend_flags_offset()));
    __ cbnzw(rscratch1, needs_safepoint);
    __ b(after_transition);
    __ bind(needs_safepoint);
  }

  // Switch thread to "native transition" state before reading the synchronization state.
  // This additional state is necessary because reading and testing the synchronization
  // state is not atomic w.r.t. GC, as this scenario demonstrates:
  //     Java thread A, in _thread_in_native state, loads _not_synchronized and is preempted.
  //     VM thread changes sync state to synchronizing and suspends threads for GC.
  //     Thread A is resumed to finish this native method, but doesn't block here since it
  //     didn't see any synchronization is progress, and escapes.
  __ mov(rscratch1, _thread_in_native_trans);

  __ strw(rscratch1, Address(rthread, JavaThread::thread_state_offset()));

  // Force this write out before the read below
  __ dmb(Assembler::ISH);

  if (UseSVE > 0) {
    // Make sure that jni code does not change SVE vector length.
    __ verify_sve_vector_length();
  }

  // Check for safepoint operation in progress and/or pending suspend requests.
  {
    // We need an acquire here to ensure that any subsequent load of the
    // global SafepointSynchronize::_state flag is ordered after this load
    // of the thread-local polling word.  We don't want this poll to
    // return false (i.e. not safepointing) and a later poll of the global
    // SafepointSynchronize::_state spuriously to return true.
    //
    // This is to avoid a race when we're in a native->Java transition
    // racing the code which wakes up from a safepoint.

    __ safepoint_poll(safepoint_in_progress, true /* at_return */, true /* acquire */, false /* in_nmethod */);
    __ ldrw(rscratch1, Address(rthread, JavaThread::suspend_flags_offset()));
    __ cbnzw(rscratch1, safepoint_in_progress);
    __ bind(safepoint_in_progress_done);
  }

  // change thread state
  __ mov(rscratch1, _thread_in_Java);
  __ lea(rscratch2, Address(rthread, JavaThread::thread_state_offset()));
  __ stlrw(rscratch1, rscratch2);
  __ bind(after_transition);

  Label reguard;
  Label reguard_done;
  __ ldrb(rscratch1, Address(rthread, JavaThread::stack_guard_state_offset()));
  __ cmpw(rscratch1, StackOverflow::stack_guard_yellow_reserved_disabled);
  __ br(Assembler::EQ, reguard);
  __ bind(reguard_done);

  // native result if any is live

  // Unlock
  Label unlock_done;
  Label slow_path_unlock;
  if (method->is_synchronized()) {

    // Get locked oop from the handle we passed to jni
    __ ldr(obj_reg, Address(oop_handle_reg, 0));

    __ resolve(IS_NOT_NULL, obj_reg);

    Label done;

    if (UseBiasedLocking) {
      __ biased_locking_exit(obj_reg, old_hdr, done);
    }

    // Simple recursive lock?

    __ ldr(rscratch1, Address(sp, lock_slot_offset * VMRegImpl::stack_slot_size));
    __ cbz(rscratch1, done);

    // Must save r0 if if it is live now because cmpxchg must use it
    if (ret_type != T_FLOAT && ret_type != T_DOUBLE && ret_type != T_VOID) {
      save_native_result(masm, ret_type, stack_slots);
    }


    // get address of the stack lock
    __ lea(r0, Address(sp, lock_slot_offset * VMRegImpl::stack_slot_size));
    //  get old displaced header
    __ ldr(old_hdr, Address(r0, 0));

    // Atomic swap old header if oop still contains the stack lock
    Label succeed;
    __ cmpxchg_obj_header(r0, old_hdr, obj_reg, rscratch1, succeed, &slow_path_unlock);
    __ bind(succeed);

    // slow path re-enters here
    __ bind(unlock_done);
    if (ret_type != T_FLOAT && ret_type != T_DOUBLE && ret_type != T_VOID) {
      restore_native_result(masm, ret_type, stack_slots);
    }

    __ bind(done);
  }

  Label dtrace_method_exit, dtrace_method_exit_done;
  {
    uint64_t offset;
    __ adrp(rscratch1, ExternalAddress((address)&DTraceMethodProbes), offset);
    __ ldrb(rscratch1, Address(rscratch1, offset));
    __ cbnzw(rscratch1, dtrace_method_exit);
    __ bind(dtrace_method_exit_done);
  }

  __ reset_last_Java_frame(false);

  // Unbox oop result, e.g. JNIHandles::resolve result.
  if (is_reference_type(ret_type)) {
    __ resolve_jobject(r0, rthread, rscratch2);
  }

  if (CheckJNICalls) {
    // clear_pending_jni_exception_check
    __ str(zr, Address(rthread, JavaThread::pending_jni_exception_check_fn_offset()));
  }

  if (!is_critical_native) {
    // reset handle block
    __ ldr(r2, Address(rthread, JavaThread::active_handles_offset()));
    __ str(zr, Address(r2, JNIHandleBlock::top_offset_in_bytes()));
  }

  __ leave();

  if (!is_critical_native) {
    // Any exception pending?
    __ ldr(rscratch1, Address(rthread, in_bytes(Thread::pending_exception_offset())));
    __ cbnz(rscratch1, exception_pending);
  }

  // We're done
  __ ret(lr);

  // Unexpected paths are out of line and go here

  if (!is_critical_native) {
    // forward the exception
    __ bind(exception_pending);

    // and forward the exception
    __ far_jump(RuntimeAddress(StubRoutines::forward_exception_entry()));
  }

  // Slow path locking & unlocking
  if (method->is_synchronized()) {

    __ block_comment("Slow path lock {");
    __ bind(slow_path_lock);

    // has last_Java_frame setup. No exceptions so do vanilla call not call_VM
    // args are (oop obj, BasicLock* lock, JavaThread* thread)

    // protect the args we've loaded
    save_args(masm, total_c_args, c_arg, out_regs);

    __ mov(c_rarg0, obj_reg);
    __ mov(c_rarg1, lock_reg);
    __ mov(c_rarg2, rthread);

    // Not a leaf but we have last_Java_frame setup as we want
    __ call_VM_leaf(CAST_FROM_FN_PTR(address, SharedRuntime::complete_monitor_locking_C), 3);
    restore_args(masm, total_c_args, c_arg, out_regs);

#ifdef ASSERT
    { Label L;
      __ ldr(rscratch1, Address(rthread, in_bytes(Thread::pending_exception_offset())));
      __ cbz(rscratch1, L);
      __ stop("no pending exception allowed on exit from monitorenter");
      __ bind(L);
    }
#endif
    __ b(lock_done);

    __ block_comment("} Slow path lock");

    __ block_comment("Slow path unlock {");
    __ bind(slow_path_unlock);

    // If we haven't already saved the native result we must save it now as xmm registers
    // are still exposed.

    if (ret_type == T_FLOAT || ret_type == T_DOUBLE ) {
      save_native_result(masm, ret_type, stack_slots);
    }

    __ mov(c_rarg2, rthread);
    __ lea(c_rarg1, Address(sp, lock_slot_offset * VMRegImpl::stack_slot_size));
    __ mov(c_rarg0, obj_reg);

    // Save pending exception around call to VM (which contains an EXCEPTION_MARK)
    // NOTE that obj_reg == r19 currently
    __ ldr(r19, Address(rthread, in_bytes(Thread::pending_exception_offset())));
    __ str(zr, Address(rthread, in_bytes(Thread::pending_exception_offset())));

    rt_call(masm, CAST_FROM_FN_PTR(address, SharedRuntime::complete_monitor_unlocking_C));

#ifdef ASSERT
    {
      Label L;
      __ ldr(rscratch1, Address(rthread, in_bytes(Thread::pending_exception_offset())));
      __ cbz(rscratch1, L);
      __ stop("no pending exception allowed on exit complete_monitor_unlocking_C");
      __ bind(L);
    }
#endif /* ASSERT */

    __ str(r19, Address(rthread, in_bytes(Thread::pending_exception_offset())));

    if (ret_type == T_FLOAT || ret_type == T_DOUBLE ) {
      restore_native_result(masm, ret_type, stack_slots);
    }
    __ b(unlock_done);

    __ block_comment("} Slow path unlock");

  } // synchronized

  // SLOW PATH Reguard the stack if needed

  __ bind(reguard);
  save_native_result(masm, ret_type, stack_slots);
  rt_call(masm, CAST_FROM_FN_PTR(address, SharedRuntime::reguard_yellow_pages));
  restore_native_result(masm, ret_type, stack_slots);
  // and continue
  __ b(reguard_done);

  // SLOW PATH safepoint
  {
    __ block_comment("safepoint {");
    __ bind(safepoint_in_progress);

    // Don't use call_VM as it will see a possible pending exception and forward it
    // and never return here preventing us from clearing _last_native_pc down below.
    //
    save_native_result(masm, ret_type, stack_slots);
    __ mov(c_rarg0, rthread);
#ifndef PRODUCT
  assert(frame::arg_reg_save_area_bytes == 0, "not expecting frame reg save area");
#endif
    __ lea(rscratch1, RuntimeAddress(CAST_FROM_FN_PTR(address, JavaThread::check_special_condition_for_native_trans)));
    __ blr(rscratch1);

    // Restore any method result value
    restore_native_result(masm, ret_type, stack_slots);

    __ b(safepoint_in_progress_done);
    __ block_comment("} safepoint");
  }

  // SLOW PATH dtrace support
  {
    __ block_comment("dtrace entry {");
    __ bind(dtrace_method_entry);

    // We have all of the arguments setup at this point. We must not touch any register
    // argument registers at this point (what if we save/restore them there are no oop?

    save_args(masm, total_c_args, c_arg, out_regs);
    __ mov_metadata(c_rarg1, method());
    __ call_VM_leaf(
      CAST_FROM_FN_PTR(address, SharedRuntime::dtrace_method_entry),
      rthread, c_rarg1);
    restore_args(masm, total_c_args, c_arg, out_regs);
    __ b(dtrace_method_entry_done);
    __ block_comment("} dtrace entry");
  }

  {
    __ block_comment("dtrace exit {");
    __ bind(dtrace_method_exit);
    save_native_result(masm, ret_type, stack_slots);
    __ mov_metadata(c_rarg1, method());
    __ call_VM_leaf(
         CAST_FROM_FN_PTR(address, SharedRuntime::dtrace_method_exit),
         rthread, c_rarg1);
    restore_native_result(masm, ret_type, stack_slots);
    __ b(dtrace_method_exit_done);
    __ block_comment("} dtrace exit");
  }


  __ flush();

  nmethod *nm = nmethod::new_native_nmethod(method,
                                            compile_id,
                                            masm->code(),
                                            vep_offset,
                                            frame_complete,
                                            stack_slots / VMRegImpl::slots_per_word,
                                            (is_static ? in_ByteSize(klass_offset) : in_ByteSize(receiver_offset)),
                                            in_ByteSize(lock_slot_offset*VMRegImpl::stack_slot_size),
                                            oop_maps);

  return nm;
}

// this function returns the adjust size (in number of words) to a c2i adapter
// activation for use during deoptimization
int Deoptimization::last_frame_adjust(int callee_parameters, int callee_locals) {
  assert(callee_locals >= callee_parameters,
          "test and remove; got more parms than locals");
  if (callee_locals < callee_parameters)
    return 0;                   // No adjustment for negative locals
  int diff = (callee_locals - callee_parameters) * Interpreter::stackElementWords;
  // diff is counted in stack words
  return align_up(diff, 2);
}


//------------------------------generate_deopt_blob----------------------------
void SharedRuntime::generate_deopt_blob() {
  // Allocate space for the code
  ResourceMark rm;
  // Setup code generation tools
  int pad = 0;
#if INCLUDE_JVMCI
  if (EnableJVMCI || UseAOT) {
    pad += 512; // Increase the buffer size when compiling for JVMCI
  }
#endif
  CodeBuffer buffer("deopt_blob", 2048+pad, 1024);
  MacroAssembler* masm = new MacroAssembler(&buffer);
  int frame_size_in_words;
  OopMap* map = NULL;
  OopMapSet *oop_maps = new OopMapSet();

  // -------------
  // This code enters when returning to a de-optimized nmethod.  A return
  // address has been pushed on the the stack, and return values are in
  // registers.
  // If we are doing a normal deopt then we were called from the patched
  // nmethod from the point we returned to the nmethod. So the return
  // address on the stack is wrong by NativeCall::instruction_size
  // We will adjust the value so it looks like we have the original return
  // address on the stack (like when we eagerly deoptimized).
  // In the case of an exception pending when deoptimizing, we enter
  // with a return address on the stack that points after the call we patched
  // into the exception handler. We have the following register state from,
  // e.g., the forward exception stub (see stubGenerator_x86_64.cpp).
  //    r0: exception oop
  //    r19: exception handler
  //    r3: throwing pc
  // So in this case we simply jam r3 into the useless return address and
  // the stack looks just like we want.
  //
  // At this point we need to de-opt.  We save the argument return
  // registers.  We call the first C routine, fetch_unroll_info().  This
  // routine captures the return values and returns a structure which
  // describes the current frame size and the sizes of all replacement frames.
  // The current frame is compiled code and may contain many inlined
  // functions, each with their own JVM state.  We pop the current frame, then
  // push all the new frames.  Then we call the C routine unpack_frames() to
  // populate these frames.  Finally unpack_frames() returns us the new target
  // address.  Notice that callee-save registers are BLOWN here; they have
  // already been captured in the vframeArray at the time the return PC was
  // patched.
  address start = __ pc();
  Label cont;

  // Prolog for non exception case!

  // Save everything in sight.
  map = RegisterSaver::save_live_registers(masm, 0, &frame_size_in_words);

  // Normal deoptimization.  Save exec mode for unpack_frames.
  __ movw(rcpool, Deoptimization::Unpack_deopt); // callee-saved
  __ b(cont);

  int reexecute_offset = __ pc() - start;
#if INCLUDE_JVMCI && !defined(COMPILER1)
  if (EnableJVMCI && UseJVMCICompiler) {
    // JVMCI does not use this kind of deoptimization
    __ should_not_reach_here();
  }
#endif

  // Reexecute case
  // return address is the pc describes what bci to do re-execute at

  // No need to update map as each call to save_live_registers will produce identical oopmap
  (void) RegisterSaver::save_live_registers(masm, 0, &frame_size_in_words);

  __ movw(rcpool, Deoptimization::Unpack_reexecute); // callee-saved
  __ b(cont);

#if INCLUDE_JVMCI
  Label after_fetch_unroll_info_call;
  int implicit_exception_uncommon_trap_offset = 0;
  int uncommon_trap_offset = 0;

  if (EnableJVMCI || UseAOT) {
    implicit_exception_uncommon_trap_offset = __ pc() - start;

    __ ldr(lr, Address(rthread, in_bytes(JavaThread::jvmci_implicit_exception_pc_offset())));
    __ str(zr, Address(rthread, in_bytes(JavaThread::jvmci_implicit_exception_pc_offset())));

    uncommon_trap_offset = __ pc() - start;

    // Save everything in sight.
    RegisterSaver::save_live_registers(masm, 0, &frame_size_in_words);
    // fetch_unroll_info needs to call last_java_frame()
    Label retaddr;
    __ set_last_Java_frame(sp, noreg, retaddr, rscratch1);

    __ ldrw(c_rarg1, Address(rthread, in_bytes(JavaThread::pending_deoptimization_offset())));
    __ movw(rscratch1, -1);
    __ strw(rscratch1, Address(rthread, in_bytes(JavaThread::pending_deoptimization_offset())));

    __ movw(rcpool, (int32_t)Deoptimization::Unpack_reexecute);
    __ mov(c_rarg0, rthread);
    __ movw(c_rarg2, rcpool); // exec mode
    __ lea(rscratch1,
           RuntimeAddress(CAST_FROM_FN_PTR(address,
                                           Deoptimization::uncommon_trap)));
    __ blr(rscratch1);
    __ bind(retaddr);
    oop_maps->add_gc_map( __ pc()-start, map->deep_copy());

    __ reset_last_Java_frame(false);

    __ b(after_fetch_unroll_info_call);
  } // EnableJVMCI
#endif // INCLUDE_JVMCI

  int exception_offset = __ pc() - start;

  // Prolog for exception case

  // all registers are dead at this entry point, except for r0, and
  // r3 which contain the exception oop and exception pc
  // respectively.  Set them in TLS and fall thru to the
  // unpack_with_exception_in_tls entry point.

  __ str(r3, Address(rthread, JavaThread::exception_pc_offset()));
  __ str(r0, Address(rthread, JavaThread::exception_oop_offset()));

  int exception_in_tls_offset = __ pc() - start;

  // new implementation because exception oop is now passed in JavaThread

  // Prolog for exception case
  // All registers must be preserved because they might be used by LinearScan
  // Exceptiop oop and throwing PC are passed in JavaThread
  // tos: stack at point of call to method that threw the exception (i.e. only
  // args are on the stack, no return address)

  // The return address pushed by save_live_registers will be patched
  // later with the throwing pc. The correct value is not available
  // now because loading it from memory would destroy registers.

  // NB: The SP at this point must be the SP of the method that is
  // being deoptimized.  Deoptimization assumes that the frame created
  // here by save_live_registers is immediately below the method's SP.
  // This is a somewhat fragile mechanism.

  // Save everything in sight.
  map = RegisterSaver::save_live_registers(masm, 0, &frame_size_in_words);

  // Now it is safe to overwrite any register

  // Deopt during an exception.  Save exec mode for unpack_frames.
  __ mov(rcpool, Deoptimization::Unpack_exception); // callee-saved

  // load throwing pc from JavaThread and patch it as the return address
  // of the current frame. Then clear the field in JavaThread

  __ ldr(r3, Address(rthread, JavaThread::exception_pc_offset()));
  __ str(r3, Address(rfp, wordSize));
  __ str(zr, Address(rthread, JavaThread::exception_pc_offset()));

#ifdef ASSERT
  // verify that there is really an exception oop in JavaThread
  __ ldr(r0, Address(rthread, JavaThread::exception_oop_offset()));
  __ verify_oop(r0);

  // verify that there is no pending exception
  Label no_pending_exception;
  __ ldr(rscratch1, Address(rthread, Thread::pending_exception_offset()));
  __ cbz(rscratch1, no_pending_exception);
  __ stop("must not have pending exception here");
  __ bind(no_pending_exception);
#endif

  __ bind(cont);

  // Call C code.  Need thread and this frame, but NOT official VM entry
  // crud.  We cannot block on this call, no GC can happen.
  //
  // UnrollBlock* fetch_unroll_info(JavaThread* thread)

  // fetch_unroll_info needs to call last_java_frame().

  Label retaddr;
  __ set_last_Java_frame(sp, noreg, retaddr, rscratch1);
#ifdef ASSERT0
  { Label L;
    __ ldr(rscratch1, Address(rthread,
                              JavaThread::last_Java_fp_offset()));
    __ cbz(rscratch1, L);
    __ stop("SharedRuntime::generate_deopt_blob: last_Java_fp not cleared");
    __ bind(L);
  }
#endif // ASSERT
  __ mov(c_rarg0, rthread);
  __ mov(c_rarg1, rcpool);
  __ lea(rscratch1, RuntimeAddress(CAST_FROM_FN_PTR(address, Deoptimization::fetch_unroll_info)));
  __ blr(rscratch1);
  __ bind(retaddr);

  // Need to have an oopmap that tells fetch_unroll_info where to
  // find any register it might need.
  oop_maps->add_gc_map(__ pc() - start, map);

  __ reset_last_Java_frame(false);

#if INCLUDE_JVMCI
  if (EnableJVMCI || UseAOT) {
    __ bind(after_fetch_unroll_info_call);
  }
#endif

  // Load UnrollBlock* into r5
  __ mov(r5, r0);

  __ ldrw(rcpool, Address(r5, Deoptimization::UnrollBlock::unpack_kind_offset_in_bytes()));
   Label noException;
  __ cmpw(rcpool, Deoptimization::Unpack_exception);   // Was exception pending?
  __ br(Assembler::NE, noException);
  __ ldr(r0, Address(rthread, JavaThread::exception_oop_offset()));
  // QQQ this is useless it was NULL above
  __ ldr(r3, Address(rthread, JavaThread::exception_pc_offset()));
  __ str(zr, Address(rthread, JavaThread::exception_oop_offset()));
  __ str(zr, Address(rthread, JavaThread::exception_pc_offset()));

  __ verify_oop(r0);

  // Overwrite the result registers with the exception results.
  __ str(r0, Address(sp, RegisterSaver::r0_offset_in_bytes()));
  // I think this is useless
  // __ str(r3, Address(sp, RegisterSaver::r3_offset_in_bytes()));

  __ bind(noException);

  // Only register save data is on the stack.
  // Now restore the result registers.  Everything else is either dead
  // or captured in the vframeArray.
  RegisterSaver::restore_result_registers(masm);

  // All of the register save area has been popped of the stack. Only the
  // return address remains.

  // Pop all the frames we must move/replace.
  //
  // Frame picture (youngest to oldest)
  // 1: self-frame (no frame link)
  // 2: deopting frame  (no frame link)
  // 3: caller of deopting frame (could be compiled/interpreted).
  //
  // Note: by leaving the return address of self-frame on the stack
  // and using the size of frame 2 to adjust the stack
  // when we are done the return to frame 3 will still be on the stack.

  // Pop deoptimized frame
  __ ldrw(r2, Address(r5, Deoptimization::UnrollBlock::size_of_deoptimized_frame_offset_in_bytes()));
  __ sub(r2, r2, 2 * wordSize);
  __ add(sp, sp, r2);
  __ ldp(rfp, lr, __ post(sp, 2 * wordSize));
  // LR should now be the return address to the caller (3)

#ifdef ASSERT
  // Compilers generate code that bang the stack by as much as the
  // interpreter would need. So this stack banging should never
  // trigger a fault. Verify that it does not on non product builds.
  if (UseStackBanging) {
    __ ldrw(r19, Address(r5, Deoptimization::UnrollBlock::total_frame_sizes_offset_in_bytes()));
    __ bang_stack_size(r19, r2);
  }
#endif
  // Load address of array of frame pcs into r2
  __ ldr(r2, Address(r5, Deoptimization::UnrollBlock::frame_pcs_offset_in_bytes()));

  // Trash the old pc
  // __ addptr(sp, wordSize);  FIXME ????

  // Load address of array of frame sizes into r4
  __ ldr(r4, Address(r5, Deoptimization::UnrollBlock::frame_sizes_offset_in_bytes()));

  // Load counter into r3
  __ ldrw(r3, Address(r5, Deoptimization::UnrollBlock::number_of_frames_offset_in_bytes()));

  // Now adjust the caller's stack to make up for the extra locals
  // but record the original sp so that we can save it in the skeletal interpreter
  // frame and the stack walking of interpreter_sender will get the unextended sp
  // value and not the "real" sp value.

  const Register sender_sp = r6;

  __ mov(sender_sp, sp);
  __ ldrw(r19, Address(r5,
                       Deoptimization::UnrollBlock::
                       caller_adjustment_offset_in_bytes()));
  __ sub(sp, sp, r19);

  // Push interpreter frames in a loop
  __ mov(rscratch1, (uint64_t)0xDEADDEAD);        // Make a recognizable pattern
  __ mov(rscratch2, rscratch1);
  Label loop;
  __ bind(loop);
  __ ldr(r19, Address(__ post(r4, wordSize)));          // Load frame size
  __ sub(r19, r19, 2*wordSize);           // We'll push pc and fp by hand
  __ ldr(lr, Address(__ post(r2, wordSize)));  // Load pc
  __ enter();                           // Save old & set new fp
  __ sub(sp, sp, r19);                  // Prolog
  // This value is corrected by layout_activation_impl
  __ str(zr, Address(rfp, frame::interpreter_frame_last_sp_offset * wordSize));
  __ str(sender_sp, Address(rfp, frame::interpreter_frame_sender_sp_offset * wordSize)); // Make it walkable
  __ mov(sender_sp, sp);               // Pass sender_sp to next frame
  __ sub(r3, r3, 1);                   // Decrement counter
  __ cbnz(r3, loop);

    // Re-push self-frame
  __ ldr(lr, Address(r2));
  __ enter();

  // Allocate a full sized register save area.  We subtract 2 because
  // enter() just pushed 2 words
  __ sub(sp, sp, (frame_size_in_words - 2) * wordSize);

  // Restore frame locals after moving the frame
  __ strd(v0, Address(sp, RegisterSaver::v0_offset_in_bytes()));
  __ str(r0, Address(sp, RegisterSaver::r0_offset_in_bytes()));

  // Call C code.  Need thread but NOT official VM entry
  // crud.  We cannot block on this call, no GC can happen.  Call should
  // restore return values to their stack-slots with the new SP.
  //
  // void Deoptimization::unpack_frames(JavaThread* thread, int exec_mode)

  // Use rfp because the frames look interpreted now
  // Don't need the precise return PC here, just precise enough to point into this code blob.
  address the_pc = __ pc();
  __ set_last_Java_frame(sp, rfp, the_pc, rscratch1);

  __ mov(c_rarg0, rthread);
  __ movw(c_rarg1, rcpool); // second arg: exec_mode
  __ lea(rscratch1, RuntimeAddress(CAST_FROM_FN_PTR(address, Deoptimization::unpack_frames)));
  __ blr(rscratch1);

  // Set an oopmap for the call site
  // Use the same PC we used for the last java frame
  oop_maps->add_gc_map(the_pc - start,
                       new OopMap( frame_size_in_words, 0 ));

  // Clear fp AND pc
  __ reset_last_Java_frame(true);

  // Collect return values
  __ ldrd(v0, Address(sp, RegisterSaver::v0_offset_in_bytes()));
  __ ldr(r0, Address(sp, RegisterSaver::r0_offset_in_bytes()));
  // I think this is useless (throwing pc?)
  // __ ldr(r3, Address(sp, RegisterSaver::r3_offset_in_bytes()));

  // Pop self-frame.
  __ leave();                           // Epilog

  // Jump to interpreter
  __ ret(lr);

  // Make sure all code is generated
  masm->flush();

  _deopt_blob = DeoptimizationBlob::create(&buffer, oop_maps, 0, exception_offset, reexecute_offset, frame_size_in_words);
  _deopt_blob->set_unpack_with_exception_in_tls_offset(exception_in_tls_offset);
#if INCLUDE_JVMCI
  if (EnableJVMCI || UseAOT) {
    _deopt_blob->set_uncommon_trap_offset(uncommon_trap_offset);
    _deopt_blob->set_implicit_exception_uncommon_trap_offset(implicit_exception_uncommon_trap_offset);
  }
#endif
}

// Number of stack slots between incoming argument block and the start of
// a new frame.  The PROLOG must add this many slots to the stack.  The
// EPILOG must remove this many slots. aarch64 needs two slots for
// return address and fp.
// TODO think this is correct but check
uint SharedRuntime::in_preserve_stack_slots() {
  return 4;
}

uint SharedRuntime::out_preserve_stack_slots() {
  return 0;
}

#ifdef COMPILER2
//------------------------------generate_uncommon_trap_blob--------------------
void SharedRuntime::generate_uncommon_trap_blob() {
  // Allocate space for the code
  ResourceMark rm;
  // Setup code generation tools
  CodeBuffer buffer("uncommon_trap_blob", 2048, 1024);
  MacroAssembler* masm = new MacroAssembler(&buffer);

  assert(SimpleRuntimeFrame::framesize % 4 == 0, "sp not 16-byte aligned");

  address start = __ pc();

  // Push self-frame.  We get here with a return address in LR
  // and sp should be 16 byte aligned
  // push rfp and retaddr by hand
  __ stp(rfp, lr, Address(__ pre(sp, -2 * wordSize)));
  // we don't expect an arg reg save area
#ifndef PRODUCT
  assert(frame::arg_reg_save_area_bytes == 0, "not expecting frame reg save area");
#endif
  // compiler left unloaded_class_index in j_rarg0 move to where the
  // runtime expects it.
  if (c_rarg1 != j_rarg0) {
    __ movw(c_rarg1, j_rarg0);
  }

  // we need to set the past SP to the stack pointer of the stub frame
  // and the pc to the address where this runtime call will return
  // although actually any pc in this code blob will do).
  Label retaddr;
  __ set_last_Java_frame(sp, noreg, retaddr, rscratch1);

  // Call C code.  Need thread but NOT official VM entry
  // crud.  We cannot block on this call, no GC can happen.  Call should
  // capture callee-saved registers as well as return values.
  // Thread is in rdi already.
  //
  // UnrollBlock* uncommon_trap(JavaThread* thread, jint unloaded_class_index);
  //
  // n.b. 2 gp args, 0 fp args, integral return type

  __ mov(c_rarg0, rthread);
  __ movw(c_rarg2, (unsigned)Deoptimization::Unpack_uncommon_trap);
  __ lea(rscratch1,
         RuntimeAddress(CAST_FROM_FN_PTR(address,
                                         Deoptimization::uncommon_trap)));
  __ blr(rscratch1);
  __ bind(retaddr);

  // Set an oopmap for the call site
  OopMapSet* oop_maps = new OopMapSet();
  OopMap* map = new OopMap(SimpleRuntimeFrame::framesize, 0);

  // location of rfp is known implicitly by the frame sender code

  oop_maps->add_gc_map(__ pc() - start, map);

  __ reset_last_Java_frame(false);

  // move UnrollBlock* into r4
  __ mov(r4, r0);

#ifdef ASSERT
  { Label L;
    __ ldrw(rscratch1, Address(r4, Deoptimization::UnrollBlock::unpack_kind_offset_in_bytes()));
    __ cmpw(rscratch1, (unsigned)Deoptimization::Unpack_uncommon_trap);
    __ br(Assembler::EQ, L);
    __ stop("SharedRuntime::generate_deopt_blob: last_Java_fp not cleared");
    __ bind(L);
  }
#endif

  // Pop all the frames we must move/replace.
  //
  // Frame picture (youngest to oldest)
  // 1: self-frame (no frame link)
  // 2: deopting frame  (no frame link)
  // 3: caller of deopting frame (could be compiled/interpreted).

  // Pop self-frame.  We have no frame, and must rely only on r0 and sp.
  __ add(sp, sp, (SimpleRuntimeFrame::framesize) << LogBytesPerInt); // Epilog!

  // Pop deoptimized frame (int)
  __ ldrw(r2, Address(r4,
                      Deoptimization::UnrollBlock::
                      size_of_deoptimized_frame_offset_in_bytes()));
  __ sub(r2, r2, 2 * wordSize);
  __ add(sp, sp, r2);
  __ ldp(rfp, lr, __ post(sp, 2 * wordSize));
  // LR should now be the return address to the caller (3) frame

#ifdef ASSERT
  // Compilers generate code that bang the stack by as much as the
  // interpreter would need. So this stack banging should never
  // trigger a fault. Verify that it does not on non product builds.
  if (UseStackBanging) {
    __ ldrw(r1, Address(r4,
                        Deoptimization::UnrollBlock::
                        total_frame_sizes_offset_in_bytes()));
    __ bang_stack_size(r1, r2);
  }
#endif

  // Load address of array of frame pcs into r2 (address*)
  __ ldr(r2, Address(r4,
                     Deoptimization::UnrollBlock::frame_pcs_offset_in_bytes()));

  // Load address of array of frame sizes into r5 (intptr_t*)
  __ ldr(r5, Address(r4,
                     Deoptimization::UnrollBlock::
                     frame_sizes_offset_in_bytes()));

  // Counter
  __ ldrw(r3, Address(r4,
                      Deoptimization::UnrollBlock::
                      number_of_frames_offset_in_bytes())); // (int)

  // Now adjust the caller's stack to make up for the extra locals but
  // record the original sp so that we can save it in the skeletal
  // interpreter frame and the stack walking of interpreter_sender
  // will get the unextended sp value and not the "real" sp value.

  const Register sender_sp = r8;

  __ mov(sender_sp, sp);
  __ ldrw(r1, Address(r4,
                      Deoptimization::UnrollBlock::
                      caller_adjustment_offset_in_bytes())); // (int)
  __ sub(sp, sp, r1);

  // Push interpreter frames in a loop
  Label loop;
  __ bind(loop);
  __ ldr(r1, Address(r5, 0));       // Load frame size
  __ sub(r1, r1, 2 * wordSize);     // We'll push pc and rfp by hand
  __ ldr(lr, Address(r2, 0));       // Save return address
  __ enter();                       // and old rfp & set new rfp
  __ sub(sp, sp, r1);               // Prolog
  __ str(sender_sp, Address(rfp, frame::interpreter_frame_sender_sp_offset * wordSize)); // Make it walkable
  // This value is corrected by layout_activation_impl
  __ str(zr, Address(rfp, frame::interpreter_frame_last_sp_offset * wordSize));
  __ mov(sender_sp, sp);          // Pass sender_sp to next frame
  __ add(r5, r5, wordSize);       // Bump array pointer (sizes)
  __ add(r2, r2, wordSize);       // Bump array pointer (pcs)
  __ subsw(r3, r3, 1);            // Decrement counter
  __ br(Assembler::GT, loop);
  __ ldr(lr, Address(r2, 0));     // save final return address
  // Re-push self-frame
  __ enter();                     // & old rfp & set new rfp

  // Use rfp because the frames look interpreted now
  // Save "the_pc" since it cannot easily be retrieved using the last_java_SP after we aligned SP.
  // Don't need the precise return PC here, just precise enough to point into this code blob.
  address the_pc = __ pc();
  __ set_last_Java_frame(sp, rfp, the_pc, rscratch1);

  // Call C code.  Need thread but NOT official VM entry
  // crud.  We cannot block on this call, no GC can happen.  Call should
  // restore return values to their stack-slots with the new SP.
  // Thread is in rdi already.
  //
  // BasicType unpack_frames(JavaThread* thread, int exec_mode);
  //
  // n.b. 2 gp args, 0 fp args, integral return type

  // sp should already be aligned
  __ mov(c_rarg0, rthread);
  __ movw(c_rarg1, (unsigned)Deoptimization::Unpack_uncommon_trap);
  __ lea(rscratch1, RuntimeAddress(CAST_FROM_FN_PTR(address, Deoptimization::unpack_frames)));
  __ blr(rscratch1);

  // Set an oopmap for the call site
  // Use the same PC we used for the last java frame
  oop_maps->add_gc_map(the_pc - start, new OopMap(SimpleRuntimeFrame::framesize, 0));

  // Clear fp AND pc
  __ reset_last_Java_frame(true);

  // Pop self-frame.
  __ leave();                 // Epilog

  // Jump to interpreter
  __ ret(lr);

  // Make sure all code is generated
  masm->flush();

  _uncommon_trap_blob =  UncommonTrapBlob::create(&buffer, oop_maps,
                                                 SimpleRuntimeFrame::framesize >> 1);
}
#endif // COMPILER2


//------------------------------generate_handler_blob------
//
// Generate a special Compile2Runtime blob that saves all registers,
// and setup oopmap.
//
SafepointBlob* SharedRuntime::generate_handler_blob(address call_ptr, int poll_type) {
  ResourceMark rm;
  OopMapSet *oop_maps = new OopMapSet();
  OopMap* map;

  // Allocate space for the code.  Setup code generation tools.
  CodeBuffer buffer("handler_blob", 2048, 1024);
  MacroAssembler* masm = new MacroAssembler(&buffer);

  address start   = __ pc();
  address call_pc = NULL;
  int frame_size_in_words;
  bool cause_return = (poll_type == POLL_AT_RETURN);
  bool save_vectors = (poll_type == POLL_AT_VECTOR_LOOP);

  // Save Integer and Float registers.
  map = RegisterSaver::save_live_registers(masm, 0, &frame_size_in_words, save_vectors);

  // The following is basically a call_VM.  However, we need the precise
  // address of the call in order to generate an oopmap. Hence, we do all the
  // work outselves.

  Label retaddr;
  __ set_last_Java_frame(sp, noreg, retaddr, rscratch1);

  // The return address must always be correct so that frame constructor never
  // sees an invalid pc.

  if (!cause_return) {
    // overwrite the return address pushed by save_live_registers
    // Additionally, r20 is a callee-saved register so we can look at
    // it later to determine if someone changed the return address for
    // us!
    __ ldr(r20, Address(rthread, JavaThread::saved_exception_pc_offset()));
    __ str(r20, Address(rfp, wordSize));
  }

  // Do the call
  __ mov(c_rarg0, rthread);
  __ lea(rscratch1, RuntimeAddress(call_ptr));
  __ blr(rscratch1);
  __ bind(retaddr);

  // Set an oopmap for the call site.  This oopmap will map all
  // oop-registers and debug-info registers as callee-saved.  This
  // will allow deoptimization at this safepoint to find all possible
  // debug-info recordings, as well as let GC find all oops.

  oop_maps->add_gc_map( __ pc() - start, map);

  Label noException;

  __ reset_last_Java_frame(false);

  __ membar(Assembler::LoadLoad | Assembler::LoadStore);

  if (UseSVE > 0 && save_vectors) {
    // Reinitialize the ptrue predicate register, in case the external runtime
    // call clobbers ptrue reg, as we may return to SVE compiled code.
    __ reinitialize_ptrue();
  }

  __ ldr(rscratch1, Address(rthread, Thread::pending_exception_offset()));
  __ cbz(rscratch1, noException);

  // Exception pending

  RegisterSaver::restore_live_registers(masm, save_vectors);

  __ far_jump(RuntimeAddress(StubRoutines::forward_exception_entry()));

  // No exception case
  __ bind(noException);

  Label no_adjust, bail;
  if (!cause_return) {
    // If our stashed return pc was modified by the runtime we avoid touching it
    __ ldr(rscratch1, Address(rfp, wordSize));
    __ cmp(r20, rscratch1);
    __ br(Assembler::NE, no_adjust);

#ifdef ASSERT
    // Verify the correct encoding of the poll we're about to skip.
    // See NativeInstruction::is_ldrw_to_zr()
    __ ldrw(rscratch1, Address(r20));
    __ ubfx(rscratch2, rscratch1, 22, 10);
    __ cmpw(rscratch2, 0b1011100101);
    __ br(Assembler::NE, bail);
    __ ubfx(rscratch2, rscratch1, 0, 5);
    __ cmpw(rscratch2, 0b11111);
    __ br(Assembler::NE, bail);
#endif
    // Adjust return pc forward to step over the safepoint poll instruction
    __ add(r20, r20, NativeInstruction::instruction_size);
    __ str(r20, Address(rfp, wordSize));
  }

  __ bind(no_adjust);
  // Normal exit, restore registers and exit.
  RegisterSaver::restore_live_registers(masm, save_vectors);

  __ ret(lr);

#ifdef ASSERT
  __ bind(bail);
  __ stop("Attempting to adjust pc to skip safepoint poll but the return point is not what we expected");
#endif

  // Make sure all code is generated
  masm->flush();

  // Fill-out other meta info
  return SafepointBlob::create(&buffer, oop_maps, frame_size_in_words);
}

//
// generate_resolve_blob - call resolution (static/virtual/opt-virtual/ic-miss
//
// Generate a stub that calls into vm to find out the proper destination
// of a java call. All the argument registers are live at this point
// but since this is generic code we don't know what they are and the caller
// must do any gc of the args.
//
RuntimeStub* SharedRuntime::generate_resolve_blob(address destination, const char* name) {
  assert (StubRoutines::forward_exception_entry() != NULL, "must be generated before");

  // allocate space for the code
  ResourceMark rm;

  CodeBuffer buffer(name, 1000, 512);
  MacroAssembler* masm                = new MacroAssembler(&buffer);

  int frame_size_in_words;

  OopMapSet *oop_maps = new OopMapSet();
  OopMap* map = NULL;

  int start = __ offset();

  map = RegisterSaver::save_live_registers(masm, 0, &frame_size_in_words);

  int frame_complete = __ offset();

  {
    Label retaddr;
    __ set_last_Java_frame(sp, noreg, retaddr, rscratch1);

    __ mov(c_rarg0, rthread);
    __ lea(rscratch1, RuntimeAddress(destination));

    __ blr(rscratch1);
    __ bind(retaddr);
  }

  // Set an oopmap for the call site.
  // We need this not only for callee-saved registers, but also for volatile
  // registers that the compiler might be keeping live across a safepoint.

  oop_maps->add_gc_map( __ offset() - start, map);

  // r0 contains the address we are going to jump to assuming no exception got installed

  // clear last_Java_sp
  __ reset_last_Java_frame(false);
  // check for pending exceptions
  Label pending;
  __ ldr(rscratch1, Address(rthread, Thread::pending_exception_offset()));
  __ cbnz(rscratch1, pending);

  // get the returned Method*
  __ get_vm_result_2(rmethod, rthread);
  __ str(rmethod, Address(sp, RegisterSaver::reg_offset_in_bytes(rmethod)));

  // r0 is where we want to jump, overwrite rscratch1 which is saved and scratch
  __ str(r0, Address(sp, RegisterSaver::rscratch1_offset_in_bytes()));
  RegisterSaver::restore_live_registers(masm);

  // We are back the the original state on entry and ready to go.

  __ br(rscratch1);

  // Pending exception after the safepoint

  __ bind(pending);

  RegisterSaver::restore_live_registers(masm);

  // exception pending => remove activation and forward to exception handler

  __ str(zr, Address(rthread, JavaThread::vm_result_offset()));

  __ ldr(r0, Address(rthread, Thread::pending_exception_offset()));
  __ far_jump(RuntimeAddress(StubRoutines::forward_exception_entry()));

  // -------------
  // make sure all code is generated
  masm->flush();

  // return the  blob
  // frame_size_words or bytes??
  return RuntimeStub::new_runtime_stub(name, &buffer, frame_complete, frame_size_in_words, oop_maps, true);
}

#ifdef COMPILER2
// This is here instead of runtime_x86_64.cpp because it uses SimpleRuntimeFrame
//
//------------------------------generate_exception_blob---------------------------
// creates exception blob at the end
// Using exception blob, this code is jumped from a compiled method.
// (see emit_exception_handler in x86_64.ad file)
//
// Given an exception pc at a call we call into the runtime for the
// handler in this method. This handler might merely restore state
// (i.e. callee save registers) unwind the frame and jump to the
// exception handler for the nmethod if there is no Java level handler
// for the nmethod.
//
// This code is entered with a jmp.
//
// Arguments:
//   r0: exception oop
//   r3: exception pc
//
// Results:
//   r0: exception oop
//   r3: exception pc in caller or ???
//   destination: exception handler of caller
//
// Note: the exception pc MUST be at a call (precise debug information)
//       Registers r0, r3, r2, r4, r5, r8-r11 are not callee saved.
//

void OptoRuntime::generate_exception_blob() {
  assert(!OptoRuntime::is_callee_saved_register(R3_num), "");
  assert(!OptoRuntime::is_callee_saved_register(R0_num), "");
  assert(!OptoRuntime::is_callee_saved_register(R2_num), "");

  assert(SimpleRuntimeFrame::framesize % 4 == 0, "sp not 16-byte aligned");

  // Allocate space for the code
  ResourceMark rm;
  // Setup code generation tools
  CodeBuffer buffer("exception_blob", 2048, 1024);
  MacroAssembler* masm = new MacroAssembler(&buffer);

  // TODO check various assumptions made here
  //
  // make sure we do so before running this

  address start = __ pc();

  // push rfp and retaddr by hand
  // Exception pc is 'return address' for stack walker
  __ stp(rfp, lr, Address(__ pre(sp, -2 * wordSize)));
  // there are no callee save registers and we don't expect an
  // arg reg save area
#ifndef PRODUCT
  assert(frame::arg_reg_save_area_bytes == 0, "not expecting frame reg save area");
#endif
  // Store exception in Thread object. We cannot pass any arguments to the
  // handle_exception call, since we do not want to make any assumption
  // about the size of the frame where the exception happened in.
  __ str(r0, Address(rthread, JavaThread::exception_oop_offset()));
  __ str(r3, Address(rthread, JavaThread::exception_pc_offset()));

  // This call does all the hard work.  It checks if an exception handler
  // exists in the method.
  // If so, it returns the handler address.
  // If not, it prepares for stack-unwinding, restoring the callee-save
  // registers of the frame being removed.
  //
  // address OptoRuntime::handle_exception_C(JavaThread* thread)
  //
  // n.b. 1 gp arg, 0 fp args, integral return type

  // the stack should always be aligned
  address the_pc = __ pc();
  __ set_last_Java_frame(sp, noreg, the_pc, rscratch1);
  __ mov(c_rarg0, rthread);
  __ lea(rscratch1, RuntimeAddress(CAST_FROM_FN_PTR(address, OptoRuntime::handle_exception_C)));
  __ blr(rscratch1);
  // handle_exception_C is a special VM call which does not require an explicit
  // instruction sync afterwards.

  // Set an oopmap for the call site.  This oopmap will only be used if we
  // are unwinding the stack.  Hence, all locations will be dead.
  // Callee-saved registers will be the same as the frame above (i.e.,
  // handle_exception_stub), since they were restored when we got the
  // exception.

  OopMapSet* oop_maps = new OopMapSet();

  oop_maps->add_gc_map(the_pc - start, new OopMap(SimpleRuntimeFrame::framesize, 0));

  __ reset_last_Java_frame(false);

  // Restore callee-saved registers

  // rfp is an implicitly saved callee saved register (i.e. the calling
  // convention will save restore it in prolog/epilog) Other than that
  // there are no callee save registers now that adapter frames are gone.
  // and we dont' expect an arg reg save area
  __ ldp(rfp, r3, Address(__ post(sp, 2 * wordSize)));

  // r0: exception handler

  // We have a handler in r0 (could be deopt blob).
  __ mov(r8, r0);

  // Get the exception oop
  __ ldr(r0, Address(rthread, JavaThread::exception_oop_offset()));
  // Get the exception pc in case we are deoptimized
  __ ldr(r4, Address(rthread, JavaThread::exception_pc_offset()));
#ifdef ASSERT
  __ str(zr, Address(rthread, JavaThread::exception_handler_pc_offset()));
  __ str(zr, Address(rthread, JavaThread::exception_pc_offset()));
#endif
  // Clear the exception oop so GC no longer processes it as a root.
  __ str(zr, Address(rthread, JavaThread::exception_oop_offset()));

  // r0: exception oop
  // r8:  exception handler
  // r4: exception pc
  // Jump to handler

  __ br(r8);

  // Make sure all code is generated
  masm->flush();

  // Set exception blob
  _exception_blob =  ExceptionBlob::create(&buffer, oop_maps, SimpleRuntimeFrame::framesize >> 1);
}
#endif // COMPILER2

<<<<<<< HEAD
address SharedRuntime::make_native_invoker(address call_target,
=======
BufferBlob* SharedRuntime::make_native_invoker(address call_target,
>>>>>>> 0cef30d6
                                           int shadow_space_bytes,
                                           const GrowableArray<VMReg>& input_registers,
                                           const GrowableArray<VMReg>& output_registers) {
  return NULL;
}<|MERGE_RESOLUTION|>--- conflicted
+++ resolved
@@ -3070,11 +3070,7 @@
 }
 #endif // COMPILER2
 
-<<<<<<< HEAD
-address SharedRuntime::make_native_invoker(address call_target,
-=======
 BufferBlob* SharedRuntime::make_native_invoker(address call_target,
->>>>>>> 0cef30d6
                                            int shadow_space_bytes,
                                            const GrowableArray<VMReg>& input_registers,
                                            const GrowableArray<VMReg>& output_registers) {
