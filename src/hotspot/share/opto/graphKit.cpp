/*
 * Copyright (c) 2001, 2020, Oracle and/or its affiliates. All rights reserved.
 * DO NOT ALTER OR REMOVE COPYRIGHT NOTICES OR THIS FILE HEADER.
 *
 * This code is free software; you can redistribute it and/or modify it
 * under the terms of the GNU General Public License version 2 only, as
 * published by the Free Software Foundation.
 *
 * This code is distributed in the hope that it will be useful, but WITHOUT
 * ANY WARRANTY; without even the implied warranty of MERCHANTABILITY or
 * FITNESS FOR A PARTICULAR PURPOSE.  See the GNU General Public License
 * version 2 for more details (a copy is included in the LICENSE file that
 * accompanied this code).
 *
 * You should have received a copy of the GNU General Public License version
 * 2 along with this work; if not, write to the Free Software Foundation,
 * Inc., 51 Franklin St, Fifth Floor, Boston, MA 02110-1301 USA.
 *
 * Please contact Oracle, 500 Oracle Parkway, Redwood Shores, CA 94065 USA
 * or visit www.oracle.com if you need additional information or have any
 * questions.
 *
 */

#include "precompiled.hpp"
#include "ci/ciUtilities.hpp"
#include "classfile/javaClasses.hpp"
#include "ci/ciNativeEntryPoint.hpp"
#include "ci/ciObjArray.hpp"
#include "asm/register.hpp"
#include "compiler/compileLog.hpp"
#include "gc/shared/barrierSet.hpp"
#include "gc/shared/c2/barrierSetC2.hpp"
#include "interpreter/interpreter.hpp"
#include "memory/resourceArea.hpp"
#include "opto/addnode.hpp"
#include "opto/castnode.hpp"
#include "opto/convertnode.hpp"
#include "opto/graphKit.hpp"
#include "opto/idealKit.hpp"
#include "opto/intrinsicnode.hpp"
#include "opto/locknode.hpp"
#include "opto/machnode.hpp"
#include "opto/opaquenode.hpp"
#include "opto/parse.hpp"
#include "opto/rootnode.hpp"
#include "opto/runtime.hpp"
#include "opto/subtypenode.hpp"
#include "runtime/deoptimization.hpp"
#include "runtime/sharedRuntime.hpp"
#include "utilities/bitMap.inline.hpp"
#include "utilities/powerOfTwo.hpp"
#include "utilities/growableArray.hpp"

//----------------------------GraphKit-----------------------------------------
// Main utility constructor.
GraphKit::GraphKit(JVMState* jvms)
  : Phase(Phase::Parser),
    _env(C->env()),
    _gvn(*C->initial_gvn()),
    _barrier_set(BarrierSet::barrier_set()->barrier_set_c2())
{
  _exceptions = jvms->map()->next_exception();
  if (_exceptions != NULL)  jvms->map()->set_next_exception(NULL);
  set_jvms(jvms);
}

// Private constructor for parser.
GraphKit::GraphKit()
  : Phase(Phase::Parser),
    _env(C->env()),
    _gvn(*C->initial_gvn()),
    _barrier_set(BarrierSet::barrier_set()->barrier_set_c2())
{
  _exceptions = NULL;
  set_map(NULL);
  debug_only(_sp = -99);
  debug_only(set_bci(-99));
}



//---------------------------clean_stack---------------------------------------
// Clear away rubbish from the stack area of the JVM state.
// This destroys any arguments that may be waiting on the stack.
void GraphKit::clean_stack(int from_sp) {
  SafePointNode* map      = this->map();
  JVMState*      jvms     = this->jvms();
  int            stk_size = jvms->stk_size();
  int            stkoff   = jvms->stkoff();
  Node*          top      = this->top();
  for (int i = from_sp; i < stk_size; i++) {
    if (map->in(stkoff + i) != top) {
      map->set_req(stkoff + i, top);
    }
  }
}


//--------------------------------sync_jvms-----------------------------------
// Make sure our current jvms agrees with our parse state.
JVMState* GraphKit::sync_jvms() const {
  JVMState* jvms = this->jvms();
  jvms->set_bci(bci());       // Record the new bci in the JVMState
  jvms->set_sp(sp());         // Record the new sp in the JVMState
  assert(jvms_in_sync(), "jvms is now in sync");
  return jvms;
}

//--------------------------------sync_jvms_for_reexecute---------------------
// Make sure our current jvms agrees with our parse state.  This version
// uses the reexecute_sp for reexecuting bytecodes.
JVMState* GraphKit::sync_jvms_for_reexecute() {
  JVMState* jvms = this->jvms();
  jvms->set_bci(bci());          // Record the new bci in the JVMState
  jvms->set_sp(reexecute_sp());  // Record the new sp in the JVMState
  return jvms;
}

#ifdef ASSERT
bool GraphKit::jvms_in_sync() const {
  Parse* parse = is_Parse();
  if (parse == NULL) {
    if (bci() !=      jvms()->bci())          return false;
    if (sp()  != (int)jvms()->sp())           return false;
    return true;
  }
  if (jvms()->method() != parse->method())    return false;
  if (jvms()->bci()    != parse->bci())       return false;
  int jvms_sp = jvms()->sp();
  if (jvms_sp          != parse->sp())        return false;
  int jvms_depth = jvms()->depth();
  if (jvms_depth       != parse->depth())     return false;
  return true;
}

// Local helper checks for special internal merge points
// used to accumulate and merge exception states.
// They are marked by the region's in(0) edge being the map itself.
// Such merge points must never "escape" into the parser at large,
// until they have been handed to gvn.transform.
static bool is_hidden_merge(Node* reg) {
  if (reg == NULL)  return false;
  if (reg->is_Phi()) {
    reg = reg->in(0);
    if (reg == NULL)  return false;
  }
  return reg->is_Region() && reg->in(0) != NULL && reg->in(0)->is_Root();
}

void GraphKit::verify_map() const {
  if (map() == NULL)  return;  // null map is OK
  assert(map()->req() <= jvms()->endoff(), "no extra garbage on map");
  assert(!map()->has_exceptions(),    "call add_exception_states_from 1st");
  assert(!is_hidden_merge(control()), "call use_exception_state, not set_map");
}

void GraphKit::verify_exception_state(SafePointNode* ex_map) {
  assert(ex_map->next_exception() == NULL, "not already part of a chain");
  assert(has_saved_ex_oop(ex_map), "every exception state has an ex_oop");
}
#endif

//---------------------------stop_and_kill_map---------------------------------
// Set _map to NULL, signalling a stop to further bytecode execution.
// First smash the current map's control to a constant, to mark it dead.
void GraphKit::stop_and_kill_map() {
  SafePointNode* dead_map = stop();
  if (dead_map != NULL) {
    dead_map->disconnect_inputs(C); // Mark the map as killed.
    assert(dead_map->is_killed(), "must be so marked");
  }
}


//--------------------------------stopped--------------------------------------
// Tell if _map is NULL, or control is top.
bool GraphKit::stopped() {
  if (map() == NULL)           return true;
  else if (control() == top()) return true;
  else                         return false;
}


//-----------------------------has_ex_handler----------------------------------
// Tell if this method or any caller method has exception handlers.
bool GraphKit::has_ex_handler() {
  for (JVMState* jvmsp = jvms(); jvmsp != NULL; jvmsp = jvmsp->caller()) {
    if (jvmsp->has_method() && jvmsp->method()->has_exception_handlers()) {
      return true;
    }
  }
  return false;
}

//------------------------------save_ex_oop------------------------------------
// Save an exception without blowing stack contents or other JVM state.
void GraphKit::set_saved_ex_oop(SafePointNode* ex_map, Node* ex_oop) {
  assert(!has_saved_ex_oop(ex_map), "clear ex-oop before setting again");
  ex_map->add_req(ex_oop);
  debug_only(verify_exception_state(ex_map));
}

inline static Node* common_saved_ex_oop(SafePointNode* ex_map, bool clear_it) {
  assert(GraphKit::has_saved_ex_oop(ex_map), "ex_oop must be there");
  Node* ex_oop = ex_map->in(ex_map->req()-1);
  if (clear_it)  ex_map->del_req(ex_map->req()-1);
  return ex_oop;
}

//-----------------------------saved_ex_oop------------------------------------
// Recover a saved exception from its map.
Node* GraphKit::saved_ex_oop(SafePointNode* ex_map) {
  return common_saved_ex_oop(ex_map, false);
}

//--------------------------clear_saved_ex_oop---------------------------------
// Erase a previously saved exception from its map.
Node* GraphKit::clear_saved_ex_oop(SafePointNode* ex_map) {
  return common_saved_ex_oop(ex_map, true);
}

#ifdef ASSERT
//---------------------------has_saved_ex_oop----------------------------------
// Erase a previously saved exception from its map.
bool GraphKit::has_saved_ex_oop(SafePointNode* ex_map) {
  return ex_map->req() == ex_map->jvms()->endoff()+1;
}
#endif

//-------------------------make_exception_state--------------------------------
// Turn the current JVM state into an exception state, appending the ex_oop.
SafePointNode* GraphKit::make_exception_state(Node* ex_oop) {
  sync_jvms();
  SafePointNode* ex_map = stop();  // do not manipulate this map any more
  set_saved_ex_oop(ex_map, ex_oop);
  return ex_map;
}


//--------------------------add_exception_state--------------------------------
// Add an exception to my list of exceptions.
void GraphKit::add_exception_state(SafePointNode* ex_map) {
  if (ex_map == NULL || ex_map->control() == top()) {
    return;
  }
#ifdef ASSERT
  verify_exception_state(ex_map);
  if (has_exceptions()) {
    assert(ex_map->jvms()->same_calls_as(_exceptions->jvms()), "all collected exceptions must come from the same place");
  }
#endif

  // If there is already an exception of exactly this type, merge with it.
  // In particular, null-checks and other low-level exceptions common up here.
  Node*       ex_oop  = saved_ex_oop(ex_map);
  const Type* ex_type = _gvn.type(ex_oop);
  if (ex_oop == top()) {
    // No action needed.
    return;
  }
  assert(ex_type->isa_instptr(), "exception must be an instance");
  for (SafePointNode* e2 = _exceptions; e2 != NULL; e2 = e2->next_exception()) {
    const Type* ex_type2 = _gvn.type(saved_ex_oop(e2));
    // We check sp also because call bytecodes can generate exceptions
    // both before and after arguments are popped!
    if (ex_type2 == ex_type
        && e2->_jvms->sp() == ex_map->_jvms->sp()) {
      combine_exception_states(ex_map, e2);
      return;
    }
  }

  // No pre-existing exception of the same type.  Chain it on the list.
  push_exception_state(ex_map);
}

//-----------------------add_exception_states_from-----------------------------
void GraphKit::add_exception_states_from(JVMState* jvms) {
  SafePointNode* ex_map = jvms->map()->next_exception();
  if (ex_map != NULL) {
    jvms->map()->set_next_exception(NULL);
    for (SafePointNode* next_map; ex_map != NULL; ex_map = next_map) {
      next_map = ex_map->next_exception();
      ex_map->set_next_exception(NULL);
      add_exception_state(ex_map);
    }
  }
}

//-----------------------transfer_exceptions_into_jvms-------------------------
JVMState* GraphKit::transfer_exceptions_into_jvms() {
  if (map() == NULL) {
    // We need a JVMS to carry the exceptions, but the map has gone away.
    // Create a scratch JVMS, cloned from any of the exception states...
    if (has_exceptions()) {
      _map = _exceptions;
      _map = clone_map();
      _map->set_next_exception(NULL);
      clear_saved_ex_oop(_map);
      debug_only(verify_map());
    } else {
      // ...or created from scratch
      JVMState* jvms = new (C) JVMState(_method, NULL);
      jvms->set_bci(_bci);
      jvms->set_sp(_sp);
      jvms->set_map(new SafePointNode(TypeFunc::Parms, jvms));
      set_jvms(jvms);
      for (uint i = 0; i < map()->req(); i++)  map()->init_req(i, top());
      set_all_memory(top());
      while (map()->req() < jvms->endoff())  map()->add_req(top());
    }
    // (This is a kludge, in case you didn't notice.)
    set_control(top());
  }
  JVMState* jvms = sync_jvms();
  assert(!jvms->map()->has_exceptions(), "no exceptions on this map yet");
  jvms->map()->set_next_exception(_exceptions);
  _exceptions = NULL;   // done with this set of exceptions
  return jvms;
}

static inline void add_n_reqs(Node* dstphi, Node* srcphi) {
  assert(is_hidden_merge(dstphi), "must be a special merge node");
  assert(is_hidden_merge(srcphi), "must be a special merge node");
  uint limit = srcphi->req();
  for (uint i = PhiNode::Input; i < limit; i++) {
    dstphi->add_req(srcphi->in(i));
  }
}
static inline void add_one_req(Node* dstphi, Node* src) {
  assert(is_hidden_merge(dstphi), "must be a special merge node");
  assert(!is_hidden_merge(src), "must not be a special merge node");
  dstphi->add_req(src);
}

//-----------------------combine_exception_states------------------------------
// This helper function combines exception states by building phis on a
// specially marked state-merging region.  These regions and phis are
// untransformed, and can build up gradually.  The region is marked by
// having a control input of its exception map, rather than NULL.  Such
// regions do not appear except in this function, and in use_exception_state.
void GraphKit::combine_exception_states(SafePointNode* ex_map, SafePointNode* phi_map) {
  if (failing())  return;  // dying anyway...
  JVMState* ex_jvms = ex_map->_jvms;
  assert(ex_jvms->same_calls_as(phi_map->_jvms), "consistent call chains");
  assert(ex_jvms->stkoff() == phi_map->_jvms->stkoff(), "matching locals");
  assert(ex_jvms->sp() == phi_map->_jvms->sp(), "matching stack sizes");
  assert(ex_jvms->monoff() == phi_map->_jvms->monoff(), "matching JVMS");
  assert(ex_jvms->scloff() == phi_map->_jvms->scloff(), "matching scalar replaced objects");
  assert(ex_map->req() == phi_map->req(), "matching maps");
  uint tos = ex_jvms->stkoff() + ex_jvms->sp();
  Node*         hidden_merge_mark = root();
  Node*         region  = phi_map->control();
  MergeMemNode* phi_mem = phi_map->merged_memory();
  MergeMemNode* ex_mem  = ex_map->merged_memory();
  if (region->in(0) != hidden_merge_mark) {
    // The control input is not (yet) a specially-marked region in phi_map.
    // Make it so, and build some phis.
    region = new RegionNode(2);
    _gvn.set_type(region, Type::CONTROL);
    region->set_req(0, hidden_merge_mark);  // marks an internal ex-state
    region->init_req(1, phi_map->control());
    phi_map->set_control(region);
    Node* io_phi = PhiNode::make(region, phi_map->i_o(), Type::ABIO);
    record_for_igvn(io_phi);
    _gvn.set_type(io_phi, Type::ABIO);
    phi_map->set_i_o(io_phi);
    for (MergeMemStream mms(phi_mem); mms.next_non_empty(); ) {
      Node* m = mms.memory();
      Node* m_phi = PhiNode::make(region, m, Type::MEMORY, mms.adr_type(C));
      record_for_igvn(m_phi);
      _gvn.set_type(m_phi, Type::MEMORY);
      mms.set_memory(m_phi);
    }
  }

  // Either or both of phi_map and ex_map might already be converted into phis.
  Node* ex_control = ex_map->control();
  // if there is special marking on ex_map also, we add multiple edges from src
  bool add_multiple = (ex_control->in(0) == hidden_merge_mark);
  // how wide was the destination phi_map, originally?
  uint orig_width = region->req();

  if (add_multiple) {
    add_n_reqs(region, ex_control);
    add_n_reqs(phi_map->i_o(), ex_map->i_o());
  } else {
    // ex_map has no merges, so we just add single edges everywhere
    add_one_req(region, ex_control);
    add_one_req(phi_map->i_o(), ex_map->i_o());
  }
  for (MergeMemStream mms(phi_mem, ex_mem); mms.next_non_empty2(); ) {
    if (mms.is_empty()) {
      // get a copy of the base memory, and patch some inputs into it
      const TypePtr* adr_type = mms.adr_type(C);
      Node* phi = mms.force_memory()->as_Phi()->slice_memory(adr_type);
      assert(phi->as_Phi()->region() == mms.base_memory()->in(0), "");
      mms.set_memory(phi);
      // Prepare to append interesting stuff onto the newly sliced phi:
      while (phi->req() > orig_width)  phi->del_req(phi->req()-1);
    }
    // Append stuff from ex_map:
    if (add_multiple) {
      add_n_reqs(mms.memory(), mms.memory2());
    } else {
      add_one_req(mms.memory(), mms.memory2());
    }
  }
  uint limit = ex_map->req();
  for (uint i = TypeFunc::Parms; i < limit; i++) {
    // Skip everything in the JVMS after tos.  (The ex_oop follows.)
    if (i == tos)  i = ex_jvms->monoff();
    Node* src = ex_map->in(i);
    Node* dst = phi_map->in(i);
    if (src != dst) {
      PhiNode* phi;
      if (dst->in(0) != region) {
        dst = phi = PhiNode::make(region, dst, _gvn.type(dst));
        record_for_igvn(phi);
        _gvn.set_type(phi, phi->type());
        phi_map->set_req(i, dst);
        // Prepare to append interesting stuff onto the new phi:
        while (dst->req() > orig_width)  dst->del_req(dst->req()-1);
      } else {
        assert(dst->is_Phi(), "nobody else uses a hidden region");
        phi = dst->as_Phi();
      }
      if (add_multiple && src->in(0) == ex_control) {
        // Both are phis.
        add_n_reqs(dst, src);
      } else {
        while (dst->req() < region->req())  add_one_req(dst, src);
      }
      const Type* srctype = _gvn.type(src);
      if (phi->type() != srctype) {
        const Type* dsttype = phi->type()->meet_speculative(srctype);
        if (phi->type() != dsttype) {
          phi->set_type(dsttype);
          _gvn.set_type(phi, dsttype);
        }
      }
    }
  }
  phi_map->merge_replaced_nodes_with(ex_map);
}

//--------------------------use_exception_state--------------------------------
Node* GraphKit::use_exception_state(SafePointNode* phi_map) {
  if (failing()) { stop(); return top(); }
  Node* region = phi_map->control();
  Node* hidden_merge_mark = root();
  assert(phi_map->jvms()->map() == phi_map, "sanity: 1-1 relation");
  Node* ex_oop = clear_saved_ex_oop(phi_map);
  if (region->in(0) == hidden_merge_mark) {
    // Special marking for internal ex-states.  Process the phis now.
    region->set_req(0, region);  // now it's an ordinary region
    set_jvms(phi_map->jvms());   // ...so now we can use it as a map
    // Note: Setting the jvms also sets the bci and sp.
    set_control(_gvn.transform(region));
    uint tos = jvms()->stkoff() + sp();
    for (uint i = 1; i < tos; i++) {
      Node* x = phi_map->in(i);
      if (x->in(0) == region) {
        assert(x->is_Phi(), "expected a special phi");
        phi_map->set_req(i, _gvn.transform(x));
      }
    }
    for (MergeMemStream mms(merged_memory()); mms.next_non_empty(); ) {
      Node* x = mms.memory();
      if (x->in(0) == region) {
        assert(x->is_Phi(), "nobody else uses a hidden region");
        mms.set_memory(_gvn.transform(x));
      }
    }
    if (ex_oop->in(0) == region) {
      assert(ex_oop->is_Phi(), "expected a special phi");
      ex_oop = _gvn.transform(ex_oop);
    }
  } else {
    set_jvms(phi_map->jvms());
  }

  assert(!is_hidden_merge(phi_map->control()), "hidden ex. states cleared");
  assert(!is_hidden_merge(phi_map->i_o()), "hidden ex. states cleared");
  return ex_oop;
}

//---------------------------------java_bc-------------------------------------
Bytecodes::Code GraphKit::java_bc() const {
  ciMethod* method = this->method();
  int       bci    = this->bci();
  if (method != NULL && bci != InvocationEntryBci)
    return method->java_code_at_bci(bci);
  else
    return Bytecodes::_illegal;
}

void GraphKit::uncommon_trap_if_should_post_on_exceptions(Deoptimization::DeoptReason reason,
                                                          bool must_throw) {
    // if the exception capability is set, then we will generate code
    // to check the JavaThread.should_post_on_exceptions flag to see
    // if we actually need to report exception events (for this
    // thread).  If we don't need to report exception events, we will
    // take the normal fast path provided by add_exception_events.  If
    // exception event reporting is enabled for this thread, we will
    // take the uncommon_trap in the BuildCutout below.

    // first must access the should_post_on_exceptions_flag in this thread's JavaThread
    Node* jthread = _gvn.transform(new ThreadLocalNode());
    Node* adr = basic_plus_adr(top(), jthread, in_bytes(JavaThread::should_post_on_exceptions_flag_offset()));
    Node* should_post_flag = make_load(control(), adr, TypeInt::INT, T_INT, Compile::AliasIdxRaw, MemNode::unordered);

    // Test the should_post_on_exceptions_flag vs. 0
    Node* chk = _gvn.transform( new CmpINode(should_post_flag, intcon(0)) );
    Node* tst = _gvn.transform( new BoolNode(chk, BoolTest::eq) );

    // Branch to slow_path if should_post_on_exceptions_flag was true
    { BuildCutout unless(this, tst, PROB_MAX);
      // Do not try anything fancy if we're notifying the VM on every throw.
      // Cf. case Bytecodes::_athrow in parse2.cpp.
      uncommon_trap(reason, Deoptimization::Action_none,
                    (ciKlass*)NULL, (char*)NULL, must_throw);
    }

}

//------------------------------builtin_throw----------------------------------
void GraphKit::builtin_throw(Deoptimization::DeoptReason reason, Node* arg) {
  bool must_throw = true;

  if (env()->jvmti_can_post_on_exceptions()) {
    // check if we must post exception events, take uncommon trap if so
    uncommon_trap_if_should_post_on_exceptions(reason, must_throw);
    // here if should_post_on_exceptions is false
    // continue on with the normal codegen
  }

  // If this particular condition has not yet happened at this
  // bytecode, then use the uncommon trap mechanism, and allow for
  // a future recompilation if several traps occur here.
  // If the throw is hot, try to use a more complicated inline mechanism
  // which keeps execution inside the compiled code.
  bool treat_throw_as_hot = false;
  ciMethodData* md = method()->method_data();

  if (ProfileTraps) {
    if (too_many_traps(reason)) {
      treat_throw_as_hot = true;
    }
    // (If there is no MDO at all, assume it is early in
    // execution, and that any deopts are part of the
    // startup transient, and don't need to be remembered.)

    // Also, if there is a local exception handler, treat all throws
    // as hot if there has been at least one in this method.
    if (C->trap_count(reason) != 0
        && method()->method_data()->trap_count(reason) != 0
        && has_ex_handler()) {
        treat_throw_as_hot = true;
    }
  }

  // If this throw happens frequently, an uncommon trap might cause
  // a performance pothole.  If there is a local exception handler,
  // and if this particular bytecode appears to be deoptimizing often,
  // let us handle the throw inline, with a preconstructed instance.
  // Note:   If the deopt count has blown up, the uncommon trap
  // runtime is going to flush this nmethod, not matter what.
  if (treat_throw_as_hot
      && (!StackTraceInThrowable || OmitStackTraceInFastThrow)) {
    // If the throw is local, we use a pre-existing instance and
    // punt on the backtrace.  This would lead to a missing backtrace
    // (a repeat of 4292742) if the backtrace object is ever asked
    // for its backtrace.
    // Fixing this remaining case of 4292742 requires some flavor of
    // escape analysis.  Leave that for the future.
    ciInstance* ex_obj = NULL;
    switch (reason) {
    case Deoptimization::Reason_null_check:
      ex_obj = env()->NullPointerException_instance();
      break;
    case Deoptimization::Reason_div0_check:
      ex_obj = env()->ArithmeticException_instance();
      break;
    case Deoptimization::Reason_range_check:
      ex_obj = env()->ArrayIndexOutOfBoundsException_instance();
      break;
    case Deoptimization::Reason_class_check:
      if (java_bc() == Bytecodes::_aastore) {
        ex_obj = env()->ArrayStoreException_instance();
      } else {
        ex_obj = env()->ClassCastException_instance();
      }
      break;
    default:
      break;
    }
    if (failing()) { stop(); return; }  // exception allocation might fail
    if (ex_obj != NULL) {
      // Cheat with a preallocated exception object.
      if (C->log() != NULL)
        C->log()->elem("hot_throw preallocated='1' reason='%s'",
                       Deoptimization::trap_reason_name(reason));
      const TypeInstPtr* ex_con  = TypeInstPtr::make(ex_obj);
      Node*              ex_node = _gvn.transform(ConNode::make(ex_con));

      // Clear the detail message of the preallocated exception object.
      // Weblogic sometimes mutates the detail message of exceptions
      // using reflection.
      int offset = java_lang_Throwable::get_detailMessage_offset();
      const TypePtr* adr_typ = ex_con->add_offset(offset);

      Node *adr = basic_plus_adr(ex_node, ex_node, offset);
      const TypeOopPtr* val_type = TypeOopPtr::make_from_klass(env()->String_klass());
      Node *store = access_store_at(ex_node, adr, adr_typ, null(), val_type, T_OBJECT, IN_HEAP);

      add_exception_state(make_exception_state(ex_node));
      return;
    }
  }

  // %%% Maybe add entry to OptoRuntime which directly throws the exc.?
  // It won't be much cheaper than bailing to the interp., since we'll
  // have to pass up all the debug-info, and the runtime will have to
  // create the stack trace.

  // Usual case:  Bail to interpreter.
  // Reserve the right to recompile if we haven't seen anything yet.

  ciMethod* m = Deoptimization::reason_is_speculate(reason) ? C->method() : NULL;
  Deoptimization::DeoptAction action = Deoptimization::Action_maybe_recompile;
  if (treat_throw_as_hot
      && (method()->method_data()->trap_recompiled_at(bci(), m)
          || C->too_many_traps(reason))) {
    // We cannot afford to take more traps here.  Suffer in the interpreter.
    if (C->log() != NULL)
      C->log()->elem("hot_throw preallocated='0' reason='%s' mcount='%d'",
                     Deoptimization::trap_reason_name(reason),
                     C->trap_count(reason));
    action = Deoptimization::Action_none;
  }

  // "must_throw" prunes the JVM state to include only the stack, if there
  // are no local exception handlers.  This should cut down on register
  // allocation time and code size, by drastically reducing the number
  // of in-edges on the call to the uncommon trap.

  uncommon_trap(reason, action, (ciKlass*)NULL, (char*)NULL, must_throw);
}


//----------------------------PreserveJVMState---------------------------------
PreserveJVMState::PreserveJVMState(GraphKit* kit, bool clone_map) {
  debug_only(kit->verify_map());
  _kit    = kit;
  _map    = kit->map();   // preserve the map
  _sp     = kit->sp();
  kit->set_map(clone_map ? kit->clone_map() : NULL);
#ifdef ASSERT
  _bci    = kit->bci();
  Parse* parser = kit->is_Parse();
  int block = (parser == NULL || parser->block() == NULL) ? -1 : parser->block()->rpo();
  _block  = block;
#endif
}
PreserveJVMState::~PreserveJVMState() {
  GraphKit* kit = _kit;
#ifdef ASSERT
  assert(kit->bci() == _bci, "bci must not shift");
  Parse* parser = kit->is_Parse();
  int block = (parser == NULL || parser->block() == NULL) ? -1 : parser->block()->rpo();
  assert(block == _block,    "block must not shift");
#endif
  kit->set_map(_map);
  kit->set_sp(_sp);
}


//-----------------------------BuildCutout-------------------------------------
BuildCutout::BuildCutout(GraphKit* kit, Node* p, float prob, float cnt)
  : PreserveJVMState(kit)
{
  assert(p->is_Con() || p->is_Bool(), "test must be a bool");
  SafePointNode* outer_map = _map;   // preserved map is caller's
  SafePointNode* inner_map = kit->map();
  IfNode* iff = kit->create_and_map_if(outer_map->control(), p, prob, cnt);
  outer_map->set_control(kit->gvn().transform( new IfTrueNode(iff) ));
  inner_map->set_control(kit->gvn().transform( new IfFalseNode(iff) ));
}
BuildCutout::~BuildCutout() {
  GraphKit* kit = _kit;
  assert(kit->stopped(), "cutout code must stop, throw, return, etc.");
}

//---------------------------PreserveReexecuteState----------------------------
PreserveReexecuteState::PreserveReexecuteState(GraphKit* kit) {
  assert(!kit->stopped(), "must call stopped() before");
  _kit    =    kit;
  _sp     =    kit->sp();
  _reexecute = kit->jvms()->_reexecute;
}
PreserveReexecuteState::~PreserveReexecuteState() {
  if (_kit->stopped()) return;
  _kit->jvms()->_reexecute = _reexecute;
  _kit->set_sp(_sp);
}

//------------------------------clone_map--------------------------------------
// Implementation of PreserveJVMState
//
// Only clone_map(...) here. If this function is only used in the
// PreserveJVMState class we may want to get rid of this extra
// function eventually and do it all there.

SafePointNode* GraphKit::clone_map() {
  if (map() == NULL)  return NULL;

  // Clone the memory edge first
  Node* mem = MergeMemNode::make(map()->memory());
  gvn().set_type_bottom(mem);

  SafePointNode *clonemap = (SafePointNode*)map()->clone();
  JVMState* jvms = this->jvms();
  JVMState* clonejvms = jvms->clone_shallow(C);
  clonemap->set_memory(mem);
  clonemap->set_jvms(clonejvms);
  clonejvms->set_map(clonemap);
  record_for_igvn(clonemap);
  gvn().set_type_bottom(clonemap);
  return clonemap;
}


//-----------------------------set_map_clone-----------------------------------
void GraphKit::set_map_clone(SafePointNode* m) {
  _map = m;
  _map = clone_map();
  _map->set_next_exception(NULL);
  debug_only(verify_map());
}


//----------------------------kill_dead_locals---------------------------------
// Detect any locals which are known to be dead, and force them to top.
void GraphKit::kill_dead_locals() {
  // Consult the liveness information for the locals.  If any
  // of them are unused, then they can be replaced by top().  This
  // should help register allocation time and cut down on the size
  // of the deoptimization information.

  // This call is made from many of the bytecode handling
  // subroutines called from the Big Switch in do_one_bytecode.
  // Every bytecode which might include a slow path is responsible
  // for killing its dead locals.  The more consistent we
  // are about killing deads, the fewer useless phis will be
  // constructed for them at various merge points.

  // bci can be -1 (InvocationEntryBci).  We return the entry
  // liveness for the method.

  if (method() == NULL || method()->code_size() == 0) {
    // We are building a graph for a call to a native method.
    // All locals are live.
    return;
  }

  ResourceMark rm;

  // Consult the liveness information for the locals.  If any
  // of them are unused, then they can be replaced by top().  This
  // should help register allocation time and cut down on the size
  // of the deoptimization information.
  MethodLivenessResult live_locals = method()->liveness_at_bci(bci());

  int len = (int)live_locals.size();
  assert(len <= jvms()->loc_size(), "too many live locals");
  for (int local = 0; local < len; local++) {
    if (!live_locals.at(local)) {
      set_local(local, top());
    }
  }
}

#ifdef ASSERT
//-------------------------dead_locals_are_killed------------------------------
// Return true if all dead locals are set to top in the map.
// Used to assert "clean" debug info at various points.
bool GraphKit::dead_locals_are_killed() {
  if (method() == NULL || method()->code_size() == 0) {
    // No locals need to be dead, so all is as it should be.
    return true;
  }

  // Make sure somebody called kill_dead_locals upstream.
  ResourceMark rm;
  for (JVMState* jvms = this->jvms(); jvms != NULL; jvms = jvms->caller()) {
    if (jvms->loc_size() == 0)  continue;  // no locals to consult
    SafePointNode* map = jvms->map();
    ciMethod* method = jvms->method();
    int       bci    = jvms->bci();
    if (jvms == this->jvms()) {
      bci = this->bci();  // it might not yet be synched
    }
    MethodLivenessResult live_locals = method->liveness_at_bci(bci);
    int len = (int)live_locals.size();
    if (!live_locals.is_valid() || len == 0)
      // This method is trivial, or is poisoned by a breakpoint.
      return true;
    assert(len == jvms->loc_size(), "live map consistent with locals map");
    for (int local = 0; local < len; local++) {
      if (!live_locals.at(local) && map->local(jvms, local) != top()) {
        if (PrintMiscellaneous && (Verbose || WizardMode)) {
          tty->print_cr("Zombie local %d: ", local);
          jvms->dump();
        }
        return false;
      }
    }
  }
  return true;
}

#endif //ASSERT

// Helper function for enforcing certain bytecodes to reexecute if
// deoptimization happens
static bool should_reexecute_implied_by_bytecode(JVMState *jvms, bool is_anewarray) {
  ciMethod* cur_method = jvms->method();
  int       cur_bci   = jvms->bci();
  if (cur_method != NULL && cur_bci != InvocationEntryBci) {
    Bytecodes::Code code = cur_method->java_code_at_bci(cur_bci);
    return Interpreter::bytecode_should_reexecute(code) ||
           (is_anewarray && code == Bytecodes::_multianewarray);
    // Reexecute _multianewarray bytecode which was replaced with
    // sequence of [a]newarray. See Parse::do_multianewarray().
    //
    // Note: interpreter should not have it set since this optimization
    // is limited by dimensions and guarded by flag so in some cases
    // multianewarray() runtime calls will be generated and
    // the bytecode should not be reexecutes (stack will not be reset).
  } else
    return false;
}

// Helper function for adding JVMState and debug information to node
void GraphKit::add_safepoint_edges(SafePointNode* call, bool must_throw) {
  // Add the safepoint edges to the call (or other safepoint).

  // Make sure dead locals are set to top.  This
  // should help register allocation time and cut down on the size
  // of the deoptimization information.
  assert(dead_locals_are_killed(), "garbage in debug info before safepoint");

  // Walk the inline list to fill in the correct set of JVMState's
  // Also fill in the associated edges for each JVMState.

  // If the bytecode needs to be reexecuted we need to put
  // the arguments back on the stack.
  const bool should_reexecute = jvms()->should_reexecute();
  JVMState* youngest_jvms = should_reexecute ? sync_jvms_for_reexecute() : sync_jvms();

  // NOTE: set_bci (called from sync_jvms) might reset the reexecute bit to
  // undefined if the bci is different.  This is normal for Parse but it
  // should not happen for LibraryCallKit because only one bci is processed.
  assert(!is_LibraryCallKit() || (jvms()->should_reexecute() == should_reexecute),
         "in LibraryCallKit the reexecute bit should not change");

  // If we are guaranteed to throw, we can prune everything but the
  // input to the current bytecode.
  bool can_prune_locals = false;
  uint stack_slots_not_pruned = 0;
  int inputs = 0, depth = 0;
  if (must_throw) {
    assert(method() == youngest_jvms->method(), "sanity");
    if (compute_stack_effects(inputs, depth)) {
      can_prune_locals = true;
      stack_slots_not_pruned = inputs;
    }
  }

  if (env()->should_retain_local_variables()) {
    // At any safepoint, this method can get breakpointed, which would
    // then require an immediate deoptimization.
    can_prune_locals = false;  // do not prune locals
    stack_slots_not_pruned = 0;
  }

  // do not scribble on the input jvms
  JVMState* out_jvms = youngest_jvms->clone_deep(C);
  call->set_jvms(out_jvms); // Start jvms list for call node

  // For a known set of bytecodes, the interpreter should reexecute them if
  // deoptimization happens. We set the reexecute state for them here
  if (out_jvms->is_reexecute_undefined() && //don't change if already specified
      should_reexecute_implied_by_bytecode(out_jvms, call->is_AllocateArray())) {
    out_jvms->set_should_reexecute(true); //NOTE: youngest_jvms not changed
  }

  // Presize the call:
  DEBUG_ONLY(uint non_debug_edges = call->req());
  call->add_req_batch(top(), youngest_jvms->debug_depth());
  assert(call->req() == non_debug_edges + youngest_jvms->debug_depth(), "");

  // Set up edges so that the call looks like this:
  //  Call [state:] ctl io mem fptr retadr
  //       [parms:] parm0 ... parmN
  //       [root:]  loc0 ... locN stk0 ... stkSP mon0 obj0 ... monN objN
  //    [...mid:]   loc0 ... locN stk0 ... stkSP mon0 obj0 ... monN objN [...]
  //       [young:] loc0 ... locN stk0 ... stkSP mon0 obj0 ... monN objN
  // Note that caller debug info precedes callee debug info.

  // Fill pointer walks backwards from "young:" to "root:" in the diagram above:
  uint debug_ptr = call->req();

  // Loop over the map input edges associated with jvms, add them
  // to the call node, & reset all offsets to match call node array.
  for (JVMState* in_jvms = youngest_jvms; in_jvms != NULL; ) {
    uint debug_end   = debug_ptr;
    uint debug_start = debug_ptr - in_jvms->debug_size();
    debug_ptr = debug_start;  // back up the ptr

    uint p = debug_start;  // walks forward in [debug_start, debug_end)
    uint j, k, l;
    SafePointNode* in_map = in_jvms->map();
    out_jvms->set_map(call);

    if (can_prune_locals) {
      assert(in_jvms->method() == out_jvms->method(), "sanity");
      // If the current throw can reach an exception handler in this JVMS,
      // then we must keep everything live that can reach that handler.
      // As a quick and dirty approximation, we look for any handlers at all.
      if (in_jvms->method()->has_exception_handlers()) {
        can_prune_locals = false;
      }
    }

    // Add the Locals
    k = in_jvms->locoff();
    l = in_jvms->loc_size();
    out_jvms->set_locoff(p);
    if (!can_prune_locals) {
      for (j = 0; j < l; j++)
        call->set_req(p++, in_map->in(k+j));
    } else {
      p += l;  // already set to top above by add_req_batch
    }

    // Add the Expression Stack
    k = in_jvms->stkoff();
    l = in_jvms->sp();
    out_jvms->set_stkoff(p);
    if (!can_prune_locals) {
      for (j = 0; j < l; j++)
        call->set_req(p++, in_map->in(k+j));
    } else if (can_prune_locals && stack_slots_not_pruned != 0) {
      // Divide stack into {S0,...,S1}, where S0 is set to top.
      uint s1 = stack_slots_not_pruned;
      stack_slots_not_pruned = 0;  // for next iteration
      if (s1 > l)  s1 = l;
      uint s0 = l - s1;
      p += s0;  // skip the tops preinstalled by add_req_batch
      for (j = s0; j < l; j++)
        call->set_req(p++, in_map->in(k+j));
    } else {
      p += l;  // already set to top above by add_req_batch
    }

    // Add the Monitors
    k = in_jvms->monoff();
    l = in_jvms->mon_size();
    out_jvms->set_monoff(p);
    for (j = 0; j < l; j++)
      call->set_req(p++, in_map->in(k+j));

    // Copy any scalar object fields.
    k = in_jvms->scloff();
    l = in_jvms->scl_size();
    out_jvms->set_scloff(p);
    for (j = 0; j < l; j++)
      call->set_req(p++, in_map->in(k+j));

    // Finish the new jvms.
    out_jvms->set_endoff(p);

    assert(out_jvms->endoff()     == debug_end,             "fill ptr must match");
    assert(out_jvms->depth()      == in_jvms->depth(),      "depth must match");
    assert(out_jvms->loc_size()   == in_jvms->loc_size(),   "size must match");
    assert(out_jvms->mon_size()   == in_jvms->mon_size(),   "size must match");
    assert(out_jvms->scl_size()   == in_jvms->scl_size(),   "size must match");
    assert(out_jvms->debug_size() == in_jvms->debug_size(), "size must match");

    // Update the two tail pointers in parallel.
    out_jvms = out_jvms->caller();
    in_jvms  = in_jvms->caller();
  }

  assert(debug_ptr == non_debug_edges, "debug info must fit exactly");

  // Test the correctness of JVMState::debug_xxx accessors:
  assert(call->jvms()->debug_start() == non_debug_edges, "");
  assert(call->jvms()->debug_end()   == call->req(), "");
  assert(call->jvms()->debug_depth() == call->req() - non_debug_edges, "");
}

bool GraphKit::compute_stack_effects(int& inputs, int& depth) {
  Bytecodes::Code code = java_bc();
  if (code == Bytecodes::_wide) {
    code = method()->java_code_at_bci(bci() + 1);
  }

  BasicType rtype = T_ILLEGAL;
  int       rsize = 0;

  if (code != Bytecodes::_illegal) {
    depth = Bytecodes::depth(code); // checkcast=0, athrow=-1
    rtype = Bytecodes::result_type(code); // checkcast=P, athrow=V
    if (rtype < T_CONFLICT)
      rsize = type2size[rtype];
  }

  switch (code) {
  case Bytecodes::_illegal:
    return false;

  case Bytecodes::_ldc:
  case Bytecodes::_ldc_w:
  case Bytecodes::_ldc2_w:
    inputs = 0;
    break;

  case Bytecodes::_dup:         inputs = 1;  break;
  case Bytecodes::_dup_x1:      inputs = 2;  break;
  case Bytecodes::_dup_x2:      inputs = 3;  break;
  case Bytecodes::_dup2:        inputs = 2;  break;
  case Bytecodes::_dup2_x1:     inputs = 3;  break;
  case Bytecodes::_dup2_x2:     inputs = 4;  break;
  case Bytecodes::_swap:        inputs = 2;  break;
  case Bytecodes::_arraylength: inputs = 1;  break;

  case Bytecodes::_getstatic:
  case Bytecodes::_putstatic:
  case Bytecodes::_getfield:
  case Bytecodes::_putfield:
    {
      bool ignored_will_link;
      ciField* field = method()->get_field_at_bci(bci(), ignored_will_link);
      int      size  = field->type()->size();
      bool is_get = (depth >= 0), is_static = (depth & 1);
      inputs = (is_static ? 0 : 1);
      if (is_get) {
        depth = size - inputs;
      } else {
        inputs += size;        // putxxx pops the value from the stack
        depth = - inputs;
      }
    }
    break;

  case Bytecodes::_invokevirtual:
  case Bytecodes::_invokespecial:
  case Bytecodes::_invokestatic:
  case Bytecodes::_invokedynamic:
  case Bytecodes::_invokeinterface:
    {
      bool ignored_will_link;
      ciSignature* declared_signature = NULL;
      ciMethod* ignored_callee = method()->get_method_at_bci(bci(), ignored_will_link, &declared_signature);
      assert(declared_signature != NULL, "cannot be null");
      inputs   = declared_signature->arg_size_for_bc(code);
      int size = declared_signature->return_type()->size();
      depth = size - inputs;
    }
    break;

  case Bytecodes::_multianewarray:
    {
      ciBytecodeStream iter(method());
      iter.reset_to_bci(bci());
      iter.next();
      inputs = iter.get_dimensions();
      assert(rsize == 1, "");
      depth = rsize - inputs;
    }
    break;

  case Bytecodes::_ireturn:
  case Bytecodes::_lreturn:
  case Bytecodes::_freturn:
  case Bytecodes::_dreturn:
  case Bytecodes::_areturn:
    assert(rsize == -depth, "");
    inputs = rsize;
    break;

  case Bytecodes::_jsr:
  case Bytecodes::_jsr_w:
    inputs = 0;
    depth  = 1;                  // S.B. depth=1, not zero
    break;

  default:
    // bytecode produces a typed result
    inputs = rsize - depth;
    assert(inputs >= 0, "");
    break;
  }

#ifdef ASSERT
  // spot check
  int outputs = depth + inputs;
  assert(outputs >= 0, "sanity");
  switch (code) {
  case Bytecodes::_checkcast: assert(inputs == 1 && outputs == 1, ""); break;
  case Bytecodes::_athrow:    assert(inputs == 1 && outputs == 0, ""); break;
  case Bytecodes::_aload_0:   assert(inputs == 0 && outputs == 1, ""); break;
  case Bytecodes::_return:    assert(inputs == 0 && outputs == 0, ""); break;
  case Bytecodes::_drem:      assert(inputs == 4 && outputs == 2, ""); break;
  default:                    break;
  }
#endif //ASSERT

  return true;
}



//------------------------------basic_plus_adr---------------------------------
Node* GraphKit::basic_plus_adr(Node* base, Node* ptr, Node* offset) {
  // short-circuit a common case
  if (offset == intcon(0))  return ptr;
  return _gvn.transform( new AddPNode(base, ptr, offset) );
}

Node* GraphKit::ConvI2L(Node* offset) {
  // short-circuit a common case
  jint offset_con = find_int_con(offset, Type::OffsetBot);
  if (offset_con != Type::OffsetBot) {
    return longcon((jlong) offset_con);
  }
  return _gvn.transform( new ConvI2LNode(offset));
}

Node* GraphKit::ConvI2UL(Node* offset) {
  juint offset_con = (juint) find_int_con(offset, Type::OffsetBot);
  if (offset_con != (juint) Type::OffsetBot) {
    return longcon((julong) offset_con);
  }
  Node* conv = _gvn.transform( new ConvI2LNode(offset));
  Node* mask = _gvn.transform(ConLNode::make((julong) max_juint));
  return _gvn.transform( new AndLNode(conv, mask) );
}

Node* GraphKit::ConvL2I(Node* offset) {
  // short-circuit a common case
  jlong offset_con = find_long_con(offset, (jlong)Type::OffsetBot);
  if (offset_con != (jlong)Type::OffsetBot) {
    return intcon((int) offset_con);
  }
  return _gvn.transform( new ConvL2INode(offset));
}

//-------------------------load_object_klass-----------------------------------
Node* GraphKit::load_object_klass(Node* obj) {
  // Special-case a fresh allocation to avoid building nodes:
  Node* akls = AllocateNode::Ideal_klass(obj, &_gvn);
  if (akls != NULL)  return akls;
  Node* k_adr = basic_plus_adr(obj, oopDesc::klass_offset_in_bytes());
  return _gvn.transform(LoadKlassNode::make(_gvn, NULL, immutable_memory(), k_adr, TypeInstPtr::KLASS));
}

//-------------------------load_array_length-----------------------------------
Node* GraphKit::load_array_length(Node* array) {
  // Special-case a fresh allocation to avoid building nodes:
  AllocateArrayNode* alloc = AllocateArrayNode::Ideal_array_allocation(array, &_gvn);
  Node *alen;
  if (alloc == NULL) {
    Node *r_adr = basic_plus_adr(array, arrayOopDesc::length_offset_in_bytes());
    alen = _gvn.transform( new LoadRangeNode(0, immutable_memory(), r_adr, TypeInt::POS));
  } else {
    alen = alloc->Ideal_length();
    Node* ccast = alloc->make_ideal_length(_gvn.type(array)->is_oopptr(), &_gvn);
    if (ccast != alen) {
      alen = _gvn.transform(ccast);
    }
  }
  return alen;
}

//------------------------------do_null_check----------------------------------
// Helper function to do a NULL pointer check.  Returned value is
// the incoming address with NULL casted away.  You are allowed to use the
// not-null value only if you are control dependent on the test.
#ifndef PRODUCT
extern int explicit_null_checks_inserted,
           explicit_null_checks_elided;
#endif
Node* GraphKit::null_check_common(Node* value, BasicType type,
                                  // optional arguments for variations:
                                  bool assert_null,
                                  Node* *null_control,
                                  bool speculative) {
  assert(!assert_null || null_control == NULL, "not both at once");
  if (stopped())  return top();
  NOT_PRODUCT(explicit_null_checks_inserted++);

  // Construct NULL check
  Node *chk = NULL;
  switch(type) {
    case T_LONG   : chk = new CmpLNode(value, _gvn.zerocon(T_LONG)); break;
    case T_INT    : chk = new CmpINode(value, _gvn.intcon(0)); break;
    case T_ARRAY  : // fall through
      type = T_OBJECT;  // simplify further tests
    case T_OBJECT : {
      const Type *t = _gvn.type( value );

      const TypeOopPtr* tp = t->isa_oopptr();
      if (tp != NULL && tp->klass() != NULL && !tp->klass()->is_loaded()
          // Only for do_null_check, not any of its siblings:
          && !assert_null && null_control == NULL) {
        // Usually, any field access or invocation on an unloaded oop type
        // will simply fail to link, since the statically linked class is
        // likely also to be unloaded.  However, in -Xcomp mode, sometimes
        // the static class is loaded but the sharper oop type is not.
        // Rather than checking for this obscure case in lots of places,
        // we simply observe that a null check on an unloaded class
        // will always be followed by a nonsense operation, so we
        // can just issue the uncommon trap here.
        // Our access to the unloaded class will only be correct
        // after it has been loaded and initialized, which requires
        // a trip through the interpreter.
#ifndef PRODUCT
        if (WizardMode) { tty->print("Null check of unloaded "); tp->klass()->print(); tty->cr(); }
#endif
        uncommon_trap(Deoptimization::Reason_unloaded,
                      Deoptimization::Action_reinterpret,
                      tp->klass(), "!loaded");
        return top();
      }

      if (assert_null) {
        // See if the type is contained in NULL_PTR.
        // If so, then the value is already null.
        if (t->higher_equal(TypePtr::NULL_PTR)) {
          NOT_PRODUCT(explicit_null_checks_elided++);
          return value;           // Elided null assert quickly!
        }
      } else {
        // See if mixing in the NULL pointer changes type.
        // If so, then the NULL pointer was not allowed in the original
        // type.  In other words, "value" was not-null.
        if (t->meet(TypePtr::NULL_PTR) != t->remove_speculative()) {
          // same as: if (!TypePtr::NULL_PTR->higher_equal(t)) ...
          NOT_PRODUCT(explicit_null_checks_elided++);
          return value;           // Elided null check quickly!
        }
      }
      chk = new CmpPNode( value, null() );
      break;
    }

    default:
      fatal("unexpected type: %s", type2name(type));
  }
  assert(chk != NULL, "sanity check");
  chk = _gvn.transform(chk);

  BoolTest::mask btest = assert_null ? BoolTest::eq : BoolTest::ne;
  BoolNode *btst = new BoolNode( chk, btest);
  Node   *tst = _gvn.transform( btst );

  //-----------
  // if peephole optimizations occurred, a prior test existed.
  // If a prior test existed, maybe it dominates as we can avoid this test.
  if (tst != btst && type == T_OBJECT) {
    // At this point we want to scan up the CFG to see if we can
    // find an identical test (and so avoid this test altogether).
    Node *cfg = control();
    int depth = 0;
    while( depth < 16 ) {       // Limit search depth for speed
      if( cfg->Opcode() == Op_IfTrue &&
          cfg->in(0)->in(1) == tst ) {
        // Found prior test.  Use "cast_not_null" to construct an identical
        // CastPP (and hence hash to) as already exists for the prior test.
        // Return that casted value.
        if (assert_null) {
          replace_in_map(value, null());
          return null();  // do not issue the redundant test
        }
        Node *oldcontrol = control();
        set_control(cfg);
        Node *res = cast_not_null(value);
        set_control(oldcontrol);
        NOT_PRODUCT(explicit_null_checks_elided++);
        return res;
      }
      cfg = IfNode::up_one_dom(cfg, /*linear_only=*/ true);
      if (cfg == NULL)  break;  // Quit at region nodes
      depth++;
    }
  }

  //-----------
  // Branch to failure if null
  float ok_prob = PROB_MAX;  // a priori estimate:  nulls never happen
  Deoptimization::DeoptReason reason;
  if (assert_null) {
    reason = Deoptimization::reason_null_assert(speculative);
  } else if (type == T_OBJECT) {
    reason = Deoptimization::reason_null_check(speculative);
  } else {
    reason = Deoptimization::Reason_div0_check;
  }
  // %%% Since Reason_unhandled is not recorded on a per-bytecode basis,
  // ciMethodData::has_trap_at will return a conservative -1 if any
  // must-be-null assertion has failed.  This could cause performance
  // problems for a method after its first do_null_assert failure.
  // Consider using 'Reason_class_check' instead?

  // To cause an implicit null check, we set the not-null probability
  // to the maximum (PROB_MAX).  For an explicit check the probability
  // is set to a smaller value.
  if (null_control != NULL || too_many_traps(reason)) {
    // probability is less likely
    ok_prob =  PROB_LIKELY_MAG(3);
  } else if (!assert_null &&
             (ImplicitNullCheckThreshold > 0) &&
             method() != NULL &&
             (method()->method_data()->trap_count(reason)
              >= (uint)ImplicitNullCheckThreshold)) {
    ok_prob =  PROB_LIKELY_MAG(3);
  }

  if (null_control != NULL) {
    IfNode* iff = create_and_map_if(control(), tst, ok_prob, COUNT_UNKNOWN);
    Node* null_true = _gvn.transform( new IfFalseNode(iff));
    set_control(      _gvn.transform( new IfTrueNode(iff)));
#ifndef PRODUCT
    if (null_true == top()) {
      explicit_null_checks_elided++;
    }
#endif
    (*null_control) = null_true;
  } else {
    BuildCutout unless(this, tst, ok_prob);
    // Check for optimizer eliding test at parse time
    if (stopped()) {
      // Failure not possible; do not bother making uncommon trap.
      NOT_PRODUCT(explicit_null_checks_elided++);
    } else if (assert_null) {
      uncommon_trap(reason,
                    Deoptimization::Action_make_not_entrant,
                    NULL, "assert_null");
    } else {
      replace_in_map(value, zerocon(type));
      builtin_throw(reason);
    }
  }

  // Must throw exception, fall-thru not possible?
  if (stopped()) {
    return top();               // No result
  }

  if (assert_null) {
    // Cast obj to null on this path.
    replace_in_map(value, zerocon(type));
    return zerocon(type);
  }

  // Cast obj to not-null on this path, if there is no null_control.
  // (If there is a null_control, a non-null value may come back to haunt us.)
  if (type == T_OBJECT) {
    Node* cast = cast_not_null(value, false);
    if (null_control == NULL || (*null_control) == top())
      replace_in_map(value, cast);
    value = cast;
  }

  return value;
}


//------------------------------cast_not_null----------------------------------
// Cast obj to not-null on this path
Node* GraphKit::cast_not_null(Node* obj, bool do_replace_in_map) {
  const Type *t = _gvn.type(obj);
  const Type *t_not_null = t->join_speculative(TypePtr::NOTNULL);
  // Object is already not-null?
  if( t == t_not_null ) return obj;

  Node *cast = new CastPPNode(obj,t_not_null);
  cast->init_req(0, control());
  cast = _gvn.transform( cast );

  // Scan for instances of 'obj' in the current JVM mapping.
  // These instances are known to be not-null after the test.
  if (do_replace_in_map)
    replace_in_map(obj, cast);

  return cast;                  // Return casted value
}

// Sometimes in intrinsics, we implicitly know an object is not null
// (there's no actual null check) so we can cast it to not null. In
// the course of optimizations, the input to the cast can become null.
// In that case that data path will die and we need the control path
// to become dead as well to keep the graph consistent. So we have to
// add a check for null for which one branch can't be taken. It uses
// an Opaque4 node that will cause the check to be removed after loop
// opts so the test goes away and the compiled code doesn't execute a
// useless check.
Node* GraphKit::must_be_not_null(Node* value, bool do_replace_in_map) {
  if (!TypePtr::NULL_PTR->higher_equal(_gvn.type(value))) {
    return value;
  }
  Node* chk = _gvn.transform(new CmpPNode(value, null()));
  Node *tst = _gvn.transform(new BoolNode(chk, BoolTest::ne));
  Node* opaq = _gvn.transform(new Opaque4Node(C, tst, intcon(1)));
  IfNode *iff = new IfNode(control(), opaq, PROB_MAX, COUNT_UNKNOWN);
  _gvn.set_type(iff, iff->Value(&_gvn));
  Node *if_f = _gvn.transform(new IfFalseNode(iff));
  Node *frame = _gvn.transform(new ParmNode(C->start(), TypeFunc::FramePtr));
  Node* halt = _gvn.transform(new HaltNode(if_f, frame, "unexpected null in intrinsic"));
  C->root()->add_req(halt);
  Node *if_t = _gvn.transform(new IfTrueNode(iff));
  set_control(if_t);
  return cast_not_null(value, do_replace_in_map);
}


//--------------------------replace_in_map-------------------------------------
void GraphKit::replace_in_map(Node* old, Node* neww) {
  if (old == neww) {
    return;
  }

  map()->replace_edge(old, neww);

  // Note: This operation potentially replaces any edge
  // on the map.  This includes locals, stack, and monitors
  // of the current (innermost) JVM state.

  // don't let inconsistent types from profiling escape this
  // method

  const Type* told = _gvn.type(old);
  const Type* tnew = _gvn.type(neww);

  if (!tnew->higher_equal(told)) {
    return;
  }

  map()->record_replaced_node(old, neww);
}


//=============================================================================
//--------------------------------memory---------------------------------------
Node* GraphKit::memory(uint alias_idx) {
  MergeMemNode* mem = merged_memory();
  Node* p = mem->memory_at(alias_idx);
  _gvn.set_type(p, Type::MEMORY);  // must be mapped
  return p;
}

//-----------------------------reset_memory------------------------------------
Node* GraphKit::reset_memory() {
  Node* mem = map()->memory();
  // do not use this node for any more parsing!
  debug_only( map()->set_memory((Node*)NULL) );
  return _gvn.transform( mem );
}

//------------------------------set_all_memory---------------------------------
void GraphKit::set_all_memory(Node* newmem) {
  Node* mergemem = MergeMemNode::make(newmem);
  gvn().set_type_bottom(mergemem);
  map()->set_memory(mergemem);
}

//------------------------------set_all_memory_call----------------------------
void GraphKit::set_all_memory_call(Node* call, bool separate_io_proj) {
  Node* newmem = _gvn.transform( new ProjNode(call, TypeFunc::Memory, separate_io_proj) );
  set_all_memory(newmem);
}

//=============================================================================
//
// parser factory methods for MemNodes
//
// These are layered on top of the factory methods in LoadNode and StoreNode,
// and integrate with the parser's memory state and _gvn engine.
//

// factory methods in "int adr_idx"
Node* GraphKit::make_load(Node* ctl, Node* adr, const Type* t, BasicType bt,
                          int adr_idx,
                          MemNode::MemOrd mo,
                          LoadNode::ControlDependency control_dependency,
                          bool require_atomic_access,
                          bool unaligned,
                          bool mismatched,
                          bool unsafe,
                          uint8_t barrier_data) {
  assert(adr_idx != Compile::AliasIdxTop, "use other make_load factory" );
  const TypePtr* adr_type = NULL; // debug-mode-only argument
  debug_only(adr_type = C->get_adr_type(adr_idx));
  Node* mem = memory(adr_idx);
  Node* ld;
  if (require_atomic_access && bt == T_LONG) {
    ld = LoadLNode::make_atomic(ctl, mem, adr, adr_type, t, mo, control_dependency, unaligned, mismatched, unsafe, barrier_data);
  } else if (require_atomic_access && bt == T_DOUBLE) {
    ld = LoadDNode::make_atomic(ctl, mem, adr, adr_type, t, mo, control_dependency, unaligned, mismatched, unsafe, barrier_data);
  } else {
    ld = LoadNode::make(_gvn, ctl, mem, adr, adr_type, t, bt, mo, control_dependency, unaligned, mismatched, unsafe, barrier_data);
  }
  ld = _gvn.transform(ld);
  if (((bt == T_OBJECT) && C->do_escape_analysis()) || C->eliminate_boxing()) {
    // Improve graph before escape analysis and boxing elimination.
    record_for_igvn(ld);
  }
  return ld;
}

Node* GraphKit::store_to_memory(Node* ctl, Node* adr, Node *val, BasicType bt,
                                int adr_idx,
                                MemNode::MemOrd mo,
                                bool require_atomic_access,
                                bool unaligned,
                                bool mismatched,
                                bool unsafe) {
  assert(adr_idx != Compile::AliasIdxTop, "use other store_to_memory factory" );
  const TypePtr* adr_type = NULL;
  debug_only(adr_type = C->get_adr_type(adr_idx));
  Node *mem = memory(adr_idx);
  Node* st;
  if (require_atomic_access && bt == T_LONG) {
    st = StoreLNode::make_atomic(ctl, mem, adr, adr_type, val, mo);
  } else if (require_atomic_access && bt == T_DOUBLE) {
    st = StoreDNode::make_atomic(ctl, mem, adr, adr_type, val, mo);
  } else {
    st = StoreNode::make(_gvn, ctl, mem, adr, adr_type, val, bt, mo);
  }
  if (unaligned) {
    st->as_Store()->set_unaligned_access();
  }
  if (mismatched) {
    st->as_Store()->set_mismatched_access();
  }
  if (unsafe) {
    st->as_Store()->set_unsafe_access();
  }
  st = _gvn.transform(st);
  set_memory(st, adr_idx);
  // Back-to-back stores can only remove intermediate store with DU info
  // so push on worklist for optimizer.
  if (mem->req() > MemNode::Address && adr == mem->in(MemNode::Address))
    record_for_igvn(st);

  return st;
}

Node* GraphKit::access_store_at(Node* obj,
                                Node* adr,
                                const TypePtr* adr_type,
                                Node* val,
                                const Type* val_type,
                                BasicType bt,
                                DecoratorSet decorators) {
  // Transformation of a value which could be NULL pointer (CastPP #NULL)
  // could be delayed during Parse (for example, in adjust_map_after_if()).
  // Execute transformation here to avoid barrier generation in such case.
  if (_gvn.type(val) == TypePtr::NULL_PTR) {
    val = _gvn.makecon(TypePtr::NULL_PTR);
  }

  if (stopped()) {
    return top(); // Dead path ?
  }

  assert(val != NULL, "not dead path");

  C2AccessValuePtr addr(adr, adr_type);
  C2AccessValue value(val, val_type);
  C2ParseAccess access(this, decorators | C2_WRITE_ACCESS, bt, obj, addr);
  if (access.is_raw()) {
    return _barrier_set->BarrierSetC2::store_at(access, value);
  } else {
    return _barrier_set->store_at(access, value);
  }
}

Node* GraphKit::access_load_at(Node* obj,   // containing obj
                               Node* adr,   // actual adress to store val at
                               const TypePtr* adr_type,
                               const Type* val_type,
                               BasicType bt,
                               DecoratorSet decorators) {
  if (stopped()) {
    return top(); // Dead path ?
  }

  C2AccessValuePtr addr(adr, adr_type);
  C2ParseAccess access(this, decorators | C2_READ_ACCESS, bt, obj, addr);
  if (access.is_raw()) {
    return _barrier_set->BarrierSetC2::load_at(access, val_type);
  } else {
    return _barrier_set->load_at(access, val_type);
  }
}

Node* GraphKit::access_load(Node* adr,   // actual adress to load val at
                            const Type* val_type,
                            BasicType bt,
                            DecoratorSet decorators) {
  if (stopped()) {
    return top(); // Dead path ?
  }

  C2AccessValuePtr addr(adr, adr->bottom_type()->is_ptr());
  C2ParseAccess access(this, decorators | C2_READ_ACCESS, bt, NULL, addr);
  if (access.is_raw()) {
    return _barrier_set->BarrierSetC2::load_at(access, val_type);
  } else {
    return _barrier_set->load_at(access, val_type);
  }
}

Node* GraphKit::access_atomic_cmpxchg_val_at(Node* obj,
                                             Node* adr,
                                             const TypePtr* adr_type,
                                             int alias_idx,
                                             Node* expected_val,
                                             Node* new_val,
                                             const Type* value_type,
                                             BasicType bt,
                                             DecoratorSet decorators) {
  C2AccessValuePtr addr(adr, adr_type);
  C2AtomicParseAccess access(this, decorators | C2_READ_ACCESS | C2_WRITE_ACCESS,
                        bt, obj, addr, alias_idx);
  if (access.is_raw()) {
    return _barrier_set->BarrierSetC2::atomic_cmpxchg_val_at(access, expected_val, new_val, value_type);
  } else {
    return _barrier_set->atomic_cmpxchg_val_at(access, expected_val, new_val, value_type);
  }
}

Node* GraphKit::access_atomic_cmpxchg_bool_at(Node* obj,
                                              Node* adr,
                                              const TypePtr* adr_type,
                                              int alias_idx,
                                              Node* expected_val,
                                              Node* new_val,
                                              const Type* value_type,
                                              BasicType bt,
                                              DecoratorSet decorators) {
  C2AccessValuePtr addr(adr, adr_type);
  C2AtomicParseAccess access(this, decorators | C2_READ_ACCESS | C2_WRITE_ACCESS,
                        bt, obj, addr, alias_idx);
  if (access.is_raw()) {
    return _barrier_set->BarrierSetC2::atomic_cmpxchg_bool_at(access, expected_val, new_val, value_type);
  } else {
    return _barrier_set->atomic_cmpxchg_bool_at(access, expected_val, new_val, value_type);
  }
}

Node* GraphKit::access_atomic_xchg_at(Node* obj,
                                      Node* adr,
                                      const TypePtr* adr_type,
                                      int alias_idx,
                                      Node* new_val,
                                      const Type* value_type,
                                      BasicType bt,
                                      DecoratorSet decorators) {
  C2AccessValuePtr addr(adr, adr_type);
  C2AtomicParseAccess access(this, decorators | C2_READ_ACCESS | C2_WRITE_ACCESS,
                        bt, obj, addr, alias_idx);
  if (access.is_raw()) {
    return _barrier_set->BarrierSetC2::atomic_xchg_at(access, new_val, value_type);
  } else {
    return _barrier_set->atomic_xchg_at(access, new_val, value_type);
  }
}

Node* GraphKit::access_atomic_add_at(Node* obj,
                                     Node* adr,
                                     const TypePtr* adr_type,
                                     int alias_idx,
                                     Node* new_val,
                                     const Type* value_type,
                                     BasicType bt,
                                     DecoratorSet decorators) {
  C2AccessValuePtr addr(adr, adr_type);
  C2AtomicParseAccess access(this, decorators | C2_READ_ACCESS | C2_WRITE_ACCESS, bt, obj, addr, alias_idx);
  if (access.is_raw()) {
    return _barrier_set->BarrierSetC2::atomic_add_at(access, new_val, value_type);
  } else {
    return _barrier_set->atomic_add_at(access, new_val, value_type);
  }
}

void GraphKit::access_clone(Node* src, Node* dst, Node* size, bool is_array) {
  return _barrier_set->clone(this, src, dst, size, is_array);
}

//-------------------------array_element_address-------------------------
Node* GraphKit::array_element_address(Node* ary, Node* idx, BasicType elembt,
                                      const TypeInt* sizetype, Node* ctrl) {
  uint shift  = exact_log2(type2aelembytes(elembt));
  uint header = arrayOopDesc::base_offset_in_bytes(elembt);

  // short-circuit a common case (saves lots of confusing waste motion)
  jint idx_con = find_int_con(idx, -1);
  if (idx_con >= 0) {
    intptr_t offset = header + ((intptr_t)idx_con << shift);
    return basic_plus_adr(ary, offset);
  }

  // must be correct type for alignment purposes
  Node* base  = basic_plus_adr(ary, header);
  idx = Compile::conv_I2X_index(&_gvn, idx, sizetype, ctrl);
  Node* scale = _gvn.transform( new LShiftXNode(idx, intcon(shift)) );
  return basic_plus_adr(ary, base, scale);
}

//-------------------------load_array_element-------------------------
Node* GraphKit::load_array_element(Node* ctl, Node* ary, Node* idx, const TypeAryPtr* arytype) {
  const Type* elemtype = arytype->elem();
  BasicType elembt = elemtype->array_element_basic_type();
  Node* adr = array_element_address(ary, idx, elembt, arytype->size());
  if (elembt == T_NARROWOOP) {
    elembt = T_OBJECT; // To satisfy switch in LoadNode::make()
  }
  Node* ld = make_load(ctl, adr, elemtype, elembt, arytype, MemNode::unordered);
  return ld;
}

//-------------------------set_arguments_for_java_call-------------------------
// Arguments (pre-popped from the stack) are taken from the JVMS.
void GraphKit::set_arguments_for_java_call(CallJavaNode* call) {
  // Add the call arguments:
  uint nargs = call->method()->arg_size();
  for (uint i = 0; i < nargs; i++) {
    Node* arg = argument(i);
    call->init_req(i + TypeFunc::Parms, arg);
  }
}

//---------------------------set_edges_for_java_call---------------------------
// Connect a newly created call into the current JVMS.
// A return value node (if any) is returned from set_edges_for_java_call.
void GraphKit::set_edges_for_java_call(CallJavaNode* call, bool must_throw, bool separate_io_proj) {

  // Add the predefined inputs:
  call->init_req( TypeFunc::Control, control() );
  call->init_req( TypeFunc::I_O    , i_o() );
  call->init_req( TypeFunc::Memory , reset_memory() );
  call->init_req( TypeFunc::FramePtr, frameptr() );
  call->init_req( TypeFunc::ReturnAdr, top() );

  add_safepoint_edges(call, must_throw);

  Node* xcall = _gvn.transform(call);

  if (xcall == top()) {
    set_control(top());
    return;
  }
  assert(xcall == call, "call identity is stable");

  // Re-use the current map to produce the result.

  set_control(_gvn.transform(new ProjNode(call, TypeFunc::Control)));
  set_i_o(    _gvn.transform(new ProjNode(call, TypeFunc::I_O    , separate_io_proj)));
  set_all_memory_call(xcall, separate_io_proj);

  //return xcall;   // no need, caller already has it
}

Node* GraphKit::set_results_for_java_call(CallJavaNode* call, bool separate_io_proj, bool deoptimize) {
  if (stopped())  return top();  // maybe the call folded up?

  // Capture the return value, if any.
  Node* ret;
  if (call->method() == NULL ||
      call->method()->return_type()->basic_type() == T_VOID)
        ret = top();
  else  ret = _gvn.transform(new ProjNode(call, TypeFunc::Parms));

  // Note:  Since any out-of-line call can produce an exception,
  // we always insert an I_O projection from the call into the result.

  make_slow_call_ex(call, env()->Throwable_klass(), separate_io_proj, deoptimize);

  if (separate_io_proj) {
    // The caller requested separate projections be used by the fall
    // through and exceptional paths, so replace the projections for
    // the fall through path.
    set_i_o(_gvn.transform( new ProjNode(call, TypeFunc::I_O) ));
    set_all_memory(_gvn.transform( new ProjNode(call, TypeFunc::Memory) ));
  }
  return ret;
}

//--------------------set_predefined_input_for_runtime_call--------------------
// Reading and setting the memory state is way conservative here.
// The real problem is that I am not doing real Type analysis on memory,
// so I cannot distinguish card mark stores from other stores.  Across a GC
// point the Store Barrier and the card mark memory has to agree.  I cannot
// have a card mark store and its barrier split across the GC point from
// either above or below.  Here I get that to happen by reading ALL of memory.
// A better answer would be to separate out card marks from other memory.
// For now, return the input memory state, so that it can be reused
// after the call, if this call has restricted memory effects.
Node* GraphKit::set_predefined_input_for_runtime_call(SafePointNode* call, Node* narrow_mem) {
  // Set fixed predefined input arguments
  Node* memory = reset_memory();
  Node* m = narrow_mem == NULL ? memory : narrow_mem;
  call->init_req( TypeFunc::Control,   control()  );
  call->init_req( TypeFunc::I_O,       top()      ); // does no i/o
  call->init_req( TypeFunc::Memory,    m          ); // may gc ptrs
  call->init_req( TypeFunc::FramePtr,  frameptr() );
  call->init_req( TypeFunc::ReturnAdr, top()      );
  return memory;
}

//-------------------set_predefined_output_for_runtime_call--------------------
// Set control and memory (not i_o) from the call.
// If keep_mem is not NULL, use it for the output state,
// except for the RawPtr output of the call, if hook_mem is TypeRawPtr::BOTTOM.
// If hook_mem is NULL, this call produces no memory effects at all.
// If hook_mem is a Java-visible memory slice (such as arraycopy operands),
// then only that memory slice is taken from the call.
// In the last case, we must put an appropriate memory barrier before
// the call, so as to create the correct anti-dependencies on loads
// preceding the call.
void GraphKit::set_predefined_output_for_runtime_call(Node* call,
                                                      Node* keep_mem,
                                                      const TypePtr* hook_mem) {
  // no i/o
  set_control(_gvn.transform( new ProjNode(call,TypeFunc::Control) ));
  if (keep_mem) {
    // First clone the existing memory state
    set_all_memory(keep_mem);
    if (hook_mem != NULL) {
      // Make memory for the call
      Node* mem = _gvn.transform( new ProjNode(call, TypeFunc::Memory) );
      // Set the RawPtr memory state only.  This covers all the heap top/GC stuff
      // We also use hook_mem to extract specific effects from arraycopy stubs.
      set_memory(mem, hook_mem);
    }
    // ...else the call has NO memory effects.

    // Make sure the call advertises its memory effects precisely.
    // This lets us build accurate anti-dependences in gcm.cpp.
    assert(C->alias_type(call->adr_type()) == C->alias_type(hook_mem),
           "call node must be constructed correctly");
  } else {
    assert(hook_mem == NULL, "");
    // This is not a "slow path" call; all memory comes from the call.
    set_all_memory_call(call);
  }
}

// Keep track of MergeMems feeding into other MergeMems
static void add_mergemem_users_to_worklist(Unique_Node_List& wl, Node* mem) {
  if (!mem->is_MergeMem()) {
    return;
  }
  for (SimpleDUIterator i(mem); i.has_next(); i.next()) {
    Node* use = i.get();
    if (use->is_MergeMem()) {
      wl.push(use);
    }
  }
}

// Replace the call with the current state of the kit.
void GraphKit::replace_call(CallNode* call, Node* result, bool do_replaced_nodes) {
  JVMState* ejvms = NULL;
  if (has_exceptions()) {
    ejvms = transfer_exceptions_into_jvms();
  }

  ReplacedNodes replaced_nodes = map()->replaced_nodes();
  ReplacedNodes replaced_nodes_exception;
  Node* ex_ctl = top();

  SafePointNode* final_state = stop();

  // Find all the needed outputs of this call
  CallProjections callprojs;
  call->extract_projections(&callprojs, true);

  Unique_Node_List wl;
  Node* init_mem = call->in(TypeFunc::Memory);
  Node* final_mem = final_state->in(TypeFunc::Memory);
  Node* final_ctl = final_state->in(TypeFunc::Control);
  Node* final_io = final_state->in(TypeFunc::I_O);

  // Replace all the old call edges with the edges from the inlining result
  if (callprojs.fallthrough_catchproj != NULL) {
    C->gvn_replace_by(callprojs.fallthrough_catchproj, final_ctl);
  }
  if (callprojs.fallthrough_memproj != NULL) {
    if (final_mem->is_MergeMem()) {
      // Parser's exits MergeMem was not transformed but may be optimized
      final_mem = _gvn.transform(final_mem);
    }
    C->gvn_replace_by(callprojs.fallthrough_memproj,   final_mem);
    add_mergemem_users_to_worklist(wl, final_mem);
  }
  if (callprojs.fallthrough_ioproj != NULL) {
    C->gvn_replace_by(callprojs.fallthrough_ioproj,    final_io);
  }

  // Replace the result with the new result if it exists and is used
  if (callprojs.resproj != NULL && result != NULL) {
    C->gvn_replace_by(callprojs.resproj, result);
  }

  if (ejvms == NULL) {
    // No exception edges to simply kill off those paths
    if (callprojs.catchall_catchproj != NULL) {
      C->gvn_replace_by(callprojs.catchall_catchproj, C->top());
    }
    if (callprojs.catchall_memproj != NULL) {
      C->gvn_replace_by(callprojs.catchall_memproj,   C->top());
    }
    if (callprojs.catchall_ioproj != NULL) {
      C->gvn_replace_by(callprojs.catchall_ioproj,    C->top());
    }
    // Replace the old exception object with top
    if (callprojs.exobj != NULL) {
      C->gvn_replace_by(callprojs.exobj, C->top());
    }
  } else {
    GraphKit ekit(ejvms);

    // Load my combined exception state into the kit, with all phis transformed:
    SafePointNode* ex_map = ekit.combine_and_pop_all_exception_states();
    replaced_nodes_exception = ex_map->replaced_nodes();

    Node* ex_oop = ekit.use_exception_state(ex_map);

    if (callprojs.catchall_catchproj != NULL) {
      C->gvn_replace_by(callprojs.catchall_catchproj, ekit.control());
      ex_ctl = ekit.control();
    }
    if (callprojs.catchall_memproj != NULL) {
      Node* ex_mem = ekit.reset_memory();
      C->gvn_replace_by(callprojs.catchall_memproj,   ex_mem);
      add_mergemem_users_to_worklist(wl, ex_mem);
    }
    if (callprojs.catchall_ioproj != NULL) {
      C->gvn_replace_by(callprojs.catchall_ioproj,    ekit.i_o());
    }

    // Replace the old exception object with the newly created one
    if (callprojs.exobj != NULL) {
      C->gvn_replace_by(callprojs.exobj, ex_oop);
    }
  }

  // Disconnect the call from the graph
  call->disconnect_inputs(C);
  C->gvn_replace_by(call, C->top());

  // Clean up any MergeMems that feed other MergeMems since the
  // optimizer doesn't like that.
  while (wl.size() > 0) {
    _gvn.transform(wl.pop());
  }

  if (callprojs.fallthrough_catchproj != NULL && !final_ctl->is_top() && do_replaced_nodes) {
    replaced_nodes.apply(C, final_ctl);
  }
  if (!ex_ctl->is_top() && do_replaced_nodes) {
    replaced_nodes_exception.apply(C, ex_ctl);
  }
}


//------------------------------increment_counter------------------------------
// for statistics: increment a VM counter by 1

void GraphKit::increment_counter(address counter_addr) {
  Node* adr1 = makecon(TypeRawPtr::make(counter_addr));
  increment_counter(adr1);
}

void GraphKit::increment_counter(Node* counter_addr) {
  int adr_type = Compile::AliasIdxRaw;
  Node* ctrl = control();
  Node* cnt  = make_load(ctrl, counter_addr, TypeInt::INT, T_INT, adr_type, MemNode::unordered);
  Node* incr = _gvn.transform(new AddINode(cnt, _gvn.intcon(1)));
  store_to_memory(ctrl, counter_addr, incr, T_INT, adr_type, MemNode::unordered);
}


//------------------------------uncommon_trap----------------------------------
// Bail out to the interpreter in mid-method.  Implemented by calling the
// uncommon_trap blob.  This helper function inserts a runtime call with the
// right debug info.
void GraphKit::uncommon_trap(int trap_request,
                             ciKlass* klass, const char* comment,
                             bool must_throw,
                             bool keep_exact_action) {
  if (failing())  stop();
  if (stopped())  return; // trap reachable?

  // Note:  If ProfileTraps is true, and if a deopt. actually
  // occurs here, the runtime will make sure an MDO exists.  There is
  // no need to call method()->ensure_method_data() at this point.

  // Set the stack pointer to the right value for reexecution:
  set_sp(reexecute_sp());

#ifdef ASSERT
  if (!must_throw) {
    // Make sure the stack has at least enough depth to execute
    // the current bytecode.
    int inputs, ignored_depth;
    if (compute_stack_effects(inputs, ignored_depth)) {
      assert(sp() >= inputs, "must have enough JVMS stack to execute %s: sp=%d, inputs=%d",
             Bytecodes::name(java_bc()), sp(), inputs);
    }
  }
#endif

  Deoptimization::DeoptReason reason = Deoptimization::trap_request_reason(trap_request);
  Deoptimization::DeoptAction action = Deoptimization::trap_request_action(trap_request);

  switch (action) {
  case Deoptimization::Action_maybe_recompile:
  case Deoptimization::Action_reinterpret:
    // Temporary fix for 6529811 to allow virtual calls to be sure they
    // get the chance to go from mono->bi->mega
    if (!keep_exact_action &&
        Deoptimization::trap_request_index(trap_request) < 0 &&
        too_many_recompiles(reason)) {
      // This BCI is causing too many recompilations.
      if (C->log() != NULL) {
        C->log()->elem("observe that='trap_action_change' reason='%s' from='%s' to='none'",
                Deoptimization::trap_reason_name(reason),
                Deoptimization::trap_action_name(action));
      }
      action = Deoptimization::Action_none;
      trap_request = Deoptimization::make_trap_request(reason, action);
    } else {
      C->set_trap_can_recompile(true);
    }
    break;
  case Deoptimization::Action_make_not_entrant:
    C->set_trap_can_recompile(true);
    break;
  case Deoptimization::Action_none:
  case Deoptimization::Action_make_not_compilable:
    break;
  default:
#ifdef ASSERT
    fatal("unknown action %d: %s", action, Deoptimization::trap_action_name(action));
#endif
    break;
  }

  if (TraceOptoParse) {
    char buf[100];
    tty->print_cr("Uncommon trap %s at bci:%d",
                  Deoptimization::format_trap_request(buf, sizeof(buf),
                                                      trap_request), bci());
  }

  CompileLog* log = C->log();
  if (log != NULL) {
    int kid = (klass == NULL)? -1: log->identify(klass);
    log->begin_elem("uncommon_trap bci='%d'", bci());
    char buf[100];
    log->print(" %s", Deoptimization::format_trap_request(buf, sizeof(buf),
                                                          trap_request));
    if (kid >= 0)         log->print(" klass='%d'", kid);
    if (comment != NULL)  log->print(" comment='%s'", comment);
    log->end_elem();
  }

  // Make sure any guarding test views this path as very unlikely
  Node *i0 = control()->in(0);
  if (i0 != NULL && i0->is_If()) {        // Found a guarding if test?
    IfNode *iff = i0->as_If();
    float f = iff->_prob;   // Get prob
    if (control()->Opcode() == Op_IfTrue) {
      if (f > PROB_UNLIKELY_MAG(4))
        iff->_prob = PROB_MIN;
    } else {
      if (f < PROB_LIKELY_MAG(4))
        iff->_prob = PROB_MAX;
    }
  }

  // Clear out dead values from the debug info.
  kill_dead_locals();

  // Now insert the uncommon trap subroutine call
  address call_addr = SharedRuntime::uncommon_trap_blob()->entry_point();
  const TypePtr* no_memory_effects = NULL;
  // Pass the index of the class to be loaded
  Node* call = make_runtime_call(RC_NO_LEAF | RC_UNCOMMON |
                                 (must_throw ? RC_MUST_THROW : 0),
                                 OptoRuntime::uncommon_trap_Type(),
                                 call_addr, "uncommon_trap", no_memory_effects,
                                 intcon(trap_request));
  assert(call->as_CallStaticJava()->uncommon_trap_request() == trap_request,
         "must extract request correctly from the graph");
  assert(trap_request != 0, "zero value reserved by uncommon_trap_request");

  call->set_req(TypeFunc::ReturnAdr, returnadr());
  // The debug info is the only real input to this call.

  // Halt-and-catch fire here.  The above call should never return!
  HaltNode* halt = new HaltNode(control(), frameptr(), "uncommon trap returned which should never happen"
                                                       PRODUCT_ONLY(COMMA /*reachable*/false));
  _gvn.set_type_bottom(halt);
  root()->add_req(halt);

  stop_and_kill_map();
}


//--------------------------just_allocated_object------------------------------
// Report the object that was just allocated.
// It must be the case that there are no intervening safepoints.
// We use this to determine if an object is so "fresh" that
// it does not require card marks.
Node* GraphKit::just_allocated_object(Node* current_control) {
  Node* ctrl = current_control;
  // Object::<init> is invoked after allocation, most of invoke nodes
  // will be reduced, but a region node is kept in parse time, we check
  // the pattern and skip the region node if it degraded to a copy.
  if (ctrl != NULL && ctrl->is_Region() && ctrl->req() == 2 &&
      ctrl->as_Region()->is_copy()) {
    ctrl = ctrl->as_Region()->is_copy();
  }
  if (C->recent_alloc_ctl() == ctrl) {
   return C->recent_alloc_obj();
  }
  return NULL;
}


/**
 * Record profiling data exact_kls for Node n with the type system so
 * that it can propagate it (speculation)
 *
 * @param n          node that the type applies to
 * @param exact_kls  type from profiling
 * @param maybe_null did profiling see null?
 *
 * @return           node with improved type
 */
Node* GraphKit::record_profile_for_speculation(Node* n, ciKlass* exact_kls, ProfilePtrKind ptr_kind) {
  const Type* current_type = _gvn.type(n);
  assert(UseTypeSpeculation, "type speculation must be on");

  const TypePtr* speculative = current_type->speculative();

  // Should the klass from the profile be recorded in the speculative type?
  if (current_type->would_improve_type(exact_kls, jvms()->depth())) {
    const TypeKlassPtr* tklass = TypeKlassPtr::make(exact_kls);
    const TypeOopPtr* xtype = tklass->as_instance_type();
    assert(xtype->klass_is_exact(), "Should be exact");
    // Any reason to believe n is not null (from this profiling or a previous one)?
    assert(ptr_kind != ProfileAlwaysNull, "impossible here");
    const TypePtr* ptr = (ptr_kind == ProfileMaybeNull && current_type->speculative_maybe_null()) ? TypePtr::BOTTOM : TypePtr::NOTNULL;
    // record the new speculative type's depth
    speculative = xtype->cast_to_ptr_type(ptr->ptr())->is_ptr();
    speculative = speculative->with_inline_depth(jvms()->depth());
  } else if (current_type->would_improve_ptr(ptr_kind)) {
    // Profiling report that null was never seen so we can change the
    // speculative type to non null ptr.
    if (ptr_kind == ProfileAlwaysNull) {
      speculative = TypePtr::NULL_PTR;
    } else {
      assert(ptr_kind == ProfileNeverNull, "nothing else is an improvement");
      const TypePtr* ptr = TypePtr::NOTNULL;
      if (speculative != NULL) {
        speculative = speculative->cast_to_ptr_type(ptr->ptr())->is_ptr();
      } else {
        speculative = ptr;
      }
    }
  }

  if (speculative != current_type->speculative()) {
    // Build a type with a speculative type (what we think we know
    // about the type but will need a guard when we use it)
    const TypeOopPtr* spec_type = TypeOopPtr::make(TypePtr::BotPTR, Type::OffsetBot, TypeOopPtr::InstanceBot, speculative);
    // We're changing the type, we need a new CheckCast node to carry
    // the new type. The new type depends on the control: what
    // profiling tells us is only valid from here as far as we can
    // tell.
    Node* cast = new CheckCastPPNode(control(), n, current_type->remove_speculative()->join_speculative(spec_type));
    cast = _gvn.transform(cast);
    replace_in_map(n, cast);
    n = cast;
  }

  return n;
}

/**
 * Record profiling data from receiver profiling at an invoke with the
 * type system so that it can propagate it (speculation)
 *
 * @param n  receiver node
 *
 * @return   node with improved type
 */
Node* GraphKit::record_profiled_receiver_for_speculation(Node* n) {
  if (!UseTypeSpeculation) {
    return n;
  }
  ciKlass* exact_kls = profile_has_unique_klass();
  ProfilePtrKind ptr_kind = ProfileMaybeNull;
  if ((java_bc() == Bytecodes::_checkcast ||
       java_bc() == Bytecodes::_instanceof ||
       java_bc() == Bytecodes::_aastore) &&
      method()->method_data()->is_mature()) {
    ciProfileData* data = method()->method_data()->bci_to_data(bci());
    if (data != NULL) {
      if (!data->as_BitData()->null_seen()) {
        ptr_kind = ProfileNeverNull;
      } else {
        assert(data->is_ReceiverTypeData(), "bad profile data type");
        ciReceiverTypeData* call = (ciReceiverTypeData*)data->as_ReceiverTypeData();
        uint i = 0;
        for (; i < call->row_limit(); i++) {
          ciKlass* receiver = call->receiver(i);
          if (receiver != NULL) {
            break;
          }
        }
        ptr_kind = (i == call->row_limit()) ? ProfileAlwaysNull : ProfileMaybeNull;
      }
    }
  }
  return record_profile_for_speculation(n, exact_kls, ptr_kind);
}

/**
 * Record profiling data from argument profiling at an invoke with the
 * type system so that it can propagate it (speculation)
 *
 * @param dest_method  target method for the call
 * @param bc           what invoke bytecode is this?
 */
void GraphKit::record_profiled_arguments_for_speculation(ciMethod* dest_method, Bytecodes::Code bc) {
  if (!UseTypeSpeculation) {
    return;
  }
  const TypeFunc* tf    = TypeFunc::make(dest_method);
  int             nargs = tf->domain()->cnt() - TypeFunc::Parms;
  int skip = Bytecodes::has_receiver(bc) ? 1 : 0;
  for (int j = skip, i = 0; j < nargs && i < TypeProfileArgsLimit; j++) {
    const Type *targ = tf->domain()->field_at(j + TypeFunc::Parms);
    if (is_reference_type(targ->basic_type())) {
      ProfilePtrKind ptr_kind = ProfileMaybeNull;
      ciKlass* better_type = NULL;
      if (method()->argument_profiled_type(bci(), i, better_type, ptr_kind)) {
        record_profile_for_speculation(argument(j), better_type, ptr_kind);
      }
      i++;
    }
  }
}

/**
 * Record profiling data from parameter profiling at an invoke with
 * the type system so that it can propagate it (speculation)
 */
void GraphKit::record_profiled_parameters_for_speculation() {
  if (!UseTypeSpeculation) {
    return;
  }
  for (int i = 0, j = 0; i < method()->arg_size() ; i++) {
    if (_gvn.type(local(i))->isa_oopptr()) {
      ProfilePtrKind ptr_kind = ProfileMaybeNull;
      ciKlass* better_type = NULL;
      if (method()->parameter_profiled_type(j, better_type, ptr_kind)) {
        record_profile_for_speculation(local(i), better_type, ptr_kind);
      }
      j++;
    }
  }
}

/**
 * Record profiling data from return value profiling at an invoke with
 * the type system so that it can propagate it (speculation)
 */
void GraphKit::record_profiled_return_for_speculation() {
  if (!UseTypeSpeculation) {
    return;
  }
  ProfilePtrKind ptr_kind = ProfileMaybeNull;
  ciKlass* better_type = NULL;
  if (method()->return_profiled_type(bci(), better_type, ptr_kind)) {
    // If profiling reports a single type for the return value,
    // feed it to the type system so it can propagate it as a
    // speculative type
    record_profile_for_speculation(stack(sp()-1), better_type, ptr_kind);
  }
}

void GraphKit::round_double_result(ciMethod* dest_method) {
  if (Matcher::strict_fp_requires_explicit_rounding) {
    // If a strict caller invokes a non-strict callee, round a double result.
    // A non-strict method may return a double value which has an extended exponent,
    // but this must not be visible in a caller which is strict.
    BasicType result_type = dest_method->return_type()->basic_type();
    assert(method() != NULL, "must have caller context");
    if( result_type == T_DOUBLE && method()->is_strict() && !dest_method->is_strict() ) {
      // Destination method's return value is on top of stack
      // dstore_rounding() does gvn.transform
      Node *result = pop_pair();
      result = dstore_rounding(result);
      push_pair(result);
    }
  }
}

void GraphKit::round_double_arguments(ciMethod* dest_method) {
  if (Matcher::strict_fp_requires_explicit_rounding) {
    // (Note:  TypeFunc::make has a cache that makes this fast.)
    const TypeFunc* tf    = TypeFunc::make(dest_method);
    int             nargs = tf->domain()->cnt() - TypeFunc::Parms;
    for (int j = 0; j < nargs; j++) {
      const Type *targ = tf->domain()->field_at(j + TypeFunc::Parms);
      if (targ->basic_type() == T_DOUBLE) {
        // If any parameters are doubles, they must be rounded before
        // the call, dstore_rounding does gvn.transform
        Node *arg = argument(j);
        arg = dstore_rounding(arg);
        set_argument(j, arg);
      }
    }
  }
}

// rounding for strict float precision conformance
Node* GraphKit::precision_rounding(Node* n) {
  if (Matcher::strict_fp_requires_explicit_rounding) {
#ifdef IA32
    if (_method->flags().is_strict() && UseSSE == 0) {
      return _gvn.transform(new RoundFloatNode(0, n));
    }
#else
    Unimplemented();
#endif // IA32
  }
  return n;
}

// rounding for strict double precision conformance
Node* GraphKit::dprecision_rounding(Node *n) {
  if (Matcher::strict_fp_requires_explicit_rounding) {
#ifdef IA32
    if (_method->flags().is_strict() && UseSSE < 2) {
      return _gvn.transform(new RoundDoubleNode(0, n));
    }
#else
    Unimplemented();
#endif // IA32
  }
  return n;
}

// rounding for non-strict double stores
Node* GraphKit::dstore_rounding(Node* n) {
  if (Matcher::strict_fp_requires_explicit_rounding) {
#ifdef IA32
    if (UseSSE < 2) {
      return _gvn.transform(new RoundDoubleNode(0, n));
    }
#else
    Unimplemented();
#endif // IA32
  }
  return n;
}

//=============================================================================
// Generate a fast path/slow path idiom.  Graph looks like:
// [foo] indicates that 'foo' is a parameter
//
//              [in]     NULL
//                 \    /
//                  CmpP
//                  Bool ne
//                   If
//                  /  \
//              True    False-<2>
//              / |
//             /  cast_not_null
//           Load  |    |   ^
//        [fast_test]   |   |
// gvn to   opt_test    |   |
//          /    \      |  <1>
//      True     False  |
//        |         \\  |
//   [slow_call]     \[fast_result]
//    Ctl   Val       \      \
//     |               \      \
//    Catch       <1>   \      \
//   /    \        ^     \      \
//  Ex    No_Ex    |      \      \
//  |       \   \  |       \ <2>  \
//  ...      \  [slow_res] |  |    \   [null_result]
//            \         \--+--+---  |  |
//             \           | /    \ | /
//              --------Region     Phi
//
//=============================================================================
// Code is structured as a series of driver functions all called 'do_XXX' that
// call a set of helper functions.  Helper functions first, then drivers.

//------------------------------null_check_oop---------------------------------
// Null check oop.  Set null-path control into Region in slot 3.
// Make a cast-not-nullness use the other not-null control.  Return cast.
Node* GraphKit::null_check_oop(Node* value, Node* *null_control,
                               bool never_see_null,
                               bool safe_for_replace,
                               bool speculative) {
  // Initial NULL check taken path
  (*null_control) = top();
  Node* cast = null_check_common(value, T_OBJECT, false, null_control, speculative);

  // Generate uncommon_trap:
  if (never_see_null && (*null_control) != top()) {
    // If we see an unexpected null at a check-cast we record it and force a
    // recompile; the offending check-cast will be compiled to handle NULLs.
    // If we see more than one offending BCI, then all checkcasts in the
    // method will be compiled to handle NULLs.
    PreserveJVMState pjvms(this);
    set_control(*null_control);
    replace_in_map(value, null());
    Deoptimization::DeoptReason reason = Deoptimization::reason_null_check(speculative);
    uncommon_trap(reason,
                  Deoptimization::Action_make_not_entrant);
    (*null_control) = top();    // NULL path is dead
  }
  if ((*null_control) == top() && safe_for_replace) {
    replace_in_map(value, cast);
  }

  // Cast away null-ness on the result
  return cast;
}

//------------------------------opt_iff----------------------------------------
// Optimize the fast-check IfNode.  Set the fast-path region slot 2.
// Return slow-path control.
Node* GraphKit::opt_iff(Node* region, Node* iff) {
  IfNode *opt_iff = _gvn.transform(iff)->as_If();

  // Fast path taken; set region slot 2
  Node *fast_taken = _gvn.transform( new IfFalseNode(opt_iff) );
  region->init_req(2,fast_taken); // Capture fast-control

  // Fast path not-taken, i.e. slow path
  Node *slow_taken = _gvn.transform( new IfTrueNode(opt_iff) );
  return slow_taken;
}

//-----------------------------make_runtime_call-------------------------------
Node* GraphKit::make_runtime_call(int flags,
                                  const TypeFunc* call_type, address call_addr,
                                  const char* call_name,
                                  const TypePtr* adr_type,
                                  // The following parms are all optional.
                                  // The first NULL ends the list.
                                  Node* parm0, Node* parm1,
                                  Node* parm2, Node* parm3,
                                  Node* parm4, Node* parm5,
                                  Node* parm6, Node* parm7) {
  assert(call_addr != NULL, "must not call NULL targets");

  // Slow-path call
  bool is_leaf = !(flags & RC_NO_LEAF);
  bool has_io  = (!is_leaf && !(flags & RC_NO_IO));
  if (call_name == NULL) {
    assert(!is_leaf, "must supply name for leaf");
    call_name = OptoRuntime::stub_name(call_addr);
  }
  CallNode* call;
  if (!is_leaf) {
    call = new CallStaticJavaNode(call_type, call_addr, call_name,
                                           bci(), adr_type);
  } else if (flags & RC_NO_FP) {
    call = new CallLeafNoFPNode(call_type, call_addr, call_name, adr_type);
  } else {
    call = new CallLeafNode(call_type, call_addr, call_name, adr_type);
  }

  // The following is similar to set_edges_for_java_call,
  // except that the memory effects of the call are restricted to AliasIdxRaw.

  // Slow path call has no side-effects, uses few values
  bool wide_in  = !(flags & RC_NARROW_MEM);
  bool wide_out = (C->get_alias_index(adr_type) == Compile::AliasIdxBot);

  Node* prev_mem = NULL;
  if (wide_in) {
    prev_mem = set_predefined_input_for_runtime_call(call);
  } else {
    assert(!wide_out, "narrow in => narrow out");
    Node* narrow_mem = memory(adr_type);
    prev_mem = set_predefined_input_for_runtime_call(call, narrow_mem);
  }

  // Hook each parm in order.  Stop looking at the first NULL.
  if (parm0 != NULL) { call->init_req(TypeFunc::Parms+0, parm0);
  if (parm1 != NULL) { call->init_req(TypeFunc::Parms+1, parm1);
  if (parm2 != NULL) { call->init_req(TypeFunc::Parms+2, parm2);
  if (parm3 != NULL) { call->init_req(TypeFunc::Parms+3, parm3);
  if (parm4 != NULL) { call->init_req(TypeFunc::Parms+4, parm4);
  if (parm5 != NULL) { call->init_req(TypeFunc::Parms+5, parm5);
  if (parm6 != NULL) { call->init_req(TypeFunc::Parms+6, parm6);
  if (parm7 != NULL) { call->init_req(TypeFunc::Parms+7, parm7);
    /* close each nested if ===> */  } } } } } } } }
  assert(call->in(call->req()-1) != NULL, "must initialize all parms");

  if (!is_leaf) {
    // Non-leaves can block and take safepoints:
    add_safepoint_edges(call, ((flags & RC_MUST_THROW) != 0));
  }
  // Non-leaves can throw exceptions:
  if (has_io) {
    call->set_req(TypeFunc::I_O, i_o());
  }

  if (flags & RC_UNCOMMON) {
    // Set the count to a tiny probability.  Cf. Estimate_Block_Frequency.
    // (An "if" probability corresponds roughly to an unconditional count.
    // Sort of.)
    call->set_cnt(PROB_UNLIKELY_MAG(4));
  }

  Node* c = _gvn.transform(call);
  assert(c == call, "cannot disappear");

  if (wide_out) {
    // Slow path call has full side-effects.
    set_predefined_output_for_runtime_call(call);
  } else {
    // Slow path call has few side-effects, and/or sets few values.
    set_predefined_output_for_runtime_call(call, prev_mem, adr_type);
  }

  if (has_io) {
    set_i_o(_gvn.transform(new ProjNode(call, TypeFunc::I_O)));
  }
  return call;

}

// i2b
Node* GraphKit::sign_extend_byte(Node* in) {
  Node* tmp = _gvn.transform(new LShiftINode(in, _gvn.intcon(24)));
  return _gvn.transform(new RShiftINode(tmp, _gvn.intcon(24)));
}

// i2s
Node* GraphKit::sign_extend_short(Node* in) {
  Node* tmp = _gvn.transform(new LShiftINode(in, _gvn.intcon(16)));
  return _gvn.transform(new RShiftINode(tmp, _gvn.intcon(16)));
}

//-----------------------------make_native_call-------------------------------
Node* GraphKit::make_native_call(const TypeFunc* call_type, uint nargs, ciNativeEntryPoint* nep) {
  uint n_filtered_args = nargs - 2; // -fallback, -nep;
  ResourceMark rm;
  Node** argument_nodes = NEW_RESOURCE_ARRAY(Node*, n_filtered_args);
<<<<<<< HEAD
  const Type** arg_types = NEW_RESOURCE_ARRAY(const Type*, n_filtered_args);
=======
  const Type** arg_types = TypeTuple::fields(n_filtered_args);
>>>>>>> 0cef30d6
  GrowableArray<VMReg> arg_regs(C->comp_arena(), n_filtered_args, n_filtered_args, VMRegImpl::Bad());

  VMReg* argRegs = nep->argMoves();
  {
    for (uint vm_arg_pos = 0, java_arg_read_pos = 0;
        vm_arg_pos < n_filtered_args; vm_arg_pos++) {
      uint vm_unfiltered_arg_pos = vm_arg_pos + 1; // +1 to skip fallback handle argument
      Node* node = argument(vm_unfiltered_arg_pos);
      const Type* type = call_type->domain()->field_at(TypeFunc::Parms + vm_unfiltered_arg_pos);
      VMReg reg = type == Type::HALF
        ? VMRegImpl::Bad()
        : argRegs[java_arg_read_pos++];

      argument_nodes[vm_arg_pos] = node;
<<<<<<< HEAD
      arg_types[vm_arg_pos] = type;
=======
      arg_types[TypeFunc::Parms + vm_arg_pos] = type;
>>>>>>> 0cef30d6
      arg_regs.at_put(vm_arg_pos, reg);
    }
  }

  uint n_returns = call_type->range()->cnt() - TypeFunc::Parms;
  GrowableArray<VMReg> ret_regs(C->comp_arena(), n_returns, n_returns, VMRegImpl::Bad());
<<<<<<< HEAD
  const Type** ret_types = NEW_RESOURCE_ARRAY(const Type*, n_returns);
=======
  const Type** ret_types = TypeTuple::fields(n_returns);
>>>>>>> 0cef30d6

  VMReg* retRegs = nep->returnMoves();
  {
    for (uint vm_ret_pos = 0, java_ret_read_pos = 0;
        vm_ret_pos < n_returns; vm_ret_pos++) { // 0 or 1
      const Type* type = call_type->range()->field_at(TypeFunc::Parms + vm_ret_pos);
      VMReg reg = type == Type::HALF
        ? VMRegImpl::Bad()
        : retRegs[java_ret_read_pos++];

      ret_regs.at_put(vm_ret_pos, reg);
<<<<<<< HEAD
      ret_types[vm_ret_pos] = type;
=======
      ret_types[TypeFunc::Parms + vm_ret_pos] = type;
>>>>>>> 0cef30d6
    }
  }

  const TypeFunc* new_call_type = TypeFunc::make(
<<<<<<< HEAD
    TypeTuple::make_func(n_filtered_args, arg_types),
    TypeTuple::make_func(n_returns, ret_types)
=======
    TypeTuple::make(TypeFunc::Parms + n_filtered_args, arg_types),
    TypeTuple::make(TypeFunc::Parms + n_returns, ret_types)
>>>>>>> 0cef30d6
  );

  address call_addr = nep->entry_point();
  if (nep->need_transition()) {
<<<<<<< HEAD
    call_addr = SharedRuntime::make_native_invoker(call_addr,
                                                   nep->shadow_space(),
                                                   arg_regs, ret_regs);
    if (call_addr == NULL) {
      C->record_failure("native invoker not implemented on this platform");
      return NULL;
    }
    C->add_native_stub(call_addr);
=======
    BufferBlob* invoker = SharedRuntime::make_native_invoker(call_addr,
                                                             nep->shadow_space(),
                                                             arg_regs, ret_regs);
    if (invoker == NULL) {
      C->record_failure("native invoker not implemented on this platform");
      return NULL;
    }
    C->add_native_invoker(invoker);
    call_addr = invoker->code_begin();
>>>>>>> 0cef30d6
  }
  assert(call_addr != NULL, "sanity");

  CallNativeNode* call = new CallNativeNode(new_call_type, call_addr, nep->name(), TypePtr::BOTTOM,
                                            arg_regs,
                                            ret_regs,
                                            nep->shadow_space(),
                                            nep->need_transition());

  if (call->_need_transition) {
    add_safepoint_edges(call);
  }

  set_predefined_input_for_runtime_call(call);

  for (uint i = 0; i < n_filtered_args; i++) {
    call->init_req(i + TypeFunc::Parms, argument_nodes[i]);
  }

  Node* c = gvn().transform(call);
  assert(c == call, "cannot disappear");

  set_predefined_output_for_runtime_call(call);

  Node* ret;
  if (method() == NULL || method()->return_type()->basic_type() == T_VOID) {
    ret = top();
  } else {
<<<<<<< HEAD
    Node* current_value = NULL;
    for (uint vm_ret_pos = 0; vm_ret_pos < n_returns; vm_ret_pos++) {
      if (new_call_type->range()->field_at(TypeFunc::Parms + vm_ret_pos)  == Type::HALF) {
        // FIXME is this needed?
        gvn().transform(new ProjNode(call, TypeFunc::Parms + vm_ret_pos));
      } else {
        assert(current_value == NULL, "Must not overwrite");
        current_value = gvn().transform(new ProjNode(call, TypeFunc::Parms + vm_ret_pos));
      }
    }
    assert(current_value != NULL, "Should not be null");
=======
    ret =  gvn().transform(new ProjNode(call, TypeFunc::Parms));
>>>>>>> 0cef30d6
    // Unpack native results if needed
    // Need this method type since it's unerased
    switch (nep->method_type()->rtype()->basic_type()) {
      case T_CHAR:
<<<<<<< HEAD
        current_value = _gvn.transform(new AndINode(current_value, _gvn.intcon(0xFFFF)));
        break;
      case T_BYTE:
        current_value = sign_extend_byte(current_value);
        break;
      case T_SHORT:
        current_value = sign_extend_short(current_value);
=======
        ret = _gvn.transform(new AndINode(ret, _gvn.intcon(0xFFFF)));
        break;
      case T_BYTE:
        ret = sign_extend_byte(ret);
        break;
      case T_SHORT:
        ret = sign_extend_short(ret);
>>>>>>> 0cef30d6
        break;
      default: // do nothing
        break;
    }
<<<<<<< HEAD
    ret = current_value;
=======
>>>>>>> 0cef30d6
  }

  push_node(method()->return_type()->basic_type(), ret);

  return call;
}

//------------------------------merge_memory-----------------------------------
// Merge memory from one path into the current memory state.
void GraphKit::merge_memory(Node* new_mem, Node* region, int new_path) {
  for (MergeMemStream mms(merged_memory(), new_mem->as_MergeMem()); mms.next_non_empty2(); ) {
    Node* old_slice = mms.force_memory();
    Node* new_slice = mms.memory2();
    if (old_slice != new_slice) {
      PhiNode* phi;
      if (old_slice->is_Phi() && old_slice->as_Phi()->region() == region) {
        if (mms.is_empty()) {
          // clone base memory Phi's inputs for this memory slice
          assert(old_slice == mms.base_memory(), "sanity");
          phi = PhiNode::make(region, NULL, Type::MEMORY, mms.adr_type(C));
          _gvn.set_type(phi, Type::MEMORY);
          for (uint i = 1; i < phi->req(); i++) {
            phi->init_req(i, old_slice->in(i));
          }
        } else {
          phi = old_slice->as_Phi(); // Phi was generated already
        }
      } else {
        phi = PhiNode::make(region, old_slice, Type::MEMORY, mms.adr_type(C));
        _gvn.set_type(phi, Type::MEMORY);
      }
      phi->set_req(new_path, new_slice);
      mms.set_memory(phi);
    }
  }
}

//------------------------------make_slow_call_ex------------------------------
// Make the exception handler hookups for the slow call
void GraphKit::make_slow_call_ex(Node* call, ciInstanceKlass* ex_klass, bool separate_io_proj, bool deoptimize) {
  if (stopped())  return;

  // Make a catch node with just two handlers:  fall-through and catch-all
  Node* i_o  = _gvn.transform( new ProjNode(call, TypeFunc::I_O, separate_io_proj) );
  Node* catc = _gvn.transform( new CatchNode(control(), i_o, 2) );
  Node* norm = _gvn.transform( new CatchProjNode(catc, CatchProjNode::fall_through_index, CatchProjNode::no_handler_bci) );
  Node* excp = _gvn.transform( new CatchProjNode(catc, CatchProjNode::catch_all_index,    CatchProjNode::no_handler_bci) );

  { PreserveJVMState pjvms(this);
    set_control(excp);
    set_i_o(i_o);

    if (excp != top()) {
      if (deoptimize) {
        // Deoptimize if an exception is caught. Don't construct exception state in this case.
        uncommon_trap(Deoptimization::Reason_unhandled,
                      Deoptimization::Action_none);
      } else {
        // Create an exception state also.
        // Use an exact type if the caller has a specific exception.
        const Type* ex_type = TypeOopPtr::make_from_klass_unique(ex_klass)->cast_to_ptr_type(TypePtr::NotNull);
        Node*       ex_oop  = new CreateExNode(ex_type, control(), i_o);
        add_exception_state(make_exception_state(_gvn.transform(ex_oop)));
      }
    }
  }

  // Get the no-exception control from the CatchNode.
  set_control(norm);
}

static IfNode* gen_subtype_check_compare(Node* ctrl, Node* in1, Node* in2, BoolTest::mask test, float p, PhaseGVN& gvn, BasicType bt) {
  Node* cmp = NULL;
  switch(bt) {
  case T_INT: cmp = new CmpINode(in1, in2); break;
  case T_ADDRESS: cmp = new CmpPNode(in1, in2); break;
  default: fatal("unexpected comparison type %s", type2name(bt));
  }
  gvn.transform(cmp);
  Node* bol = gvn.transform(new BoolNode(cmp, test));
  IfNode* iff = new IfNode(ctrl, bol, p, COUNT_UNKNOWN);
  gvn.transform(iff);
  if (!bol->is_Con()) gvn.record_for_igvn(iff);
  return iff;
}

//-------------------------------gen_subtype_check-----------------------------
// Generate a subtyping check.  Takes as input the subtype and supertype.
// Returns 2 values: sets the default control() to the true path and returns
// the false path.  Only reads invariant memory; sets no (visible) memory.
// The PartialSubtypeCheckNode sets the hidden 1-word cache in the encoding
// but that's not exposed to the optimizer.  This call also doesn't take in an
// Object; if you wish to check an Object you need to load the Object's class
// prior to coming here.
Node* Phase::gen_subtype_check(Node* subklass, Node* superklass, Node** ctrl, Node* mem, PhaseGVN& gvn) {
  Compile* C = gvn.C;
  if ((*ctrl)->is_top()) {
    return C->top();
  }

  // Fast check for identical types, perhaps identical constants.
  // The types can even be identical non-constants, in cases
  // involving Array.newInstance, Object.clone, etc.
  if (subklass == superklass)
    return C->top();             // false path is dead; no test needed.

  if (gvn.type(superklass)->singleton()) {
    ciKlass* superk = gvn.type(superklass)->is_klassptr()->klass();
    ciKlass* subk   = gvn.type(subklass)->is_klassptr()->klass();

    // In the common case of an exact superklass, try to fold up the
    // test before generating code.  You may ask, why not just generate
    // the code and then let it fold up?  The answer is that the generated
    // code will necessarily include null checks, which do not always
    // completely fold away.  If they are also needless, then they turn
    // into a performance loss.  Example:
    //    Foo[] fa = blah(); Foo x = fa[0]; fa[1] = x;
    // Here, the type of 'fa' is often exact, so the store check
    // of fa[1]=x will fold up, without testing the nullness of x.
    switch (C->static_subtype_check(superk, subk)) {
    case Compile::SSC_always_false:
      {
        Node* always_fail = *ctrl;
        *ctrl = gvn.C->top();
        return always_fail;
      }
    case Compile::SSC_always_true:
      return C->top();
    case Compile::SSC_easy_test:
      {
        // Just do a direct pointer compare and be done.
        IfNode* iff = gen_subtype_check_compare(*ctrl, subklass, superklass, BoolTest::eq, PROB_STATIC_FREQUENT, gvn, T_ADDRESS);
        *ctrl = gvn.transform(new IfTrueNode(iff));
        return gvn.transform(new IfFalseNode(iff));
      }
    case Compile::SSC_full_test:
      break;
    default:
      ShouldNotReachHere();
    }
  }

  // %%% Possible further optimization:  Even if the superklass is not exact,
  // if the subklass is the unique subtype of the superklass, the check
  // will always succeed.  We could leave a dependency behind to ensure this.

  // First load the super-klass's check-offset
  Node *p1 = gvn.transform(new AddPNode(superklass, superklass, gvn.MakeConX(in_bytes(Klass::super_check_offset_offset()))));
  Node* m = C->immutable_memory();
  Node *chk_off = gvn.transform(new LoadINode(NULL, m, p1, gvn.type(p1)->is_ptr(), TypeInt::INT, MemNode::unordered));
  int cacheoff_con = in_bytes(Klass::secondary_super_cache_offset());
  bool might_be_cache = (gvn.find_int_con(chk_off, cacheoff_con) == cacheoff_con);

  // Load from the sub-klass's super-class display list, or a 1-word cache of
  // the secondary superclass list, or a failing value with a sentinel offset
  // if the super-klass is an interface or exceptionally deep in the Java
  // hierarchy and we have to scan the secondary superclass list the hard way.
  // Worst-case type is a little odd: NULL is allowed as a result (usually
  // klass loads can never produce a NULL).
  Node *chk_off_X = chk_off;
#ifdef _LP64
  chk_off_X = gvn.transform(new ConvI2LNode(chk_off_X));
#endif
  Node *p2 = gvn.transform(new AddPNode(subklass,subklass,chk_off_X));
  // For some types like interfaces the following loadKlass is from a 1-word
  // cache which is mutable so can't use immutable memory.  Other
  // types load from the super-class display table which is immutable.
  Node *kmem = C->immutable_memory();
  // secondary_super_cache is not immutable but can be treated as such because:
  // - no ideal node writes to it in a way that could cause an
  //   incorrect/missed optimization of the following Load.
  // - it's a cache so, worse case, not reading the latest value
  //   wouldn't cause incorrect execution
  if (might_be_cache && mem != NULL) {
    kmem = mem->is_MergeMem() ? mem->as_MergeMem()->memory_at(C->get_alias_index(gvn.type(p2)->is_ptr())) : mem;
  }
  Node *nkls = gvn.transform(LoadKlassNode::make(gvn, NULL, kmem, p2, gvn.type(p2)->is_ptr(), TypeKlassPtr::OBJECT_OR_NULL));

  // Compile speed common case: ARE a subtype and we canNOT fail
  if( superklass == nkls )
    return C->top();             // false path is dead; no test needed.

  // See if we get an immediate positive hit.  Happens roughly 83% of the
  // time.  Test to see if the value loaded just previously from the subklass
  // is exactly the superklass.
  IfNode *iff1 = gen_subtype_check_compare(*ctrl, superklass, nkls, BoolTest::eq, PROB_LIKELY(0.83f), gvn, T_ADDRESS);
  Node *iftrue1 = gvn.transform( new IfTrueNode (iff1));
  *ctrl = gvn.transform(new IfFalseNode(iff1));

  // Compile speed common case: Check for being deterministic right now.  If
  // chk_off is a constant and not equal to cacheoff then we are NOT a
  // subklass.  In this case we need exactly the 1 test above and we can
  // return those results immediately.
  if (!might_be_cache) {
    Node* not_subtype_ctrl = *ctrl;
    *ctrl = iftrue1; // We need exactly the 1 test above
    return not_subtype_ctrl;
  }

  // Gather the various success & failures here
  RegionNode *r_ok_subtype = new RegionNode(4);
  gvn.record_for_igvn(r_ok_subtype);
  RegionNode *r_not_subtype = new RegionNode(3);
  gvn.record_for_igvn(r_not_subtype);

  r_ok_subtype->init_req(1, iftrue1);

  // Check for immediate negative hit.  Happens roughly 11% of the time (which
  // is roughly 63% of the remaining cases).  Test to see if the loaded
  // check-offset points into the subklass display list or the 1-element
  // cache.  If it points to the display (and NOT the cache) and the display
  // missed then it's not a subtype.
  Node *cacheoff = gvn.intcon(cacheoff_con);
  IfNode *iff2 = gen_subtype_check_compare(*ctrl, chk_off, cacheoff, BoolTest::ne, PROB_LIKELY(0.63f), gvn, T_INT);
  r_not_subtype->init_req(1, gvn.transform(new IfTrueNode (iff2)));
  *ctrl = gvn.transform(new IfFalseNode(iff2));

  // Check for self.  Very rare to get here, but it is taken 1/3 the time.
  // No performance impact (too rare) but allows sharing of secondary arrays
  // which has some footprint reduction.
  IfNode *iff3 = gen_subtype_check_compare(*ctrl, subklass, superklass, BoolTest::eq, PROB_LIKELY(0.36f), gvn, T_ADDRESS);
  r_ok_subtype->init_req(2, gvn.transform(new IfTrueNode(iff3)));
  *ctrl = gvn.transform(new IfFalseNode(iff3));

  // -- Roads not taken here: --
  // We could also have chosen to perform the self-check at the beginning
  // of this code sequence, as the assembler does.  This would not pay off
  // the same way, since the optimizer, unlike the assembler, can perform
  // static type analysis to fold away many successful self-checks.
  // Non-foldable self checks work better here in second position, because
  // the initial primary superclass check subsumes a self-check for most
  // types.  An exception would be a secondary type like array-of-interface,
  // which does not appear in its own primary supertype display.
  // Finally, we could have chosen to move the self-check into the
  // PartialSubtypeCheckNode, and from there out-of-line in a platform
  // dependent manner.  But it is worthwhile to have the check here,
  // where it can be perhaps be optimized.  The cost in code space is
  // small (register compare, branch).

  // Now do a linear scan of the secondary super-klass array.  Again, no real
  // performance impact (too rare) but it's gotta be done.
  // Since the code is rarely used, there is no penalty for moving it
  // out of line, and it can only improve I-cache density.
  // The decision to inline or out-of-line this final check is platform
  // dependent, and is found in the AD file definition of PartialSubtypeCheck.
  Node* psc = gvn.transform(
    new PartialSubtypeCheckNode(*ctrl, subklass, superklass));

  IfNode *iff4 = gen_subtype_check_compare(*ctrl, psc, gvn.zerocon(T_OBJECT), BoolTest::ne, PROB_FAIR, gvn, T_ADDRESS);
  r_not_subtype->init_req(2, gvn.transform(new IfTrueNode (iff4)));
  r_ok_subtype ->init_req(3, gvn.transform(new IfFalseNode(iff4)));

  // Return false path; set default control to true path.
  *ctrl = gvn.transform(r_ok_subtype);
  return gvn.transform(r_not_subtype);
}

Node* GraphKit::gen_subtype_check(Node* obj_or_subklass, Node* superklass) {
  if (ExpandSubTypeCheckAtParseTime) {
    MergeMemNode* mem = merged_memory();
    Node* ctrl = control();
    Node* subklass = obj_or_subklass;
    if (!_gvn.type(obj_or_subklass)->isa_klassptr()) {
      subklass = load_object_klass(obj_or_subklass);
    }

    Node* n = Phase::gen_subtype_check(subklass, superklass, &ctrl, mem, _gvn);
    set_control(ctrl);
    return n;
  }

  const TypePtr* adr_type = TypeKlassPtr::make(TypePtr::NotNull, C->env()->Object_klass(), Type::OffsetBot);
  Node* check = _gvn.transform(new SubTypeCheckNode(C, obj_or_subklass, superklass));
  Node* bol = _gvn.transform(new BoolNode(check, BoolTest::eq));
  IfNode* iff = create_and_xform_if(control(), bol, PROB_STATIC_FREQUENT, COUNT_UNKNOWN);
  set_control(_gvn.transform(new IfTrueNode(iff)));
  return _gvn.transform(new IfFalseNode(iff));
}

// Profile-driven exact type check:
Node* GraphKit::type_check_receiver(Node* receiver, ciKlass* klass,
                                    float prob,
                                    Node* *casted_receiver) {
  const TypeKlassPtr* tklass = TypeKlassPtr::make(klass);
  Node* recv_klass = load_object_klass(receiver);
  Node* want_klass = makecon(tklass);
  Node* cmp = _gvn.transform( new CmpPNode(recv_klass, want_klass) );
  Node* bol = _gvn.transform( new BoolNode(cmp, BoolTest::eq) );
  IfNode* iff = create_and_xform_if(control(), bol, prob, COUNT_UNKNOWN);
  set_control( _gvn.transform( new IfTrueNode (iff) ));
  Node* fail = _gvn.transform( new IfFalseNode(iff) );

  const TypeOopPtr* recv_xtype = tklass->as_instance_type();
  assert(recv_xtype->klass_is_exact(), "");

  // Subsume downstream occurrences of receiver with a cast to
  // recv_xtype, since now we know what the type will be.
  Node* cast = new CheckCastPPNode(control(), receiver, recv_xtype);
  (*casted_receiver) = _gvn.transform(cast);
  // (User must make the replace_in_map call.)

  return fail;
}

//------------------------------subtype_check_receiver-------------------------
Node* GraphKit::subtype_check_receiver(Node* receiver, ciKlass* klass,
                                       Node** casted_receiver) {
  const TypeKlassPtr* tklass = TypeKlassPtr::make(klass);
  Node* want_klass = makecon(tklass);

  Node* slow_ctl = gen_subtype_check(receiver, want_klass);

  // Cast receiver after successful check
  const TypeOopPtr* recv_type = tklass->cast_to_exactness(false)->is_klassptr()->as_instance_type();
  Node* cast = new CheckCastPPNode(control(), receiver, recv_type);
  (*casted_receiver) = _gvn.transform(cast);

  return slow_ctl;
}

//------------------------------seems_never_null-------------------------------
// Use null_seen information if it is available from the profile.
// If we see an unexpected null at a type check we record it and force a
// recompile; the offending check will be recompiled to handle NULLs.
// If we see several offending BCIs, then all checks in the
// method will be recompiled.
bool GraphKit::seems_never_null(Node* obj, ciProfileData* data, bool& speculating) {
  speculating = !_gvn.type(obj)->speculative_maybe_null();
  Deoptimization::DeoptReason reason = Deoptimization::reason_null_check(speculating);
  if (UncommonNullCast               // Cutout for this technique
      && obj != null()               // And not the -Xcomp stupid case?
      && !too_many_traps(reason)
      ) {
    if (speculating) {
      return true;
    }
    if (data == NULL)
      // Edge case:  no mature data.  Be optimistic here.
      return true;
    // If the profile has not seen a null, assume it won't happen.
    assert(java_bc() == Bytecodes::_checkcast ||
           java_bc() == Bytecodes::_instanceof ||
           java_bc() == Bytecodes::_aastore, "MDO must collect null_seen bit here");
    return !data->as_BitData()->null_seen();
  }
  speculating = false;
  return false;
}

void GraphKit::guard_klass_being_initialized(Node* klass) {
  int init_state_off = in_bytes(InstanceKlass::init_state_offset());
  Node* adr = basic_plus_adr(top(), klass, init_state_off);
  Node* init_state = LoadNode::make(_gvn, NULL, immutable_memory(), adr,
                                    adr->bottom_type()->is_ptr(), TypeInt::BYTE,
                                    T_BYTE, MemNode::unordered);
  init_state = _gvn.transform(init_state);

  Node* being_initialized_state = makecon(TypeInt::make(InstanceKlass::being_initialized));

  Node* chk = _gvn.transform(new CmpINode(being_initialized_state, init_state));
  Node* tst = _gvn.transform(new BoolNode(chk, BoolTest::eq));

  { BuildCutout unless(this, tst, PROB_MAX);
    uncommon_trap(Deoptimization::Reason_initialized, Deoptimization::Action_reinterpret);
  }
}

void GraphKit::guard_init_thread(Node* klass) {
  int init_thread_off = in_bytes(InstanceKlass::init_thread_offset());
  Node* adr = basic_plus_adr(top(), klass, init_thread_off);

  Node* init_thread = LoadNode::make(_gvn, NULL, immutable_memory(), adr,
                                     adr->bottom_type()->is_ptr(), TypePtr::NOTNULL,
                                     T_ADDRESS, MemNode::unordered);
  init_thread = _gvn.transform(init_thread);

  Node* cur_thread = _gvn.transform(new ThreadLocalNode());

  Node* chk = _gvn.transform(new CmpPNode(cur_thread, init_thread));
  Node* tst = _gvn.transform(new BoolNode(chk, BoolTest::eq));

  { BuildCutout unless(this, tst, PROB_MAX);
    uncommon_trap(Deoptimization::Reason_uninitialized, Deoptimization::Action_none);
  }
}

void GraphKit::clinit_barrier(ciInstanceKlass* ik, ciMethod* context) {
  if (ik->is_being_initialized()) {
    if (C->needs_clinit_barrier(ik, context)) {
      Node* klass = makecon(TypeKlassPtr::make(ik));
      guard_klass_being_initialized(klass);
      guard_init_thread(klass);
      insert_mem_bar(Op_MemBarCPUOrder);
    }
  } else if (ik->is_initialized()) {
    return; // no barrier needed
  } else {
    uncommon_trap(Deoptimization::Reason_uninitialized,
                  Deoptimization::Action_reinterpret,
                  NULL);
  }
}

//------------------------maybe_cast_profiled_receiver-------------------------
// If the profile has seen exactly one type, narrow to exactly that type.
// Subsequent type checks will always fold up.
Node* GraphKit::maybe_cast_profiled_receiver(Node* not_null_obj,
                                             ciKlass* require_klass,
                                             ciKlass* spec_klass,
                                             bool safe_for_replace) {
  if (!UseTypeProfile || !TypeProfileCasts) return NULL;

  Deoptimization::DeoptReason reason = Deoptimization::reason_class_check(spec_klass != NULL);

  // Make sure we haven't already deoptimized from this tactic.
  if (too_many_traps_or_recompiles(reason))
    return NULL;

  // (No, this isn't a call, but it's enough like a virtual call
  // to use the same ciMethod accessor to get the profile info...)
  // If we have a speculative type use it instead of profiling (which
  // may not help us)
  ciKlass* exact_kls = spec_klass == NULL ? profile_has_unique_klass() : spec_klass;
  if (exact_kls != NULL) {// no cast failures here
    if (require_klass == NULL ||
        C->static_subtype_check(require_klass, exact_kls) == Compile::SSC_always_true) {
      // If we narrow the type to match what the type profile sees or
      // the speculative type, we can then remove the rest of the
      // cast.
      // This is a win, even if the exact_kls is very specific,
      // because downstream operations, such as method calls,
      // will often benefit from the sharper type.
      Node* exact_obj = not_null_obj; // will get updated in place...
      Node* slow_ctl  = type_check_receiver(exact_obj, exact_kls, 1.0,
                                            &exact_obj);
      { PreserveJVMState pjvms(this);
        set_control(slow_ctl);
        uncommon_trap_exact(reason, Deoptimization::Action_maybe_recompile);
      }
      if (safe_for_replace) {
        replace_in_map(not_null_obj, exact_obj);
      }
      return exact_obj;
    }
    // assert(ssc == Compile::SSC_always_true)... except maybe the profile lied to us.
  }

  return NULL;
}

/**
 * Cast obj to type and emit guard unless we had too many traps here
 * already
 *
 * @param obj       node being casted
 * @param type      type to cast the node to
 * @param not_null  true if we know node cannot be null
 */
Node* GraphKit::maybe_cast_profiled_obj(Node* obj,
                                        ciKlass* type,
                                        bool not_null) {
  if (stopped()) {
    return obj;
  }

  // type == NULL if profiling tells us this object is always null
  if (type != NULL) {
    Deoptimization::DeoptReason class_reason = Deoptimization::Reason_speculate_class_check;
    Deoptimization::DeoptReason null_reason = Deoptimization::Reason_speculate_null_check;

    if (!too_many_traps_or_recompiles(null_reason) &&
        !too_many_traps_or_recompiles(class_reason)) {
      Node* not_null_obj = NULL;
      // not_null is true if we know the object is not null and
      // there's no need for a null check
      if (!not_null) {
        Node* null_ctl = top();
        not_null_obj = null_check_oop(obj, &null_ctl, true, true, true);
        assert(null_ctl->is_top(), "no null control here");
      } else {
        not_null_obj = obj;
      }

      Node* exact_obj = not_null_obj;
      ciKlass* exact_kls = type;
      Node* slow_ctl  = type_check_receiver(exact_obj, exact_kls, 1.0,
                                            &exact_obj);
      {
        PreserveJVMState pjvms(this);
        set_control(slow_ctl);
        uncommon_trap_exact(class_reason, Deoptimization::Action_maybe_recompile);
      }
      replace_in_map(not_null_obj, exact_obj);
      obj = exact_obj;
    }
  } else {
    if (!too_many_traps_or_recompiles(Deoptimization::Reason_null_assert)) {
      Node* exact_obj = null_assert(obj);
      replace_in_map(obj, exact_obj);
      obj = exact_obj;
    }
  }
  return obj;
}

//-------------------------------gen_instanceof--------------------------------
// Generate an instance-of idiom.  Used by both the instance-of bytecode
// and the reflective instance-of call.
Node* GraphKit::gen_instanceof(Node* obj, Node* superklass, bool safe_for_replace) {
  kill_dead_locals();           // Benefit all the uncommon traps
  assert( !stopped(), "dead parse path should be checked in callers" );
  assert(!TypePtr::NULL_PTR->higher_equal(_gvn.type(superklass)->is_klassptr()),
         "must check for not-null not-dead klass in callers");

  // Make the merge point
  enum { _obj_path = 1, _fail_path, _null_path, PATH_LIMIT };
  RegionNode* region = new RegionNode(PATH_LIMIT);
  Node*       phi    = new PhiNode(region, TypeInt::BOOL);
  C->set_has_split_ifs(true); // Has chance for split-if optimization

  ciProfileData* data = NULL;
  if (java_bc() == Bytecodes::_instanceof) {  // Only for the bytecode
    data = method()->method_data()->bci_to_data(bci());
  }
  bool speculative_not_null = false;
  bool never_see_null = (ProfileDynamicTypes  // aggressive use of profile
                         && seems_never_null(obj, data, speculative_not_null));

  // Null check; get casted pointer; set region slot 3
  Node* null_ctl = top();
  Node* not_null_obj = null_check_oop(obj, &null_ctl, never_see_null, safe_for_replace, speculative_not_null);

  // If not_null_obj is dead, only null-path is taken
  if (stopped()) {              // Doing instance-of on a NULL?
    set_control(null_ctl);
    return intcon(0);
  }
  region->init_req(_null_path, null_ctl);
  phi   ->init_req(_null_path, intcon(0)); // Set null path value
  if (null_ctl == top()) {
    // Do this eagerly, so that pattern matches like is_diamond_phi
    // will work even during parsing.
    assert(_null_path == PATH_LIMIT-1, "delete last");
    region->del_req(_null_path);
    phi   ->del_req(_null_path);
  }

  // Do we know the type check always succeed?
  bool known_statically = false;
  if (_gvn.type(superklass)->singleton()) {
    ciKlass* superk = _gvn.type(superklass)->is_klassptr()->klass();
    ciKlass* subk = _gvn.type(obj)->is_oopptr()->klass();
    if (subk != NULL && subk->is_loaded()) {
      int static_res = C->static_subtype_check(superk, subk);
      known_statically = (static_res == Compile::SSC_always_true || static_res == Compile::SSC_always_false);
    }
  }

  if (!known_statically) {
    const TypeOopPtr* obj_type = _gvn.type(obj)->is_oopptr();
    // We may not have profiling here or it may not help us. If we
    // have a speculative type use it to perform an exact cast.
    ciKlass* spec_obj_type = obj_type->speculative_type();
    if (spec_obj_type != NULL || (ProfileDynamicTypes && data != NULL)) {
      Node* cast_obj = maybe_cast_profiled_receiver(not_null_obj, NULL, spec_obj_type, safe_for_replace);
      if (stopped()) {            // Profile disagrees with this path.
        set_control(null_ctl);    // Null is the only remaining possibility.
        return intcon(0);
      }
      if (cast_obj != NULL) {
        not_null_obj = cast_obj;
      }
    }
  }

  // Generate the subtype check
  Node* not_subtype_ctrl = gen_subtype_check(not_null_obj, superklass);

  // Plug in the success path to the general merge in slot 1.
  region->init_req(_obj_path, control());
  phi   ->init_req(_obj_path, intcon(1));

  // Plug in the failing path to the general merge in slot 2.
  region->init_req(_fail_path, not_subtype_ctrl);
  phi   ->init_req(_fail_path, intcon(0));

  // Return final merged results
  set_control( _gvn.transform(region) );
  record_for_igvn(region);

  // If we know the type check always succeeds then we don't use the
  // profiling data at this bytecode. Don't lose it, feed it to the
  // type system as a speculative type.
  if (safe_for_replace) {
    Node* casted_obj = record_profiled_receiver_for_speculation(obj);
    replace_in_map(obj, casted_obj);
  }

  return _gvn.transform(phi);
}

//-------------------------------gen_checkcast---------------------------------
// Generate a checkcast idiom.  Used by both the checkcast bytecode and the
// array store bytecode.  Stack must be as-if BEFORE doing the bytecode so the
// uncommon-trap paths work.  Adjust stack after this call.
// If failure_control is supplied and not null, it is filled in with
// the control edge for the cast failure.  Otherwise, an appropriate
// uncommon trap or exception is thrown.
Node* GraphKit::gen_checkcast(Node *obj, Node* superklass,
                              Node* *failure_control) {
  kill_dead_locals();           // Benefit all the uncommon traps
  const TypeKlassPtr *tk = _gvn.type(superklass)->is_klassptr();
  const Type *toop = TypeOopPtr::make_from_klass(tk->klass());

  // Fast cutout:  Check the case that the cast is vacuously true.
  // This detects the common cases where the test will short-circuit
  // away completely.  We do this before we perform the null check,
  // because if the test is going to turn into zero code, we don't
  // want a residual null check left around.  (Causes a slowdown,
  // for example, in some objArray manipulations, such as a[i]=a[j].)
  if (tk->singleton()) {
    const TypeOopPtr* objtp = _gvn.type(obj)->isa_oopptr();
    if (objtp != NULL && objtp->klass() != NULL) {
      switch (C->static_subtype_check(tk->klass(), objtp->klass())) {
      case Compile::SSC_always_true:
        // If we know the type check always succeed then we don't use
        // the profiling data at this bytecode. Don't lose it, feed it
        // to the type system as a speculative type.
        return record_profiled_receiver_for_speculation(obj);
      case Compile::SSC_always_false:
        // It needs a null check because a null will *pass* the cast check.
        // A non-null value will always produce an exception.
        return null_assert(obj);
      }
    }
  }

  ciProfileData* data = NULL;
  bool safe_for_replace = false;
  if (failure_control == NULL) {        // use MDO in regular case only
    assert(java_bc() == Bytecodes::_aastore ||
           java_bc() == Bytecodes::_checkcast,
           "interpreter profiles type checks only for these BCs");
    data = method()->method_data()->bci_to_data(bci());
    safe_for_replace = true;
  }

  // Make the merge point
  enum { _obj_path = 1, _null_path, PATH_LIMIT };
  RegionNode* region = new RegionNode(PATH_LIMIT);
  Node*       phi    = new PhiNode(region, toop);
  C->set_has_split_ifs(true); // Has chance for split-if optimization

  // Use null-cast information if it is available
  bool speculative_not_null = false;
  bool never_see_null = ((failure_control == NULL)  // regular case only
                         && seems_never_null(obj, data, speculative_not_null));

  // Null check; get casted pointer; set region slot 3
  Node* null_ctl = top();
  Node* not_null_obj = null_check_oop(obj, &null_ctl, never_see_null, safe_for_replace, speculative_not_null);

  // If not_null_obj is dead, only null-path is taken
  if (stopped()) {              // Doing instance-of on a NULL?
    set_control(null_ctl);
    return null();
  }
  region->init_req(_null_path, null_ctl);
  phi   ->init_req(_null_path, null());  // Set null path value
  if (null_ctl == top()) {
    // Do this eagerly, so that pattern matches like is_diamond_phi
    // will work even during parsing.
    assert(_null_path == PATH_LIMIT-1, "delete last");
    region->del_req(_null_path);
    phi   ->del_req(_null_path);
  }

  Node* cast_obj = NULL;
  if (tk->klass_is_exact()) {
    // The following optimization tries to statically cast the speculative type of the object
    // (for example obtained during profiling) to the type of the superklass and then do a
    // dynamic check that the type of the object is what we expect. To work correctly
    // for checkcast and aastore the type of superklass should be exact.
    const TypeOopPtr* obj_type = _gvn.type(obj)->is_oopptr();
    // We may not have profiling here or it may not help us. If we have
    // a speculative type use it to perform an exact cast.
    ciKlass* spec_obj_type = obj_type->speculative_type();
    if (spec_obj_type != NULL || data != NULL) {
      cast_obj = maybe_cast_profiled_receiver(not_null_obj, tk->klass(), spec_obj_type, safe_for_replace);
      if (cast_obj != NULL) {
        if (failure_control != NULL) // failure is now impossible
          (*failure_control) = top();
        // adjust the type of the phi to the exact klass:
        phi->raise_bottom_type(_gvn.type(cast_obj)->meet_speculative(TypePtr::NULL_PTR));
      }
    }
  }

  if (cast_obj == NULL) {
    // Generate the subtype check
    Node* not_subtype_ctrl = gen_subtype_check(not_null_obj, superklass );

    // Plug in success path into the merge
    cast_obj = _gvn.transform(new CheckCastPPNode(control(), not_null_obj, toop));
    // Failure path ends in uncommon trap (or may be dead - failure impossible)
    if (failure_control == NULL) {
      if (not_subtype_ctrl != top()) { // If failure is possible
        PreserveJVMState pjvms(this);
        set_control(not_subtype_ctrl);
        builtin_throw(Deoptimization::Reason_class_check, load_object_klass(not_null_obj));
      }
    } else {
      (*failure_control) = not_subtype_ctrl;
    }
  }

  region->init_req(_obj_path, control());
  phi   ->init_req(_obj_path, cast_obj);

  // A merge of NULL or Casted-NotNull obj
  Node* res = _gvn.transform(phi);

  // Note I do NOT always 'replace_in_map(obj,result)' here.
  //  if( tk->klass()->can_be_primary_super()  )
    // This means that if I successfully store an Object into an array-of-String
    // I 'forget' that the Object is really now known to be a String.  I have to
    // do this because we don't have true union types for interfaces - if I store
    // a Baz into an array-of-Interface and then tell the optimizer it's an
    // Interface, I forget that it's also a Baz and cannot do Baz-like field
    // references to it.  FIX THIS WHEN UNION TYPES APPEAR!
  //  replace_in_map( obj, res );

  // Return final merged results
  set_control( _gvn.transform(region) );
  record_for_igvn(region);

  return record_profiled_receiver_for_speculation(res);
}

//------------------------------next_monitor-----------------------------------
// What number should be given to the next monitor?
int GraphKit::next_monitor() {
  int current = jvms()->monitor_depth()* C->sync_stack_slots();
  int next = current + C->sync_stack_slots();
  // Keep the toplevel high water mark current:
  if (C->fixed_slots() < next)  C->set_fixed_slots(next);
  return current;
}

//------------------------------insert_mem_bar---------------------------------
// Memory barrier to avoid floating things around
// The membar serves as a pinch point between both control and all memory slices.
Node* GraphKit::insert_mem_bar(int opcode, Node* precedent) {
  MemBarNode* mb = MemBarNode::make(C, opcode, Compile::AliasIdxBot, precedent);
  mb->init_req(TypeFunc::Control, control());
  mb->init_req(TypeFunc::Memory,  reset_memory());
  Node* membar = _gvn.transform(mb);
  set_control(_gvn.transform(new ProjNode(membar, TypeFunc::Control)));
  set_all_memory_call(membar);
  return membar;
}

//-------------------------insert_mem_bar_volatile----------------------------
// Memory barrier to avoid floating things around
// The membar serves as a pinch point between both control and memory(alias_idx).
// If you want to make a pinch point on all memory slices, do not use this
// function (even with AliasIdxBot); use insert_mem_bar() instead.
Node* GraphKit::insert_mem_bar_volatile(int opcode, int alias_idx, Node* precedent) {
  // When Parse::do_put_xxx updates a volatile field, it appends a series
  // of MemBarVolatile nodes, one for *each* volatile field alias category.
  // The first membar is on the same memory slice as the field store opcode.
  // This forces the membar to follow the store.  (Bug 6500685 broke this.)
  // All the other membars (for other volatile slices, including AliasIdxBot,
  // which stands for all unknown volatile slices) are control-dependent
  // on the first membar.  This prevents later volatile loads or stores
  // from sliding up past the just-emitted store.

  MemBarNode* mb = MemBarNode::make(C, opcode, alias_idx, precedent);
  mb->set_req(TypeFunc::Control,control());
  if (alias_idx == Compile::AliasIdxBot) {
    mb->set_req(TypeFunc::Memory, merged_memory()->base_memory());
  } else {
    assert(!(opcode == Op_Initialize && alias_idx != Compile::AliasIdxRaw), "fix caller");
    mb->set_req(TypeFunc::Memory, memory(alias_idx));
  }
  Node* membar = _gvn.transform(mb);
  set_control(_gvn.transform(new ProjNode(membar, TypeFunc::Control)));
  if (alias_idx == Compile::AliasIdxBot) {
    merged_memory()->set_base_memory(_gvn.transform(new ProjNode(membar, TypeFunc::Memory)));
  } else {
    set_memory(_gvn.transform(new ProjNode(membar, TypeFunc::Memory)),alias_idx);
  }
  return membar;
}

//------------------------------shared_lock------------------------------------
// Emit locking code.
FastLockNode* GraphKit::shared_lock(Node* obj) {
  // bci is either a monitorenter bc or InvocationEntryBci
  // %%% SynchronizationEntryBCI is redundant; use InvocationEntryBci in interfaces
  assert(SynchronizationEntryBCI == InvocationEntryBci, "");

  if( !GenerateSynchronizationCode )
    return NULL;                // Not locking things?
  if (stopped())                // Dead monitor?
    return NULL;

  assert(dead_locals_are_killed(), "should kill locals before sync. point");

  // Box the stack location
  Node* box = _gvn.transform(new BoxLockNode(next_monitor()));
  Node* mem = reset_memory();

  FastLockNode * flock = _gvn.transform(new FastLockNode(0, obj, box) )->as_FastLock();
  if (UseBiasedLocking && PrintPreciseBiasedLockingStatistics) {
    // Create the counters for this fast lock.
    flock->create_lock_counter(sync_jvms()); // sync_jvms used to get current bci
  }

  // Create the rtm counters for this fast lock if needed.
  flock->create_rtm_lock_counter(sync_jvms()); // sync_jvms used to get current bci

  // Add monitor to debug info for the slow path.  If we block inside the
  // slow path and de-opt, we need the monitor hanging around
  map()->push_monitor( flock );

  const TypeFunc *tf = LockNode::lock_type();
  LockNode *lock = new LockNode(C, tf);

  lock->init_req( TypeFunc::Control, control() );
  lock->init_req( TypeFunc::Memory , mem );
  lock->init_req( TypeFunc::I_O    , top() )     ;   // does no i/o
  lock->init_req( TypeFunc::FramePtr, frameptr() );
  lock->init_req( TypeFunc::ReturnAdr, top() );

  lock->init_req(TypeFunc::Parms + 0, obj);
  lock->init_req(TypeFunc::Parms + 1, box);
  lock->init_req(TypeFunc::Parms + 2, flock);
  add_safepoint_edges(lock);

  lock = _gvn.transform( lock )->as_Lock();

  // lock has no side-effects, sets few values
  set_predefined_output_for_runtime_call(lock, mem, TypeRawPtr::BOTTOM);

  insert_mem_bar(Op_MemBarAcquireLock);

  // Add this to the worklist so that the lock can be eliminated
  record_for_igvn(lock);

#ifndef PRODUCT
  if (PrintLockStatistics) {
    // Update the counter for this lock.  Don't bother using an atomic
    // operation since we don't require absolute accuracy.
    lock->create_lock_counter(map()->jvms());
    increment_counter(lock->counter()->addr());
  }
#endif

  return flock;
}


//------------------------------shared_unlock----------------------------------
// Emit unlocking code.
void GraphKit::shared_unlock(Node* box, Node* obj) {
  // bci is either a monitorenter bc or InvocationEntryBci
  // %%% SynchronizationEntryBCI is redundant; use InvocationEntryBci in interfaces
  assert(SynchronizationEntryBCI == InvocationEntryBci, "");

  if( !GenerateSynchronizationCode )
    return;
  if (stopped()) {               // Dead monitor?
    map()->pop_monitor();        // Kill monitor from debug info
    return;
  }

  // Memory barrier to avoid floating things down past the locked region
  insert_mem_bar(Op_MemBarReleaseLock);

  const TypeFunc *tf = OptoRuntime::complete_monitor_exit_Type();
  UnlockNode *unlock = new UnlockNode(C, tf);
#ifdef ASSERT
  unlock->set_dbg_jvms(sync_jvms());
#endif
  uint raw_idx = Compile::AliasIdxRaw;
  unlock->init_req( TypeFunc::Control, control() );
  unlock->init_req( TypeFunc::Memory , memory(raw_idx) );
  unlock->init_req( TypeFunc::I_O    , top() )     ;   // does no i/o
  unlock->init_req( TypeFunc::FramePtr, frameptr() );
  unlock->init_req( TypeFunc::ReturnAdr, top() );

  unlock->init_req(TypeFunc::Parms + 0, obj);
  unlock->init_req(TypeFunc::Parms + 1, box);
  unlock = _gvn.transform(unlock)->as_Unlock();

  Node* mem = reset_memory();

  // unlock has no side-effects, sets few values
  set_predefined_output_for_runtime_call(unlock, mem, TypeRawPtr::BOTTOM);

  // Kill monitor from debug info
  map()->pop_monitor( );
}

//-------------------------------get_layout_helper-----------------------------
// If the given klass is a constant or known to be an array,
// fetch the constant layout helper value into constant_value
// and return (Node*)NULL.  Otherwise, load the non-constant
// layout helper value, and return the node which represents it.
// This two-faced routine is useful because allocation sites
// almost always feature constant types.
Node* GraphKit::get_layout_helper(Node* klass_node, jint& constant_value) {
  const TypeKlassPtr* inst_klass = _gvn.type(klass_node)->isa_klassptr();
  if (!StressReflectiveCode && inst_klass != NULL) {
    ciKlass* klass = inst_klass->klass();
    bool    xklass = inst_klass->klass_is_exact();
    if (xklass || klass->is_array_klass()) {
      jint lhelper = klass->layout_helper();
      if (lhelper != Klass::_lh_neutral_value) {
        constant_value = lhelper;
        return (Node*) NULL;
      }
    }
  }
  constant_value = Klass::_lh_neutral_value;  // put in a known value
  Node* lhp = basic_plus_adr(klass_node, klass_node, in_bytes(Klass::layout_helper_offset()));
  return make_load(NULL, lhp, TypeInt::INT, T_INT, MemNode::unordered);
}

// We just put in an allocate/initialize with a big raw-memory effect.
// Hook selected additional alias categories on the initialization.
static void hook_memory_on_init(GraphKit& kit, int alias_idx,
                                MergeMemNode* init_in_merge,
                                Node* init_out_raw) {
  DEBUG_ONLY(Node* init_in_raw = init_in_merge->base_memory());
  assert(init_in_merge->memory_at(alias_idx) == init_in_raw, "");

  Node* prevmem = kit.memory(alias_idx);
  init_in_merge->set_memory_at(alias_idx, prevmem);
  kit.set_memory(init_out_raw, alias_idx);
}

//---------------------------set_output_for_allocation-------------------------
Node* GraphKit::set_output_for_allocation(AllocateNode* alloc,
                                          const TypeOopPtr* oop_type,
                                          bool deoptimize_on_exception) {
  int rawidx = Compile::AliasIdxRaw;
  alloc->set_req( TypeFunc::FramePtr, frameptr() );
  add_safepoint_edges(alloc);
  Node* allocx = _gvn.transform(alloc);
  set_control( _gvn.transform(new ProjNode(allocx, TypeFunc::Control) ) );
  // create memory projection for i_o
  set_memory ( _gvn.transform( new ProjNode(allocx, TypeFunc::Memory, true) ), rawidx );
  make_slow_call_ex(allocx, env()->Throwable_klass(), true, deoptimize_on_exception);

  // create a memory projection as for the normal control path
  Node* malloc = _gvn.transform(new ProjNode(allocx, TypeFunc::Memory));
  set_memory(malloc, rawidx);

  // a normal slow-call doesn't change i_o, but an allocation does
  // we create a separate i_o projection for the normal control path
  set_i_o(_gvn.transform( new ProjNode(allocx, TypeFunc::I_O, false) ) );
  Node* rawoop = _gvn.transform( new ProjNode(allocx, TypeFunc::Parms) );

  // put in an initialization barrier
  InitializeNode* init = insert_mem_bar_volatile(Op_Initialize, rawidx,
                                                 rawoop)->as_Initialize();
  assert(alloc->initialization() == init,  "2-way macro link must work");
  assert(init ->allocation()     == alloc, "2-way macro link must work");
  {
    // Extract memory strands which may participate in the new object's
    // initialization, and source them from the new InitializeNode.
    // This will allow us to observe initializations when they occur,
    // and link them properly (as a group) to the InitializeNode.
    assert(init->in(InitializeNode::Memory) == malloc, "");
    MergeMemNode* minit_in = MergeMemNode::make(malloc);
    init->set_req(InitializeNode::Memory, minit_in);
    record_for_igvn(minit_in); // fold it up later, if possible
    Node* minit_out = memory(rawidx);
    assert(minit_out->is_Proj() && minit_out->in(0) == init, "");
    // Add an edge in the MergeMem for the header fields so an access
    // to one of those has correct memory state
    set_memory(minit_out, C->get_alias_index(oop_type->add_offset(oopDesc::mark_offset_in_bytes())));
    set_memory(minit_out, C->get_alias_index(oop_type->add_offset(oopDesc::klass_offset_in_bytes())));
    if (oop_type->isa_aryptr()) {
      const TypePtr* telemref = oop_type->add_offset(Type::OffsetBot);
      int            elemidx  = C->get_alias_index(telemref);
      hook_memory_on_init(*this, elemidx, minit_in, minit_out);
    } else if (oop_type->isa_instptr()) {
      ciInstanceKlass* ik = oop_type->klass()->as_instance_klass();
      for (int i = 0, len = ik->nof_nonstatic_fields(); i < len; i++) {
        ciField* field = ik->nonstatic_field_at(i);
        if (field->offset() >= TrackedInitializationLimit * HeapWordSize)
          continue;  // do not bother to track really large numbers of fields
        // Find (or create) the alias category for this field:
        int fieldidx = C->alias_type(field)->index();
        hook_memory_on_init(*this, fieldidx, minit_in, minit_out);
      }
    }
  }

  // Cast raw oop to the real thing...
  Node* javaoop = new CheckCastPPNode(control(), rawoop, oop_type);
  javaoop = _gvn.transform(javaoop);
  C->set_recent_alloc(control(), javaoop);
  assert(just_allocated_object(control()) == javaoop, "just allocated");

#ifdef ASSERT
  { // Verify that the AllocateNode::Ideal_allocation recognizers work:
    assert(AllocateNode::Ideal_allocation(rawoop, &_gvn) == alloc,
           "Ideal_allocation works");
    assert(AllocateNode::Ideal_allocation(javaoop, &_gvn) == alloc,
           "Ideal_allocation works");
    if (alloc->is_AllocateArray()) {
      assert(AllocateArrayNode::Ideal_array_allocation(rawoop, &_gvn) == alloc->as_AllocateArray(),
             "Ideal_allocation works");
      assert(AllocateArrayNode::Ideal_array_allocation(javaoop, &_gvn) == alloc->as_AllocateArray(),
             "Ideal_allocation works");
    } else {
      assert(alloc->in(AllocateNode::ALength)->is_top(), "no length, please");
    }
  }
#endif //ASSERT

  return javaoop;
}

//---------------------------new_instance--------------------------------------
// This routine takes a klass_node which may be constant (for a static type)
// or may be non-constant (for reflective code).  It will work equally well
// for either, and the graph will fold nicely if the optimizer later reduces
// the type to a constant.
// The optional arguments are for specialized use by intrinsics:
//  - If 'extra_slow_test' if not null is an extra condition for the slow-path.
//  - If 'return_size_val', report the the total object size to the caller.
//  - deoptimize_on_exception controls how Java exceptions are handled (rethrow vs deoptimize)
Node* GraphKit::new_instance(Node* klass_node,
                             Node* extra_slow_test,
                             Node* *return_size_val,
                             bool deoptimize_on_exception) {
  // Compute size in doublewords
  // The size is always an integral number of doublewords, represented
  // as a positive bytewise size stored in the klass's layout_helper.
  // The layout_helper also encodes (in a low bit) the need for a slow path.
  jint  layout_con = Klass::_lh_neutral_value;
  Node* layout_val = get_layout_helper(klass_node, layout_con);
  int   layout_is_con = (layout_val == NULL);

  if (extra_slow_test == NULL)  extra_slow_test = intcon(0);
  // Generate the initial go-slow test.  It's either ALWAYS (return a
  // Node for 1) or NEVER (return a NULL) or perhaps (in the reflective
  // case) a computed value derived from the layout_helper.
  Node* initial_slow_test = NULL;
  if (layout_is_con) {
    assert(!StressReflectiveCode, "stress mode does not use these paths");
    bool must_go_slow = Klass::layout_helper_needs_slow_path(layout_con);
    initial_slow_test = must_go_slow ? intcon(1) : extra_slow_test;
  } else {   // reflective case
    // This reflective path is used by Unsafe.allocateInstance.
    // (It may be stress-tested by specifying StressReflectiveCode.)
    // Basically, we want to get into the VM is there's an illegal argument.
    Node* bit = intcon(Klass::_lh_instance_slow_path_bit);
    initial_slow_test = _gvn.transform( new AndINode(layout_val, bit) );
    if (extra_slow_test != intcon(0)) {
      initial_slow_test = _gvn.transform( new OrINode(initial_slow_test, extra_slow_test) );
    }
    // (Macro-expander will further convert this to a Bool, if necessary.)
  }

  // Find the size in bytes.  This is easy; it's the layout_helper.
  // The size value must be valid even if the slow path is taken.
  Node* size = NULL;
  if (layout_is_con) {
    size = MakeConX(Klass::layout_helper_size_in_bytes(layout_con));
  } else {   // reflective case
    // This reflective path is used by clone and Unsafe.allocateInstance.
    size = ConvI2X(layout_val);

    // Clear the low bits to extract layout_helper_size_in_bytes:
    assert((int)Klass::_lh_instance_slow_path_bit < BytesPerLong, "clear bit");
    Node* mask = MakeConX(~ (intptr_t)right_n_bits(LogBytesPerLong));
    size = _gvn.transform( new AndXNode(size, mask) );
  }
  if (return_size_val != NULL) {
    (*return_size_val) = size;
  }

  // This is a precise notnull oop of the klass.
  // (Actually, it need not be precise if this is a reflective allocation.)
  // It's what we cast the result to.
  const TypeKlassPtr* tklass = _gvn.type(klass_node)->isa_klassptr();
  if (!tklass)  tklass = TypeKlassPtr::OBJECT;
  const TypeOopPtr* oop_type = tklass->as_instance_type();

  // Now generate allocation code

  // The entire memory state is needed for slow path of the allocation
  // since GC and deoptimization can happened.
  Node *mem = reset_memory();
  set_all_memory(mem); // Create new memory state

  AllocateNode* alloc = new AllocateNode(C, AllocateNode::alloc_type(Type::TOP),
                                         control(), mem, i_o(),
                                         size, klass_node,
                                         initial_slow_test);

  return set_output_for_allocation(alloc, oop_type, deoptimize_on_exception);
}

//-------------------------------new_array-------------------------------------
// helper for both newarray and anewarray
// The 'length' parameter is (obviously) the length of the array.
// See comments on new_instance for the meaning of the other arguments.
Node* GraphKit::new_array(Node* klass_node,     // array klass (maybe variable)
                          Node* length,         // number of array elements
                          int   nargs,          // number of arguments to push back for uncommon trap
                          Node* *return_size_val,
                          bool deoptimize_on_exception) {
  jint  layout_con = Klass::_lh_neutral_value;
  Node* layout_val = get_layout_helper(klass_node, layout_con);
  int   layout_is_con = (layout_val == NULL);

  if (!layout_is_con && !StressReflectiveCode &&
      !too_many_traps(Deoptimization::Reason_class_check)) {
    // This is a reflective array creation site.
    // Optimistically assume that it is a subtype of Object[],
    // so that we can fold up all the address arithmetic.
    layout_con = Klass::array_layout_helper(T_OBJECT);
    Node* cmp_lh = _gvn.transform( new CmpINode(layout_val, intcon(layout_con)) );
    Node* bol_lh = _gvn.transform( new BoolNode(cmp_lh, BoolTest::eq) );
    { BuildCutout unless(this, bol_lh, PROB_MAX);
      inc_sp(nargs);
      uncommon_trap(Deoptimization::Reason_class_check,
                    Deoptimization::Action_maybe_recompile);
    }
    layout_val = NULL;
    layout_is_con = true;
  }

  // Generate the initial go-slow test.  Make sure we do not overflow
  // if length is huge (near 2Gig) or negative!  We do not need
  // exact double-words here, just a close approximation of needed
  // double-words.  We can't add any offset or rounding bits, lest we
  // take a size -1 of bytes and make it positive.  Use an unsigned
  // compare, so negative sizes look hugely positive.
  int fast_size_limit = FastAllocateSizeLimit;
  if (layout_is_con) {
    assert(!StressReflectiveCode, "stress mode does not use these paths");
    // Increase the size limit if we have exact knowledge of array type.
    int log2_esize = Klass::layout_helper_log2_element_size(layout_con);
    fast_size_limit <<= (LogBytesPerLong - log2_esize);
  }

  Node* initial_slow_cmp  = _gvn.transform( new CmpUNode( length, intcon( fast_size_limit ) ) );
  Node* initial_slow_test = _gvn.transform( new BoolNode( initial_slow_cmp, BoolTest::gt ) );

  // --- Size Computation ---
  // array_size = round_to_heap(array_header + (length << elem_shift));
  // where round_to_heap(x) == align_to(x, MinObjAlignmentInBytes)
  // and align_to(x, y) == ((x + y-1) & ~(y-1))
  // The rounding mask is strength-reduced, if possible.
  int round_mask = MinObjAlignmentInBytes - 1;
  Node* header_size = NULL;
  int   header_size_min  = arrayOopDesc::base_offset_in_bytes(T_BYTE);
  // (T_BYTE has the weakest alignment and size restrictions...)
  if (layout_is_con) {
    int       hsize  = Klass::layout_helper_header_size(layout_con);
    int       eshift = Klass::layout_helper_log2_element_size(layout_con);
    BasicType etype  = Klass::layout_helper_element_type(layout_con);
    if ((round_mask & ~right_n_bits(eshift)) == 0)
      round_mask = 0;  // strength-reduce it if it goes away completely
    assert((hsize & right_n_bits(eshift)) == 0, "hsize is pre-rounded");
    assert(header_size_min <= hsize, "generic minimum is smallest");
    header_size_min = hsize;
    header_size = intcon(hsize + round_mask);
  } else {
    Node* hss   = intcon(Klass::_lh_header_size_shift);
    Node* hsm   = intcon(Klass::_lh_header_size_mask);
    Node* hsize = _gvn.transform( new URShiftINode(layout_val, hss) );
    hsize       = _gvn.transform( new AndINode(hsize, hsm) );
    Node* mask  = intcon(round_mask);
    header_size = _gvn.transform( new AddINode(hsize, mask) );
  }

  Node* elem_shift = NULL;
  if (layout_is_con) {
    int eshift = Klass::layout_helper_log2_element_size(layout_con);
    if (eshift != 0)
      elem_shift = intcon(eshift);
  } else {
    // There is no need to mask or shift this value.
    // The semantics of LShiftINode include an implicit mask to 0x1F.
    assert(Klass::_lh_log2_element_size_shift == 0, "use shift in place");
    elem_shift = layout_val;
  }

  // Transition to native address size for all offset calculations:
  Node* lengthx = ConvI2X(length);
  Node* headerx = ConvI2X(header_size);
#ifdef _LP64
  { const TypeInt* tilen = _gvn.find_int_type(length);
    if (tilen != NULL && tilen->_lo < 0) {
      // Add a manual constraint to a positive range.  Cf. array_element_address.
      jint size_max = fast_size_limit;
      if (size_max > tilen->_hi)  size_max = tilen->_hi;
      const TypeInt* tlcon = TypeInt::make(0, size_max, Type::WidenMin);

      // Only do a narrow I2L conversion if the range check passed.
      IfNode* iff = new IfNode(control(), initial_slow_test, PROB_MIN, COUNT_UNKNOWN);
      _gvn.transform(iff);
      RegionNode* region = new RegionNode(3);
      _gvn.set_type(region, Type::CONTROL);
      lengthx = new PhiNode(region, TypeLong::LONG);
      _gvn.set_type(lengthx, TypeLong::LONG);

      // Range check passed. Use ConvI2L node with narrow type.
      Node* passed = IfFalse(iff);
      region->init_req(1, passed);
      // Make I2L conversion control dependent to prevent it from
      // floating above the range check during loop optimizations.
      lengthx->init_req(1, C->constrained_convI2L(&_gvn, length, tlcon, passed));

      // Range check failed. Use ConvI2L with wide type because length may be invalid.
      region->init_req(2, IfTrue(iff));
      lengthx->init_req(2, ConvI2X(length));

      set_control(region);
      record_for_igvn(region);
      record_for_igvn(lengthx);
    }
  }
#endif

  // Combine header size (plus rounding) and body size.  Then round down.
  // This computation cannot overflow, because it is used only in two
  // places, one where the length is sharply limited, and the other
  // after a successful allocation.
  Node* abody = lengthx;
  if (elem_shift != NULL)
    abody     = _gvn.transform( new LShiftXNode(lengthx, elem_shift) );
  Node* size  = _gvn.transform( new AddXNode(headerx, abody) );
  if (round_mask != 0) {
    Node* mask = MakeConX(~round_mask);
    size       = _gvn.transform( new AndXNode(size, mask) );
  }
  // else if round_mask == 0, the size computation is self-rounding

  if (return_size_val != NULL) {
    // This is the size
    (*return_size_val) = size;
  }

  // Now generate allocation code

  // The entire memory state is needed for slow path of the allocation
  // since GC and deoptimization can happened.
  Node *mem = reset_memory();
  set_all_memory(mem); // Create new memory state

  if (initial_slow_test->is_Bool()) {
    // Hide it behind a CMoveI, or else PhaseIdealLoop::split_up will get sick.
    initial_slow_test = initial_slow_test->as_Bool()->as_int_value(&_gvn);
  }

  // Create the AllocateArrayNode and its result projections
  AllocateArrayNode* alloc
    = new AllocateArrayNode(C, AllocateArrayNode::alloc_type(TypeInt::INT),
                            control(), mem, i_o(),
                            size, klass_node,
                            initial_slow_test,
                            length);

  // Cast to correct type.  Note that the klass_node may be constant or not,
  // and in the latter case the actual array type will be inexact also.
  // (This happens via a non-constant argument to inline_native_newArray.)
  // In any case, the value of klass_node provides the desired array type.
  const TypeInt* length_type = _gvn.find_int_type(length);
  const TypeOopPtr* ary_type = _gvn.type(klass_node)->is_klassptr()->as_instance_type();
  if (ary_type->isa_aryptr() && length_type != NULL) {
    // Try to get a better type than POS for the size
    ary_type = ary_type->is_aryptr()->cast_to_size(length_type);
  }

  Node* javaoop = set_output_for_allocation(alloc, ary_type, deoptimize_on_exception);

  // Cast length on remaining path to be as narrow as possible
  if (map()->find_edge(length) >= 0) {
    Node* ccast = alloc->make_ideal_length(ary_type, &_gvn);
    if (ccast != length) {
      _gvn.set_type_bottom(ccast);
      record_for_igvn(ccast);
      replace_in_map(length, ccast);
    }
  }

  return javaoop;
}

// The following "Ideal_foo" functions are placed here because they recognize
// the graph shapes created by the functions immediately above.

//---------------------------Ideal_allocation----------------------------------
// Given an oop pointer or raw pointer, see if it feeds from an AllocateNode.
AllocateNode* AllocateNode::Ideal_allocation(Node* ptr, PhaseTransform* phase) {
  if (ptr == NULL) {     // reduce dumb test in callers
    return NULL;
  }

  BarrierSetC2* bs = BarrierSet::barrier_set()->barrier_set_c2();
  ptr = bs->step_over_gc_barrier(ptr);

  if (ptr->is_CheckCastPP()) { // strip only one raw-to-oop cast
    ptr = ptr->in(1);
    if (ptr == NULL) return NULL;
  }
  // Return NULL for allocations with several casts:
  //   j.l.reflect.Array.newInstance(jobject, jint)
  //   Object.clone()
  // to keep more precise type from last cast.
  if (ptr->is_Proj()) {
    Node* allo = ptr->in(0);
    if (allo != NULL && allo->is_Allocate()) {
      return allo->as_Allocate();
    }
  }
  // Report failure to match.
  return NULL;
}

// Fancy version which also strips off an offset (and reports it to caller).
AllocateNode* AllocateNode::Ideal_allocation(Node* ptr, PhaseTransform* phase,
                                             intptr_t& offset) {
  Node* base = AddPNode::Ideal_base_and_offset(ptr, phase, offset);
  if (base == NULL)  return NULL;
  return Ideal_allocation(base, phase);
}

// Trace Initialize <- Proj[Parm] <- Allocate
AllocateNode* InitializeNode::allocation() {
  Node* rawoop = in(InitializeNode::RawAddress);
  if (rawoop->is_Proj()) {
    Node* alloc = rawoop->in(0);
    if (alloc->is_Allocate()) {
      return alloc->as_Allocate();
    }
  }
  return NULL;
}

// Trace Allocate -> Proj[Parm] -> Initialize
InitializeNode* AllocateNode::initialization() {
  ProjNode* rawoop = proj_out_or_null(AllocateNode::RawAddress);
  if (rawoop == NULL)  return NULL;
  for (DUIterator_Fast imax, i = rawoop->fast_outs(imax); i < imax; i++) {
    Node* init = rawoop->fast_out(i);
    if (init->is_Initialize()) {
      assert(init->as_Initialize()->allocation() == this, "2-way link");
      return init->as_Initialize();
    }
  }
  return NULL;
}

//----------------------------- loop predicates ---------------------------

//------------------------------add_predicate_impl----------------------------
void GraphKit::add_empty_predicate_impl(Deoptimization::DeoptReason reason, int nargs) {
  // Too many traps seen?
  if (too_many_traps(reason)) {
#ifdef ASSERT
    if (TraceLoopPredicate) {
      int tc = C->trap_count(reason);
      tty->print("too many traps=%s tcount=%d in ",
                    Deoptimization::trap_reason_name(reason), tc);
      method()->print(); // which method has too many predicate traps
      tty->cr();
    }
#endif
    // We cannot afford to take more traps here,
    // do not generate predicate.
    return;
  }

  Node *cont    = _gvn.intcon(1);
  Node* opq     = _gvn.transform(new Opaque1Node(C, cont));
  Node *bol     = _gvn.transform(new Conv2BNode(opq));
  IfNode* iff   = create_and_map_if(control(), bol, PROB_MAX, COUNT_UNKNOWN);
  Node* iffalse = _gvn.transform(new IfFalseNode(iff));
  C->add_predicate_opaq(opq);
  {
    PreserveJVMState pjvms(this);
    set_control(iffalse);
    inc_sp(nargs);
    uncommon_trap(reason, Deoptimization::Action_maybe_recompile);
  }
  Node* iftrue = _gvn.transform(new IfTrueNode(iff));
  set_control(iftrue);
}

//------------------------------add_predicate---------------------------------
void GraphKit::add_empty_predicates(int nargs) {
  // These loop predicates remain empty. All concrete loop predicates are inserted above the corresponding
  // empty loop predicate later by 'PhaseIdealLoop::create_new_if_for_predicate'. All concrete loop predicates of
  // a specific kind (normal, profile or limit check) share the same uncommon trap as the empty loop predicate.
  if (UseLoopPredicate) {
    add_empty_predicate_impl(Deoptimization::Reason_predicate, nargs);
  }
  if (UseProfiledLoopPredicate) {
    add_empty_predicate_impl(Deoptimization::Reason_profile_predicate, nargs);
  }
  // loop's limit check predicate should be near the loop.
  add_empty_predicate_impl(Deoptimization::Reason_loop_limit_check, nargs);
}

void GraphKit::sync_kit(IdealKit& ideal) {
  set_all_memory(ideal.merged_memory());
  set_i_o(ideal.i_o());
  set_control(ideal.ctrl());
}

void GraphKit::final_sync(IdealKit& ideal) {
  // Final sync IdealKit and graphKit.
  sync_kit(ideal);
}

Node* GraphKit::load_String_length(Node* str, bool set_ctrl) {
  Node* len = load_array_length(load_String_value(str, set_ctrl));
  Node* coder = load_String_coder(str, set_ctrl);
  // Divide length by 2 if coder is UTF16
  return _gvn.transform(new RShiftINode(len, coder));
}

Node* GraphKit::load_String_value(Node* str, bool set_ctrl) {
  int value_offset = java_lang_String::value_offset();
  const TypeInstPtr* string_type = TypeInstPtr::make(TypePtr::NotNull, C->env()->String_klass(),
                                                     false, NULL, 0);
  const TypePtr* value_field_type = string_type->add_offset(value_offset);
  const TypeAryPtr* value_type = TypeAryPtr::make(TypePtr::NotNull,
                                                  TypeAry::make(TypeInt::BYTE, TypeInt::POS),
                                                  ciTypeArrayKlass::make(T_BYTE), true, 0);
  Node* p = basic_plus_adr(str, str, value_offset);
  Node* load = access_load_at(str, p, value_field_type, value_type, T_OBJECT,
                              IN_HEAP | (set_ctrl ? C2_CONTROL_DEPENDENT_LOAD : 0) | MO_UNORDERED);
  return load;
}

Node* GraphKit::load_String_coder(Node* str, bool set_ctrl) {
  if (!CompactStrings) {
    return intcon(java_lang_String::CODER_UTF16);
  }
  int coder_offset = java_lang_String::coder_offset();
  const TypeInstPtr* string_type = TypeInstPtr::make(TypePtr::NotNull, C->env()->String_klass(),
                                                     false, NULL, 0);
  const TypePtr* coder_field_type = string_type->add_offset(coder_offset);

  Node* p = basic_plus_adr(str, str, coder_offset);
  Node* load = access_load_at(str, p, coder_field_type, TypeInt::BYTE, T_BYTE,
                              IN_HEAP | (set_ctrl ? C2_CONTROL_DEPENDENT_LOAD : 0) | MO_UNORDERED);
  return load;
}

void GraphKit::store_String_value(Node* str, Node* value) {
  int value_offset = java_lang_String::value_offset();
  const TypeInstPtr* string_type = TypeInstPtr::make(TypePtr::NotNull, C->env()->String_klass(),
                                                     false, NULL, 0);
  const TypePtr* value_field_type = string_type->add_offset(value_offset);

  access_store_at(str,  basic_plus_adr(str, value_offset), value_field_type,
                  value, TypeAryPtr::BYTES, T_OBJECT, IN_HEAP | MO_UNORDERED);
}

void GraphKit::store_String_coder(Node* str, Node* value) {
  int coder_offset = java_lang_String::coder_offset();
  const TypeInstPtr* string_type = TypeInstPtr::make(TypePtr::NotNull, C->env()->String_klass(),
                                                     false, NULL, 0);
  const TypePtr* coder_field_type = string_type->add_offset(coder_offset);

  access_store_at(str, basic_plus_adr(str, coder_offset), coder_field_type,
                  value, TypeInt::BYTE, T_BYTE, IN_HEAP | MO_UNORDERED);
}

// Capture src and dst memory state with a MergeMemNode
Node* GraphKit::capture_memory(const TypePtr* src_type, const TypePtr* dst_type) {
  if (src_type == dst_type) {
    // Types are equal, we don't need a MergeMemNode
    return memory(src_type);
  }
  MergeMemNode* merge = MergeMemNode::make(map()->memory());
  record_for_igvn(merge); // fold it up later, if possible
  int src_idx = C->get_alias_index(src_type);
  int dst_idx = C->get_alias_index(dst_type);
  merge->set_memory_at(src_idx, memory(src_idx));
  merge->set_memory_at(dst_idx, memory(dst_idx));
  return merge;
}

Node* GraphKit::compress_string(Node* src, const TypeAryPtr* src_type, Node* dst, Node* count) {
  assert(Matcher::match_rule_supported(Op_StrCompressedCopy), "Intrinsic not supported");
  assert(src_type == TypeAryPtr::BYTES || src_type == TypeAryPtr::CHARS, "invalid source type");
  // If input and output memory types differ, capture both states to preserve
  // the dependency between preceding and subsequent loads/stores.
  // For example, the following program:
  //  StoreB
  //  compress_string
  //  LoadB
  // has this memory graph (use->def):
  //  LoadB -> compress_string -> CharMem
  //             ... -> StoreB -> ByteMem
  // The intrinsic hides the dependency between LoadB and StoreB, causing
  // the load to read from memory not containing the result of the StoreB.
  // The correct memory graph should look like this:
  //  LoadB -> compress_string -> MergeMem(CharMem, StoreB(ByteMem))
  Node* mem = capture_memory(src_type, TypeAryPtr::BYTES);
  StrCompressedCopyNode* str = new StrCompressedCopyNode(control(), mem, src, dst, count);
  Node* res_mem = _gvn.transform(new SCMemProjNode(str));
  set_memory(res_mem, TypeAryPtr::BYTES);
  return str;
}

void GraphKit::inflate_string(Node* src, Node* dst, const TypeAryPtr* dst_type, Node* count) {
  assert(Matcher::match_rule_supported(Op_StrInflatedCopy), "Intrinsic not supported");
  assert(dst_type == TypeAryPtr::BYTES || dst_type == TypeAryPtr::CHARS, "invalid dest type");
  // Capture src and dst memory (see comment in 'compress_string').
  Node* mem = capture_memory(TypeAryPtr::BYTES, dst_type);
  StrInflatedCopyNode* str = new StrInflatedCopyNode(control(), mem, src, dst, count);
  set_memory(_gvn.transform(str), dst_type);
}

void GraphKit::inflate_string_slow(Node* src, Node* dst, Node* start, Node* count) {
  /**
   * int i_char = start;
   * for (int i_byte = 0; i_byte < count; i_byte++) {
   *   dst[i_char++] = (char)(src[i_byte] & 0xff);
   * }
   */
  add_empty_predicates();
  RegionNode* head = new RegionNode(3);
  head->init_req(1, control());
  gvn().set_type(head, Type::CONTROL);
  record_for_igvn(head);

  Node* i_byte = new PhiNode(head, TypeInt::INT);
  i_byte->init_req(1, intcon(0));
  gvn().set_type(i_byte, TypeInt::INT);
  record_for_igvn(i_byte);

  Node* i_char = new PhiNode(head, TypeInt::INT);
  i_char->init_req(1, start);
  gvn().set_type(i_char, TypeInt::INT);
  record_for_igvn(i_char);

  Node* mem = PhiNode::make(head, memory(TypeAryPtr::BYTES), Type::MEMORY, TypeAryPtr::BYTES);
  gvn().set_type(mem, Type::MEMORY);
  record_for_igvn(mem);
  set_control(head);
  set_memory(mem, TypeAryPtr::BYTES);
  Node* ch = load_array_element(control(), src, i_byte, TypeAryPtr::BYTES);
  Node* st = store_to_memory(control(), array_element_address(dst, i_char, T_BYTE),
                             AndI(ch, intcon(0xff)), T_CHAR, TypeAryPtr::BYTES, MemNode::unordered,
                             false, false, true /* mismatched */);

  IfNode* iff = create_and_map_if(head, Bool(CmpI(i_byte, count), BoolTest::lt), PROB_FAIR, COUNT_UNKNOWN);
  head->init_req(2, IfTrue(iff));
  mem->init_req(2, st);
  i_byte->init_req(2, AddI(i_byte, intcon(1)));
  i_char->init_req(2, AddI(i_char, intcon(2)));

  set_control(IfFalse(iff));
  set_memory(st, TypeAryPtr::BYTES);
}

Node* GraphKit::make_constant_from_field(ciField* field, Node* obj) {
  if (!field->is_constant()) {
    return NULL; // Field not marked as constant.
  }
  ciInstance* holder = NULL;
  if (!field->is_static()) {
    ciObject* const_oop = obj->bottom_type()->is_oopptr()->const_oop();
    if (const_oop != NULL && const_oop->is_instance()) {
      holder = const_oop->as_instance();
    }
  }
  const Type* con_type = Type::make_constant_from_field(field, holder, field->layout_type(),
                                                        /*is_unsigned_load=*/false);
  if (con_type != NULL) {
    return makecon(con_type);
  }
  return NULL;
}<|MERGE_RESOLUTION|>--- conflicted
+++ resolved
@@ -2581,11 +2581,7 @@
   uint n_filtered_args = nargs - 2; // -fallback, -nep;
   ResourceMark rm;
   Node** argument_nodes = NEW_RESOURCE_ARRAY(Node*, n_filtered_args);
-<<<<<<< HEAD
-  const Type** arg_types = NEW_RESOURCE_ARRAY(const Type*, n_filtered_args);
-=======
   const Type** arg_types = TypeTuple::fields(n_filtered_args);
->>>>>>> 0cef30d6
   GrowableArray<VMReg> arg_regs(C->comp_arena(), n_filtered_args, n_filtered_args, VMRegImpl::Bad());
 
   VMReg* argRegs = nep->argMoves();
@@ -2600,22 +2596,14 @@
         : argRegs[java_arg_read_pos++];
 
       argument_nodes[vm_arg_pos] = node;
-<<<<<<< HEAD
-      arg_types[vm_arg_pos] = type;
-=======
       arg_types[TypeFunc::Parms + vm_arg_pos] = type;
->>>>>>> 0cef30d6
       arg_regs.at_put(vm_arg_pos, reg);
     }
   }
 
   uint n_returns = call_type->range()->cnt() - TypeFunc::Parms;
   GrowableArray<VMReg> ret_regs(C->comp_arena(), n_returns, n_returns, VMRegImpl::Bad());
-<<<<<<< HEAD
-  const Type** ret_types = NEW_RESOURCE_ARRAY(const Type*, n_returns);
-=======
   const Type** ret_types = TypeTuple::fields(n_returns);
->>>>>>> 0cef30d6
 
   VMReg* retRegs = nep->returnMoves();
   {
@@ -2627,36 +2615,17 @@
         : retRegs[java_ret_read_pos++];
 
       ret_regs.at_put(vm_ret_pos, reg);
-<<<<<<< HEAD
-      ret_types[vm_ret_pos] = type;
-=======
       ret_types[TypeFunc::Parms + vm_ret_pos] = type;
->>>>>>> 0cef30d6
     }
   }
 
   const TypeFunc* new_call_type = TypeFunc::make(
-<<<<<<< HEAD
-    TypeTuple::make_func(n_filtered_args, arg_types),
-    TypeTuple::make_func(n_returns, ret_types)
-=======
     TypeTuple::make(TypeFunc::Parms + n_filtered_args, arg_types),
     TypeTuple::make(TypeFunc::Parms + n_returns, ret_types)
->>>>>>> 0cef30d6
   );
 
   address call_addr = nep->entry_point();
   if (nep->need_transition()) {
-<<<<<<< HEAD
-    call_addr = SharedRuntime::make_native_invoker(call_addr,
-                                                   nep->shadow_space(),
-                                                   arg_regs, ret_regs);
-    if (call_addr == NULL) {
-      C->record_failure("native invoker not implemented on this platform");
-      return NULL;
-    }
-    C->add_native_stub(call_addr);
-=======
     BufferBlob* invoker = SharedRuntime::make_native_invoker(call_addr,
                                                              nep->shadow_space(),
                                                              arg_regs, ret_regs);
@@ -2666,7 +2635,6 @@
     }
     C->add_native_invoker(invoker);
     call_addr = invoker->code_begin();
->>>>>>> 0cef30d6
   }
   assert(call_addr != NULL, "sanity");
 
@@ -2695,34 +2663,11 @@
   if (method() == NULL || method()->return_type()->basic_type() == T_VOID) {
     ret = top();
   } else {
-<<<<<<< HEAD
-    Node* current_value = NULL;
-    for (uint vm_ret_pos = 0; vm_ret_pos < n_returns; vm_ret_pos++) {
-      if (new_call_type->range()->field_at(TypeFunc::Parms + vm_ret_pos)  == Type::HALF) {
-        // FIXME is this needed?
-        gvn().transform(new ProjNode(call, TypeFunc::Parms + vm_ret_pos));
-      } else {
-        assert(current_value == NULL, "Must not overwrite");
-        current_value = gvn().transform(new ProjNode(call, TypeFunc::Parms + vm_ret_pos));
-      }
-    }
-    assert(current_value != NULL, "Should not be null");
-=======
     ret =  gvn().transform(new ProjNode(call, TypeFunc::Parms));
->>>>>>> 0cef30d6
     // Unpack native results if needed
     // Need this method type since it's unerased
     switch (nep->method_type()->rtype()->basic_type()) {
       case T_CHAR:
-<<<<<<< HEAD
-        current_value = _gvn.transform(new AndINode(current_value, _gvn.intcon(0xFFFF)));
-        break;
-      case T_BYTE:
-        current_value = sign_extend_byte(current_value);
-        break;
-      case T_SHORT:
-        current_value = sign_extend_short(current_value);
-=======
         ret = _gvn.transform(new AndINode(ret, _gvn.intcon(0xFFFF)));
         break;
       case T_BYTE:
@@ -2730,15 +2675,10 @@
         break;
       case T_SHORT:
         ret = sign_extend_short(ret);
->>>>>>> 0cef30d6
         break;
       default: // do nothing
         break;
     }
-<<<<<<< HEAD
-    ret = current_value;
-=======
->>>>>>> 0cef30d6
   }
 
   push_node(method()->return_type()->basic_type(), ret);
