--- conflicted
+++ resolved
@@ -245,7 +245,6 @@
   virtual int Opcode() const;
 };
 
-<<<<<<< HEAD
 //------------------------------SubReductionVNode--------------------------------------
 // Vector sub int, long as a reduction
 class SubReductionVNode : public ReductionNode {
@@ -284,8 +283,6 @@
   virtual uint ideal_reg() const { return in(1)->bottom_type()->basic_type() == T_FLOAT ? Op_RegF : Op_RegD; }
 };
 
-=======
->>>>>>> 221da207
 //------------------------------MulVBNode--------------------------------------
 // Vector multiply byte
 class MulVBNode : public VectorNode {
@@ -443,7 +440,22 @@
   virtual int Opcode() const;
 };
 
-<<<<<<< HEAD
+//------------------------------AbsVBNode--------------------------------------
+// Vector Abs byte
+class AbsVBNode : public VectorNode {
+public:
+  AbsVBNode(Node* in, const TypeVect* vt) : VectorNode(in, vt) {}
+  virtual int Opcode() const;
+};
+
+//------------------------------AbsVSNode--------------------------------------
+// Vector Abs short
+class AbsVSNode : public VectorNode {
+public:
+  AbsVSNode(Node* in, const TypeVect* vt) : VectorNode(in, vt) {}
+  virtual int Opcode() const;
+};
+
 //------------------------------MinVNode--------------------------------------
 // Vector Min
 class MinVNode : public VectorNode {
@@ -465,20 +477,6 @@
 class AbsVNode : public VectorNode {
 public:
   AbsVNode(Node* in, const TypeVect* vt) : VectorNode(in, vt) {}
-=======
-//------------------------------AbsVBNode--------------------------------------
-// Vector Abs byte
-class AbsVBNode : public VectorNode {
-public:
-  AbsVBNode(Node* in, const TypeVect* vt) : VectorNode(in, vt) {}
-  virtual int Opcode() const;
-};
-
-//------------------------------AbsVSNode--------------------------------------
-// Vector Abs short
-class AbsVSNode : public VectorNode {
-public:
-  AbsVSNode(Node* in, const TypeVect* vt) : VectorNode(in, vt) {}
   virtual int Opcode() const;
 };
 
@@ -495,7 +493,6 @@
 class AbsVLNode : public VectorNode {
 public:
   AbsVLNode(Node* in, const TypeVect* vt) : VectorNode(in, vt) {}
->>>>>>> 221da207
   virtual int Opcode() const;
 };
 
@@ -1324,7 +1321,7 @@
 
   virtual int Opcode() const;
   virtual uint hash() const { return VectorNode::hash() + _predicate; }
-  virtual uint cmp( const Node &n ) const {
+  virtual bool cmp( const Node &n ) const {
     return VectorNode::cmp(n) && _predicate == ((VectorMaskCmpNode&)n)._predicate;
   }
   BoolTest::mask get_predicate() { return _predicate; }
@@ -1364,7 +1361,7 @@
   }
   virtual int Opcode() const;
   virtual uint hash() const { return Node::hash() + _predicate; }
-  virtual uint cmp( const Node &n ) const {
+  virtual bool cmp( const Node &n ) const {
     return Node::cmp(n) && _predicate == ((VectorTestNode&)n)._predicate;
   }
   virtual const Type *bottom_type() const { return TypeInt::BOOL; }
@@ -1436,7 +1433,7 @@
   }
 
   virtual uint hash() const { return VectorNode::hash() + _mask_size; }
-  virtual uint cmp( const Node &n ) const {
+  virtual bool cmp( const Node &n ) const {
     return VectorNode::cmp(n) && _mask_size == ((VectorStoreMaskNode&)n)._mask_size;
   }
   int GetInputMaskSize() const { return _mask_size; }
@@ -1454,7 +1451,7 @@
       : VectorNode(in, dst_vt), _src_vt(src_vt) { }
 
   virtual uint hash() const { return VectorNode::hash() + _src_vt->hash(); }
-  virtual uint cmp( const Node &n ) const {
+  virtual bool cmp( const Node &n ) const {
     return VectorNode::cmp(n) && !Type::cmp(_src_vt,((VectorReinterpretNode&)n)._src_vt);
   }
   virtual Node *Identity(PhaseGVN *phase);
