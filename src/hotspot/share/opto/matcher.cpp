/*
 * Copyright (c) 1997, 2017, Oracle and/or its affiliates. All rights reserved.
 * DO NOT ALTER OR REMOVE COPYRIGHT NOTICES OR THIS FILE HEADER.
 *
 * This code is free software; you can redistribute it and/or modify it
 * under the terms of the GNU General Public License version 2 only, as
 * published by the Free Software Foundation.
 *
 * This code is distributed in the hope that it will be useful, but WITHOUT
 * ANY WARRANTY; without even the implied warranty of MERCHANTABILITY or
 * FITNESS FOR A PARTICULAR PURPOSE.  See the GNU General Public License
 * version 2 for more details (a copy is included in the LICENSE file that
 * accompanied this code).
 *
 * You should have received a copy of the GNU General Public License version
 * 2 along with this work; if not, write to the Free Software Foundation,
 * Inc., 51 Franklin St, Fifth Floor, Boston, MA 02110-1301 USA.
 *
 * Please contact Oracle, 500 Oracle Parkway, Redwood Shores, CA 94065 USA
 * or visit www.oracle.com if you need additional information or have any
 * questions.
 *
 */

#include "precompiled.hpp"
#include "gc/shared/barrierSet.hpp"
#include "gc/shared/c2/barrierSetC2.hpp"
#include "memory/allocation.inline.hpp"
#include "memory/resourceArea.hpp"
#include "oops/compressedOops.hpp"
#include "opto/ad.hpp"
#include "opto/addnode.hpp"
#include "opto/callnode.hpp"
#include "opto/idealGraphPrinter.hpp"
#include "opto/matcher.hpp"
#include "opto/memnode.hpp"
#include "opto/movenode.hpp"
#include "opto/opcodes.hpp"
#include "opto/regmask.hpp"
#include "opto/rootnode.hpp"
#include "opto/runtime.hpp"
#include "opto/type.hpp"
#include "opto/vectornode.hpp"
#include "runtime/os.hpp"
#include "runtime/sharedRuntime.hpp"
#include "utilities/align.hpp"

OptoReg::Name OptoReg::c_frame_pointer;

const RegMask *Matcher::idealreg2regmask[_last_machine_leaf];
RegMask Matcher::mreg2regmask[_last_Mach_Reg];
RegMask Matcher::STACK_ONLY_mask;
RegMask Matcher::c_frame_ptr_mask;
const uint Matcher::_begin_rematerialize = _BEGIN_REMATERIALIZE;
const uint Matcher::_end_rematerialize   = _END_REMATERIALIZE;

//---------------------------Matcher-------------------------------------------
Matcher::Matcher()
: PhaseTransform( Phase::Ins_Select ),
  _states_arena(Chunk::medium_size, mtCompiler),
  _visited(&_states_arena),
  _shared(&_states_arena),
  _dontcare(&_states_arena),
  _reduceOp(reduceOp), _leftOp(leftOp), _rightOp(rightOp),
  _swallowed(swallowed),
  _begin_inst_chain_rule(_BEGIN_INST_CHAIN_RULE),
  _end_inst_chain_rule(_END_INST_CHAIN_RULE),
  _must_clone(must_clone),
  _shared_nodes(C->comp_arena()),
#ifdef ASSERT
  _old2new_map(C->comp_arena()),
  _new2old_map(C->comp_arena()),
#endif
  _allocation_started(false),
  _ruleName(ruleName),
  _register_save_policy(register_save_policy),
  _c_reg_save_policy(c_reg_save_policy),
  _register_save_type(register_save_type) {
  C->set_matcher(this);

  idealreg2spillmask  [Op_RegI] = NULL;
  idealreg2spillmask  [Op_RegN] = NULL;
  idealreg2spillmask  [Op_RegL] = NULL;
  idealreg2spillmask  [Op_RegF] = NULL;
  idealreg2spillmask  [Op_RegD] = NULL;
  idealreg2spillmask  [Op_RegP] = NULL;
  idealreg2spillmask  [Op_VecS] = NULL;
  idealreg2spillmask  [Op_VecD] = NULL;
  idealreg2spillmask  [Op_VecX] = NULL;
  idealreg2spillmask  [Op_VecY] = NULL;
  idealreg2spillmask  [Op_VecZ] = NULL;
  idealreg2spillmask  [Op_RegFlags] = NULL;

  idealreg2debugmask  [Op_RegI] = NULL;
  idealreg2debugmask  [Op_RegN] = NULL;
  idealreg2debugmask  [Op_RegL] = NULL;
  idealreg2debugmask  [Op_RegF] = NULL;
  idealreg2debugmask  [Op_RegD] = NULL;
  idealreg2debugmask  [Op_RegP] = NULL;
  idealreg2debugmask  [Op_VecS] = NULL;
  idealreg2debugmask  [Op_VecD] = NULL;
  idealreg2debugmask  [Op_VecX] = NULL;
  idealreg2debugmask  [Op_VecY] = NULL;
  idealreg2debugmask  [Op_VecZ] = NULL;
  idealreg2debugmask  [Op_RegFlags] = NULL;

  idealreg2mhdebugmask[Op_RegI] = NULL;
  idealreg2mhdebugmask[Op_RegN] = NULL;
  idealreg2mhdebugmask[Op_RegL] = NULL;
  idealreg2mhdebugmask[Op_RegF] = NULL;
  idealreg2mhdebugmask[Op_RegD] = NULL;
  idealreg2mhdebugmask[Op_RegP] = NULL;
  idealreg2mhdebugmask[Op_VecS] = NULL;
  idealreg2mhdebugmask[Op_VecD] = NULL;
  idealreg2mhdebugmask[Op_VecX] = NULL;
  idealreg2mhdebugmask[Op_VecY] = NULL;
  idealreg2mhdebugmask[Op_VecZ] = NULL;
  idealreg2mhdebugmask[Op_RegFlags] = NULL;

  debug_only(_mem_node = NULL;)   // Ideal memory node consumed by mach node
}

//------------------------------warp_incoming_stk_arg------------------------
// This warps a VMReg into an OptoReg::Name
OptoReg::Name Matcher::warp_incoming_stk_arg( VMReg reg ) {
  OptoReg::Name warped;
  if( reg->is_stack() ) {  // Stack slot argument?
    warped = OptoReg::add(_old_SP, reg->reg2stack() );
    warped = OptoReg::add(warped, C->out_preserve_stack_slots());
    if( warped >= _in_arg_limit )
      _in_arg_limit = OptoReg::add(warped, 1); // Bump max stack slot seen
    if (!RegMask::can_represent_arg(warped)) {
      // the compiler cannot represent this method's calling sequence
      C->record_method_not_compilable("unsupported incoming calling sequence");
      return OptoReg::Bad;
    }
    return warped;
  }
  return OptoReg::as_OptoReg(reg);
}

//---------------------------compute_old_SP------------------------------------
OptoReg::Name Compile::compute_old_SP() {
  int fixed    = fixed_slots();
  int preserve = in_preserve_stack_slots();
  return OptoReg::stack2reg(align_up(fixed + preserve, (int)Matcher::stack_alignment_in_slots()));
}



#ifdef ASSERT
void Matcher::verify_new_nodes_only(Node* xroot) {
  // Make sure that the new graph only references new nodes
  ResourceMark rm;
  Unique_Node_List worklist;
  VectorSet visited(Thread::current()->resource_area());
  worklist.push(xroot);
  while (worklist.size() > 0) {
    Node* n = worklist.pop();
    visited.set(n->_idx);
    assert(C->node_arena()->contains(n), "dead node");
    for (uint j = 0; j < n->req(); j++) {
      Node* in = n->in(j);
      if (in != NULL) {
        assert(C->node_arena()->contains(in), "dead node");
        if (!visited.test(in->_idx)) {
          worklist.push(in);
        }
      }
    }
  }
}
#endif


//---------------------------match---------------------------------------------
void Matcher::match( ) {
  if( MaxLabelRootDepth < 100 ) { // Too small?
    assert(false, "invalid MaxLabelRootDepth, increase it to 100 minimum");
    MaxLabelRootDepth = 100;
  }
  // One-time initialization of some register masks.
  init_spill_mask( C->root()->in(1) );
  _return_addr_mask = return_addr();
#ifdef _LP64
  // Pointers take 2 slots in 64-bit land
  _return_addr_mask.Insert(OptoReg::add(return_addr(),1));
#endif

  // Map a Java-signature return type into return register-value
  // machine registers for 0, 1 and 2 returned values.
  const TypeTuple *range = C->tf()->range();
  if( range->cnt() > TypeFunc::Parms ) { // If not a void function
    // Get ideal-register return type
    uint ireg = range->field_at(TypeFunc::Parms)->ideal_reg();
    // Get machine return register
    uint sop = C->start()->Opcode();
    OptoRegPair regs = return_value(ireg, false);

    // And mask for same
    _return_value_mask = RegMask(regs.first());
    if( OptoReg::is_valid(regs.second()) )
      _return_value_mask.Insert(regs.second());
  }

  // ---------------
  // Frame Layout

  // Need the method signature to determine the incoming argument types,
  // because the types determine which registers the incoming arguments are
  // in, and this affects the matched code.
  const TypeTuple *domain = C->tf()->domain();
  uint             argcnt = domain->cnt() - TypeFunc::Parms;
  BasicType *sig_bt        = NEW_RESOURCE_ARRAY( BasicType, argcnt );
  VMRegPair *vm_parm_regs  = NEW_RESOURCE_ARRAY( VMRegPair, argcnt );
  _parm_regs               = NEW_RESOURCE_ARRAY( OptoRegPair, argcnt );
  _calling_convention_mask = NEW_RESOURCE_ARRAY( RegMask, argcnt );
  uint i;
  for( i = 0; i<argcnt; i++ ) {
    sig_bt[i] = domain->field_at(i+TypeFunc::Parms)->basic_type();
  }

  // Pass array of ideal registers and length to USER code (from the AD file)
  // that will convert this to an array of register numbers.
  const StartNode *start = C->start();
  start->calling_convention( sig_bt, vm_parm_regs, argcnt );
#ifdef ASSERT
  // Sanity check users' calling convention.  Real handy while trying to
  // get the initial port correct.
  { for (uint i = 0; i<argcnt; i++) {
      if( !vm_parm_regs[i].first()->is_valid() && !vm_parm_regs[i].second()->is_valid() ) {
        assert(domain->field_at(i+TypeFunc::Parms)==Type::HALF, "only allowed on halve" );
        _parm_regs[i].set_bad();
        continue;
      }
      VMReg parm_reg = vm_parm_regs[i].first();
      assert(parm_reg->is_valid(), "invalid arg?");
      if (parm_reg->is_reg()) {
        OptoReg::Name opto_parm_reg = OptoReg::as_OptoReg(parm_reg);
        assert(can_be_java_arg(opto_parm_reg) ||
               C->stub_function() == CAST_FROM_FN_PTR(address, OptoRuntime::rethrow_C) ||
               opto_parm_reg == inline_cache_reg(),
               "parameters in register must be preserved by runtime stubs");
      }
      for (uint j = 0; j < i; j++) {
        assert(parm_reg != vm_parm_regs[j].first(),
               "calling conv. must produce distinct regs");
      }
    }
  }
#endif

  // Do some initial frame layout.

  // Compute the old incoming SP (may be called FP) as
  //   OptoReg::stack0() + locks + in_preserve_stack_slots + pad2.
  _old_SP = C->compute_old_SP();
  assert( is_even(_old_SP), "must be even" );

  // Compute highest incoming stack argument as
  //   _old_SP + out_preserve_stack_slots + incoming argument size.
  _in_arg_limit = OptoReg::add(_old_SP, C->out_preserve_stack_slots());
  assert( is_even(_in_arg_limit), "out_preserve must be even" );
  for( i = 0; i < argcnt; i++ ) {
    // Permit args to have no register
    _calling_convention_mask[i].Clear();
    if( !vm_parm_regs[i].first()->is_valid() && !vm_parm_regs[i].second()->is_valid() ) {
      continue;
    }
    // calling_convention returns stack arguments as a count of
    // slots beyond OptoReg::stack0()/VMRegImpl::stack0.  We need to convert this to
    // the allocators point of view, taking into account all the
    // preserve area, locks & pad2.

    OptoReg::Name reg1 = warp_incoming_stk_arg(vm_parm_regs[i].first());
    if( OptoReg::is_valid(reg1))
      _calling_convention_mask[i].Insert(reg1);

    OptoReg::Name reg2 = warp_incoming_stk_arg(vm_parm_regs[i].second());
    if( OptoReg::is_valid(reg2))
      _calling_convention_mask[i].Insert(reg2);

    // Saved biased stack-slot register number
    _parm_regs[i].set_pair(reg2, reg1);
  }

  // Finally, make sure the incoming arguments take up an even number of
  // words, in case the arguments or locals need to contain doubleword stack
  // slots.  The rest of the system assumes that stack slot pairs (in
  // particular, in the spill area) which look aligned will in fact be
  // aligned relative to the stack pointer in the target machine.  Double
  // stack slots will always be allocated aligned.
  _new_SP = OptoReg::Name(align_up(_in_arg_limit, (int)RegMask::SlotsPerLong));

  // Compute highest outgoing stack argument as
  //   _new_SP + out_preserve_stack_slots + max(outgoing argument size).
  _out_arg_limit = OptoReg::add(_new_SP, C->out_preserve_stack_slots());
  assert( is_even(_out_arg_limit), "out_preserve must be even" );

  if (!RegMask::can_represent_arg(OptoReg::add(_out_arg_limit,-1))) {
    // the compiler cannot represent this method's calling sequence
    C->record_method_not_compilable("must be able to represent all call arguments in reg mask");
  }

  if (C->failing())  return;  // bailed out on incoming arg failure

  // ---------------
  // Collect roots of matcher trees.  Every node for which
  // _shared[_idx] is cleared is guaranteed to not be shared, and thus
  // can be a valid interior of some tree.
  find_shared( C->root() );
  find_shared( C->top() );

  C->print_method(PHASE_BEFORE_MATCHING);

  // Create new ideal node ConP #NULL even if it does exist in old space
  // to avoid false sharing if the corresponding mach node is not used.
  // The corresponding mach node is only used in rare cases for derived
  // pointers.
  Node* new_ideal_null = ConNode::make(TypePtr::NULL_PTR);

  // Swap out to old-space; emptying new-space
  Arena *old = C->node_arena()->move_contents(C->old_arena());

  // Save debug and profile information for nodes in old space:
  _old_node_note_array = C->node_note_array();
  if (_old_node_note_array != NULL) {
    C->set_node_note_array(new(C->comp_arena()) GrowableArray<Node_Notes*>
                           (C->comp_arena(), _old_node_note_array->length(),
                            0, NULL));
  }

  // Pre-size the new_node table to avoid the need for range checks.
  grow_new_node_array(C->unique());

  // Reset node counter so MachNodes start with _idx at 0
  int live_nodes = C->live_nodes();
  C->set_unique(0);
  C->reset_dead_node_list();

  // Recursively match trees from old space into new space.
  // Correct leaves of new-space Nodes; they point to old-space.
  _visited.clear();
  C->set_cached_top_node(xform( C->top(), live_nodes ));
  if (!C->failing()) {
    Node* xroot =        xform( C->root(), 1 );
    if (xroot == NULL) {
      Matcher::soft_match_failure();  // recursive matching process failed
      C->record_method_not_compilable("instruction match failed");
    } else {
      // During matching shared constants were attached to C->root()
      // because xroot wasn't available yet, so transfer the uses to
      // the xroot.
      for( DUIterator_Fast jmax, j = C->root()->fast_outs(jmax); j < jmax; j++ ) {
        Node* n = C->root()->fast_out(j);
        if (C->node_arena()->contains(n)) {
          assert(n->in(0) == C->root(), "should be control user");
          n->set_req(0, xroot);
          --j;
          --jmax;
        }
      }

      // Generate new mach node for ConP #NULL
      assert(new_ideal_null != NULL, "sanity");
      _mach_null = match_tree(new_ideal_null);
      // Don't set control, it will confuse GCM since there are no uses.
      // The control will be set when this node is used first time
      // in find_base_for_derived().
      assert(_mach_null != NULL, "");

      C->set_root(xroot->is_Root() ? xroot->as_Root() : NULL);

#ifdef ASSERT
      verify_new_nodes_only(xroot);
#endif
    }
  }
  if (C->top() == NULL || C->root() == NULL) {
    C->record_method_not_compilable("graph lost"); // %%% cannot happen?
  }
  if (C->failing()) {
    // delete old;
    old->destruct_contents();
    return;
  }
  assert( C->top(), "" );
  assert( C->root(), "" );
  validate_null_checks();

  // Now smoke old-space
  NOT_DEBUG( old->destruct_contents() );

  // ------------------------
  // Set up save-on-entry registers.
  Fixup_Save_On_Entry( );

  { // Cleanup mach IR after selection phase is over.
    Compile::TracePhase tp("postselect_cleanup", &timers[_t_postselect_cleanup]);
    do_postselect_cleanup();
    if (C->failing())  return;
    assert(verify_after_postselect_cleanup(), "");
  }
}

//------------------------------Fixup_Save_On_Entry----------------------------
// The stated purpose of this routine is to take care of save-on-entry
// registers.  However, the overall goal of the Match phase is to convert into
// machine-specific instructions which have RegMasks to guide allocation.
// So what this procedure really does is put a valid RegMask on each input
// to the machine-specific variations of all Return, TailCall and Halt
// instructions.  It also adds edgs to define the save-on-entry values (and of
// course gives them a mask).

static RegMask *init_input_masks( uint size, RegMask &ret_adr, RegMask &fp ) {
  RegMask *rms = NEW_RESOURCE_ARRAY( RegMask, size );
  // Do all the pre-defined register masks
  rms[TypeFunc::Control  ] = RegMask::Empty;
  rms[TypeFunc::I_O      ] = RegMask::Empty;
  rms[TypeFunc::Memory   ] = RegMask::Empty;
  rms[TypeFunc::ReturnAdr] = ret_adr;
  rms[TypeFunc::FramePtr ] = fp;
  return rms;
}

#define NOF_STACK_MASKS (3*11)

// Create the initial stack mask used by values spilling to the stack.
// Disallow any debug info in outgoing argument areas by setting the
// initial mask accordingly.
void Matcher::init_first_stack_mask() {

  // Allocate storage for spill masks as masks for the appropriate load type.
  RegMask *rms = (RegMask*)C->comp_arena()->Amalloc_D(sizeof(RegMask) * NOF_STACK_MASKS);

  // Initialize empty placeholder masks into the newly allocated arena
  for (int i = 0; i < NOF_STACK_MASKS; i++) {
    new (rms + i) RegMask();
  }

  idealreg2spillmask  [Op_RegN] = &rms[0];
  idealreg2spillmask  [Op_RegI] = &rms[1];
  idealreg2spillmask  [Op_RegL] = &rms[2];
  idealreg2spillmask  [Op_RegF] = &rms[3];
  idealreg2spillmask  [Op_RegD] = &rms[4];
  idealreg2spillmask  [Op_RegP] = &rms[5];

  idealreg2debugmask  [Op_RegN] = &rms[6];
  idealreg2debugmask  [Op_RegI] = &rms[7];
  idealreg2debugmask  [Op_RegL] = &rms[8];
  idealreg2debugmask  [Op_RegF] = &rms[9];
  idealreg2debugmask  [Op_RegD] = &rms[10];
  idealreg2debugmask  [Op_RegP] = &rms[11];

  idealreg2mhdebugmask[Op_RegN] = &rms[12];
  idealreg2mhdebugmask[Op_RegI] = &rms[13];
  idealreg2mhdebugmask[Op_RegL] = &rms[14];
  idealreg2mhdebugmask[Op_RegF] = &rms[15];
  idealreg2mhdebugmask[Op_RegD] = &rms[16];
  idealreg2mhdebugmask[Op_RegP] = &rms[17];

  idealreg2spillmask  [Op_VecS] = &rms[18];
  idealreg2spillmask  [Op_VecD] = &rms[19];
  idealreg2spillmask  [Op_VecX] = &rms[20];
  idealreg2spillmask  [Op_VecY] = &rms[21];
  idealreg2spillmask  [Op_VecZ] = &rms[22];

  idealreg2debugmask  [Op_VecS] = &rms[23];
  idealreg2debugmask  [Op_VecD] = &rms[24];
  idealreg2debugmask  [Op_VecX] = &rms[25];
  idealreg2debugmask  [Op_VecY] = &rms[26];
  idealreg2debugmask  [Op_VecZ] = &rms[27];

  idealreg2mhdebugmask[Op_VecS] = &rms[28];
  idealreg2mhdebugmask[Op_VecD] = &rms[29];
  idealreg2mhdebugmask[Op_VecX] = &rms[30];
  idealreg2mhdebugmask[Op_VecY] = &rms[31];
  idealreg2mhdebugmask[Op_VecZ] = &rms[32];

  OptoReg::Name i;

  // At first, start with the empty mask
  C->FIRST_STACK_mask().Clear();

  // Add in the incoming argument area
  OptoReg::Name init_in = OptoReg::add(_old_SP, C->out_preserve_stack_slots());
  for (i = init_in; i < _in_arg_limit; i = OptoReg::add(i,1)) {
    C->FIRST_STACK_mask().Insert(i);
  }
  // Add in all bits past the outgoing argument area
  guarantee(RegMask::can_represent_arg(OptoReg::add(_out_arg_limit,-1)),
            "must be able to represent all call arguments in reg mask");
  OptoReg::Name init = _out_arg_limit;
  for (i = init; RegMask::can_represent(i); i = OptoReg::add(i,1)) {
    C->FIRST_STACK_mask().Insert(i);
  }
  // Finally, set the "infinite stack" bit.
  C->FIRST_STACK_mask().set_AllStack();

  // Make spill masks.  Registers for their class, plus FIRST_STACK_mask.
  RegMask aligned_stack_mask = C->FIRST_STACK_mask();
  // Keep spill masks aligned.
  aligned_stack_mask.clear_to_pairs();
  assert(aligned_stack_mask.is_AllStack(), "should be infinite stack");

  *idealreg2spillmask[Op_RegP] = *idealreg2regmask[Op_RegP];
#ifdef _LP64
  *idealreg2spillmask[Op_RegN] = *idealreg2regmask[Op_RegN];
   idealreg2spillmask[Op_RegN]->OR(C->FIRST_STACK_mask());
   idealreg2spillmask[Op_RegP]->OR(aligned_stack_mask);
#else
   idealreg2spillmask[Op_RegP]->OR(C->FIRST_STACK_mask());
#endif
  *idealreg2spillmask[Op_RegI] = *idealreg2regmask[Op_RegI];
   idealreg2spillmask[Op_RegI]->OR(C->FIRST_STACK_mask());
  *idealreg2spillmask[Op_RegL] = *idealreg2regmask[Op_RegL];
   idealreg2spillmask[Op_RegL]->OR(aligned_stack_mask);
  *idealreg2spillmask[Op_RegF] = *idealreg2regmask[Op_RegF];
   idealreg2spillmask[Op_RegF]->OR(C->FIRST_STACK_mask());
  *idealreg2spillmask[Op_RegD] = *idealreg2regmask[Op_RegD];
   idealreg2spillmask[Op_RegD]->OR(aligned_stack_mask);

  if (Matcher::vector_size_supported(T_BYTE,4)) {
    *idealreg2spillmask[Op_VecS] = *idealreg2regmask[Op_VecS];
     idealreg2spillmask[Op_VecS]->OR(C->FIRST_STACK_mask());
  } else {
    *idealreg2spillmask[Op_VecS] = RegMask::Empty;
  }

  if (Matcher::vector_size_supported(T_FLOAT,2)) {
    // For VecD we need dual alignment and 8 bytes (2 slots) for spills.
    // RA guarantees such alignment since it is needed for Double and Long values.
    *idealreg2spillmask[Op_VecD] = *idealreg2regmask[Op_VecD];
     idealreg2spillmask[Op_VecD]->OR(aligned_stack_mask);
  } else {
    *idealreg2spillmask[Op_VecD] = RegMask::Empty;
  }

  if (Matcher::vector_size_supported(T_FLOAT,4)) {
    // For VecX we need quadro alignment and 16 bytes (4 slots) for spills.
    //
    // RA can use input arguments stack slots for spills but until RA
    // we don't know frame size and offset of input arg stack slots.
    //
    // Exclude last input arg stack slots to avoid spilling vectors there
    // otherwise vector spills could stomp over stack slots in caller frame.
    OptoReg::Name in = OptoReg::add(_in_arg_limit, -1);
    for (int k = 1; (in >= init_in) && (k < RegMask::SlotsPerVecX); k++) {
      aligned_stack_mask.Remove(in);
      in = OptoReg::add(in, -1);
    }
     aligned_stack_mask.clear_to_sets(RegMask::SlotsPerVecX);
     assert(aligned_stack_mask.is_AllStack(), "should be infinite stack");
    *idealreg2spillmask[Op_VecX] = *idealreg2regmask[Op_VecX];
     idealreg2spillmask[Op_VecX]->OR(aligned_stack_mask);
  } else {
    *idealreg2spillmask[Op_VecX] = RegMask::Empty;
  }

  if (Matcher::vector_size_supported(T_FLOAT,8)) {
    // For VecY we need octo alignment and 32 bytes (8 slots) for spills.
    OptoReg::Name in = OptoReg::add(_in_arg_limit, -1);
    for (int k = 1; (in >= init_in) && (k < RegMask::SlotsPerVecY); k++) {
      aligned_stack_mask.Remove(in);
      in = OptoReg::add(in, -1);
    }
     aligned_stack_mask.clear_to_sets(RegMask::SlotsPerVecY);
     assert(aligned_stack_mask.is_AllStack(), "should be infinite stack");
    *idealreg2spillmask[Op_VecY] = *idealreg2regmask[Op_VecY];
     idealreg2spillmask[Op_VecY]->OR(aligned_stack_mask);
  } else {
    *idealreg2spillmask[Op_VecY] = RegMask::Empty;
  }

  if (Matcher::vector_size_supported(T_FLOAT,16)) {
    // For VecZ we need enough alignment and 64 bytes (16 slots) for spills.
    OptoReg::Name in = OptoReg::add(_in_arg_limit, -1);
    for (int k = 1; (in >= init_in) && (k < RegMask::SlotsPerVecZ); k++) {
      aligned_stack_mask.Remove(in);
      in = OptoReg::add(in, -1);
    }
     aligned_stack_mask.clear_to_sets(RegMask::SlotsPerVecZ);
     assert(aligned_stack_mask.is_AllStack(), "should be infinite stack");
    *idealreg2spillmask[Op_VecZ] = *idealreg2regmask[Op_VecZ];
     idealreg2spillmask[Op_VecZ]->OR(aligned_stack_mask);
  } else {
    *idealreg2spillmask[Op_VecZ] = RegMask::Empty;
  }

   if (UseFPUForSpilling) {
     // This mask logic assumes that the spill operations are
     // symmetric and that the registers involved are the same size.
     // On sparc for instance we may have to use 64 bit moves will
     // kill 2 registers when used with F0-F31.
     idealreg2spillmask[Op_RegI]->OR(*idealreg2regmask[Op_RegF]);
     idealreg2spillmask[Op_RegF]->OR(*idealreg2regmask[Op_RegI]);
#ifdef _LP64
     idealreg2spillmask[Op_RegN]->OR(*idealreg2regmask[Op_RegF]);
     idealreg2spillmask[Op_RegL]->OR(*idealreg2regmask[Op_RegD]);
     idealreg2spillmask[Op_RegD]->OR(*idealreg2regmask[Op_RegL]);
     idealreg2spillmask[Op_RegP]->OR(*idealreg2regmask[Op_RegD]);
#else
     idealreg2spillmask[Op_RegP]->OR(*idealreg2regmask[Op_RegF]);
#ifdef ARM
     // ARM has support for moving 64bit values between a pair of
     // integer registers and a double register
     idealreg2spillmask[Op_RegL]->OR(*idealreg2regmask[Op_RegD]);
     idealreg2spillmask[Op_RegD]->OR(*idealreg2regmask[Op_RegL]);
#endif
#endif
   }

  // Make up debug masks.  Any spill slot plus callee-save registers.
  // Caller-save registers are assumed to be trashable by the various
  // inline-cache fixup routines.
  *idealreg2debugmask  [Op_RegN]= *idealreg2spillmask[Op_RegN];
  *idealreg2debugmask  [Op_RegI]= *idealreg2spillmask[Op_RegI];
  *idealreg2debugmask  [Op_RegL]= *idealreg2spillmask[Op_RegL];
  *idealreg2debugmask  [Op_RegF]= *idealreg2spillmask[Op_RegF];
  *idealreg2debugmask  [Op_RegD]= *idealreg2spillmask[Op_RegD];
  *idealreg2debugmask  [Op_RegP]= *idealreg2spillmask[Op_RegP];

  *idealreg2debugmask  [Op_VecS]= *idealreg2spillmask[Op_VecS];
  *idealreg2debugmask  [Op_VecD]= *idealreg2spillmask[Op_VecD];
  *idealreg2debugmask  [Op_VecX]= *idealreg2spillmask[Op_VecX];
  *idealreg2debugmask  [Op_VecY]= *idealreg2spillmask[Op_VecY];
  *idealreg2debugmask  [Op_VecZ]= *idealreg2spillmask[Op_VecZ];

  *idealreg2mhdebugmask[Op_RegN]= *idealreg2spillmask[Op_RegN];
  *idealreg2mhdebugmask[Op_RegI]= *idealreg2spillmask[Op_RegI];
  *idealreg2mhdebugmask[Op_RegL]= *idealreg2spillmask[Op_RegL];
  *idealreg2mhdebugmask[Op_RegF]= *idealreg2spillmask[Op_RegF];
  *idealreg2mhdebugmask[Op_RegD]= *idealreg2spillmask[Op_RegD];
  *idealreg2mhdebugmask[Op_RegP]= *idealreg2spillmask[Op_RegP];

  *idealreg2mhdebugmask[Op_VecS]= *idealreg2spillmask[Op_VecS];
  *idealreg2mhdebugmask[Op_VecD]= *idealreg2spillmask[Op_VecD];
  *idealreg2mhdebugmask[Op_VecX]= *idealreg2spillmask[Op_VecX];
  *idealreg2mhdebugmask[Op_VecY]= *idealreg2spillmask[Op_VecY];
  *idealreg2mhdebugmask[Op_VecZ]= *idealreg2spillmask[Op_VecZ];

  // Prevent stub compilations from attempting to reference
  // callee-saved registers from debug info
  bool exclude_soe = !Compile::current()->is_method_compilation();

  for( i=OptoReg::Name(0); i<OptoReg::Name(_last_Mach_Reg); i = OptoReg::add(i,1) ) {
    // registers the caller has to save do not work
    if( _register_save_policy[i] == 'C' ||
        _register_save_policy[i] == 'A' ||
        (_register_save_policy[i] == 'E' && exclude_soe) ) {
      idealreg2debugmask  [Op_RegN]->Remove(i);
      idealreg2debugmask  [Op_RegI]->Remove(i); // Exclude save-on-call
      idealreg2debugmask  [Op_RegL]->Remove(i); // registers from debug
      idealreg2debugmask  [Op_RegF]->Remove(i); // masks
      idealreg2debugmask  [Op_RegD]->Remove(i);
      idealreg2debugmask  [Op_RegP]->Remove(i);
      idealreg2debugmask  [Op_VecS]->Remove(i);
      idealreg2debugmask  [Op_VecD]->Remove(i);
      idealreg2debugmask  [Op_VecX]->Remove(i);
      idealreg2debugmask  [Op_VecY]->Remove(i);
      idealreg2debugmask  [Op_VecZ]->Remove(i);

      idealreg2mhdebugmask[Op_RegN]->Remove(i);
      idealreg2mhdebugmask[Op_RegI]->Remove(i);
      idealreg2mhdebugmask[Op_RegL]->Remove(i);
      idealreg2mhdebugmask[Op_RegF]->Remove(i);
      idealreg2mhdebugmask[Op_RegD]->Remove(i);
      idealreg2mhdebugmask[Op_RegP]->Remove(i);
      idealreg2mhdebugmask[Op_VecS]->Remove(i);
      idealreg2mhdebugmask[Op_VecD]->Remove(i);
      idealreg2mhdebugmask[Op_VecX]->Remove(i);
      idealreg2mhdebugmask[Op_VecY]->Remove(i);
      idealreg2mhdebugmask[Op_VecZ]->Remove(i);
    }
  }

  // Subtract the register we use to save the SP for MethodHandle
  // invokes to from the debug mask.
  const RegMask save_mask = method_handle_invoke_SP_save_mask();
  idealreg2mhdebugmask[Op_RegN]->SUBTRACT(save_mask);
  idealreg2mhdebugmask[Op_RegI]->SUBTRACT(save_mask);
  idealreg2mhdebugmask[Op_RegL]->SUBTRACT(save_mask);
  idealreg2mhdebugmask[Op_RegF]->SUBTRACT(save_mask);
  idealreg2mhdebugmask[Op_RegD]->SUBTRACT(save_mask);
  idealreg2mhdebugmask[Op_RegP]->SUBTRACT(save_mask);
  idealreg2mhdebugmask[Op_VecS]->SUBTRACT(save_mask);
  idealreg2mhdebugmask[Op_VecD]->SUBTRACT(save_mask);
  idealreg2mhdebugmask[Op_VecX]->SUBTRACT(save_mask);
  idealreg2mhdebugmask[Op_VecY]->SUBTRACT(save_mask);
  idealreg2mhdebugmask[Op_VecZ]->SUBTRACT(save_mask);
}

//---------------------------is_save_on_entry----------------------------------
bool Matcher::is_save_on_entry( int reg ) {
  return
    _register_save_policy[reg] == 'E' ||
    _register_save_policy[reg] == 'A' || // Save-on-entry register?
    // Also save argument registers in the trampolining stubs
    (C->save_argument_registers() && is_spillable_arg(reg));
}

//---------------------------Fixup_Save_On_Entry-------------------------------
void Matcher::Fixup_Save_On_Entry( ) {
  init_first_stack_mask();

  Node *root = C->root();       // Short name for root
  // Count number of save-on-entry registers.
  uint soe_cnt = number_of_saved_registers();
  uint i;

  // Find the procedure Start Node
  StartNode *start = C->start();
  assert( start, "Expect a start node" );

  // Save argument registers in the trampolining stubs
  if( C->save_argument_registers() )
    for( i = 0; i < _last_Mach_Reg; i++ )
      if( is_spillable_arg(i) )
        soe_cnt++;

  // Input RegMask array shared by all Returns.
  // The type for doubles and longs has a count of 2, but
  // there is only 1 returned value
  uint ret_edge_cnt = TypeFunc::Parms + ((C->tf()->range()->cnt() == TypeFunc::Parms) ? 0 : 1);
  RegMask *ret_rms  = init_input_masks( ret_edge_cnt + soe_cnt, _return_addr_mask, c_frame_ptr_mask );
  // Returns have 0 or 1 returned values depending on call signature.
  // Return register is specified by return_value in the AD file.
  if (ret_edge_cnt > TypeFunc::Parms)
    ret_rms[TypeFunc::Parms+0] = _return_value_mask;

  // Input RegMask array shared by all Rethrows.
  uint reth_edge_cnt = TypeFunc::Parms+1;
  RegMask *reth_rms  = init_input_masks( reth_edge_cnt + soe_cnt, _return_addr_mask, c_frame_ptr_mask );
  // Rethrow takes exception oop only, but in the argument 0 slot.
  OptoReg::Name reg = find_receiver(false);
  if (reg >= 0) {
    reth_rms[TypeFunc::Parms] = mreg2regmask[reg];
#ifdef _LP64
    // Need two slots for ptrs in 64-bit land
    reth_rms[TypeFunc::Parms].Insert(OptoReg::add(OptoReg::Name(reg), 1));
#endif
  }

  // Input RegMask array shared by all TailCalls
  uint tail_call_edge_cnt = TypeFunc::Parms+2;
  RegMask *tail_call_rms = init_input_masks( tail_call_edge_cnt + soe_cnt, _return_addr_mask, c_frame_ptr_mask );

  // Input RegMask array shared by all TailJumps
  uint tail_jump_edge_cnt = TypeFunc::Parms+2;
  RegMask *tail_jump_rms = init_input_masks( tail_jump_edge_cnt + soe_cnt, _return_addr_mask, c_frame_ptr_mask );

  // TailCalls have 2 returned values (target & moop), whose masks come
  // from the usual MachNode/MachOper mechanism.  Find a sample
  // TailCall to extract these masks and put the correct masks into
  // the tail_call_rms array.
  for( i=1; i < root->req(); i++ ) {
    MachReturnNode *m = root->in(i)->as_MachReturn();
    if( m->ideal_Opcode() == Op_TailCall ) {
      tail_call_rms[TypeFunc::Parms+0] = m->MachNode::in_RegMask(TypeFunc::Parms+0);
      tail_call_rms[TypeFunc::Parms+1] = m->MachNode::in_RegMask(TypeFunc::Parms+1);
      break;
    }
  }

  // TailJumps have 2 returned values (target & ex_oop), whose masks come
  // from the usual MachNode/MachOper mechanism.  Find a sample
  // TailJump to extract these masks and put the correct masks into
  // the tail_jump_rms array.
  for( i=1; i < root->req(); i++ ) {
    MachReturnNode *m = root->in(i)->as_MachReturn();
    if( m->ideal_Opcode() == Op_TailJump ) {
      tail_jump_rms[TypeFunc::Parms+0] = m->MachNode::in_RegMask(TypeFunc::Parms+0);
      tail_jump_rms[TypeFunc::Parms+1] = m->MachNode::in_RegMask(TypeFunc::Parms+1);
      break;
    }
  }

  // Input RegMask array shared by all Halts
  uint halt_edge_cnt = TypeFunc::Parms;
  RegMask *halt_rms = init_input_masks( halt_edge_cnt + soe_cnt, _return_addr_mask, c_frame_ptr_mask );

  // Capture the return input masks into each exit flavor
  for( i=1; i < root->req(); i++ ) {
    MachReturnNode *exit = root->in(i)->as_MachReturn();
    switch( exit->ideal_Opcode() ) {
      case Op_Return   : exit->_in_rms = ret_rms;  break;
      case Op_Rethrow  : exit->_in_rms = reth_rms; break;
      case Op_TailCall : exit->_in_rms = tail_call_rms; break;
      case Op_TailJump : exit->_in_rms = tail_jump_rms; break;
      case Op_Halt     : exit->_in_rms = halt_rms; break;
      default          : ShouldNotReachHere();
    }
  }

  // Next unused projection number from Start.
  int proj_cnt = C->tf()->domain()->cnt();

  // Do all the save-on-entry registers.  Make projections from Start for
  // them, and give them a use at the exit points.  To the allocator, they
  // look like incoming register arguments.
  for( i = 0; i < _last_Mach_Reg; i++ ) {
    if( is_save_on_entry(i) ) {

      // Add the save-on-entry to the mask array
      ret_rms      [      ret_edge_cnt] = mreg2regmask[i];
      reth_rms     [     reth_edge_cnt] = mreg2regmask[i];
      tail_call_rms[tail_call_edge_cnt] = mreg2regmask[i];
      tail_jump_rms[tail_jump_edge_cnt] = mreg2regmask[i];
      // Halts need the SOE registers, but only in the stack as debug info.
      // A just-prior uncommon-trap or deoptimization will use the SOE regs.
      halt_rms     [     halt_edge_cnt] = *idealreg2spillmask[_register_save_type[i]];

      Node *mproj;

      // Is this a RegF low half of a RegD?  Double up 2 adjacent RegF's
      // into a single RegD.
      if( (i&1) == 0 &&
          _register_save_type[i  ] == Op_RegF &&
          _register_save_type[i+1] == Op_RegF &&
          is_save_on_entry(i+1) ) {
        // Add other bit for double
        ret_rms      [      ret_edge_cnt].Insert(OptoReg::Name(i+1));
        reth_rms     [     reth_edge_cnt].Insert(OptoReg::Name(i+1));
        tail_call_rms[tail_call_edge_cnt].Insert(OptoReg::Name(i+1));
        tail_jump_rms[tail_jump_edge_cnt].Insert(OptoReg::Name(i+1));
        halt_rms     [     halt_edge_cnt].Insert(OptoReg::Name(i+1));
        mproj = new MachProjNode( start, proj_cnt, ret_rms[ret_edge_cnt], Op_RegD );
        proj_cnt += 2;          // Skip 2 for doubles
      }
      else if( (i&1) == 1 &&    // Else check for high half of double
               _register_save_type[i-1] == Op_RegF &&
               _register_save_type[i  ] == Op_RegF &&
               is_save_on_entry(i-1) ) {
        ret_rms      [      ret_edge_cnt] = RegMask::Empty;
        reth_rms     [     reth_edge_cnt] = RegMask::Empty;
        tail_call_rms[tail_call_edge_cnt] = RegMask::Empty;
        tail_jump_rms[tail_jump_edge_cnt] = RegMask::Empty;
        halt_rms     [     halt_edge_cnt] = RegMask::Empty;
        mproj = C->top();
      }
      // Is this a RegI low half of a RegL?  Double up 2 adjacent RegI's
      // into a single RegL.
      else if( (i&1) == 0 &&
          _register_save_type[i  ] == Op_RegI &&
          _register_save_type[i+1] == Op_RegI &&
        is_save_on_entry(i+1) ) {
        // Add other bit for long
        ret_rms      [      ret_edge_cnt].Insert(OptoReg::Name(i+1));
        reth_rms     [     reth_edge_cnt].Insert(OptoReg::Name(i+1));
        tail_call_rms[tail_call_edge_cnt].Insert(OptoReg::Name(i+1));
        tail_jump_rms[tail_jump_edge_cnt].Insert(OptoReg::Name(i+1));
        halt_rms     [     halt_edge_cnt].Insert(OptoReg::Name(i+1));
        mproj = new MachProjNode( start, proj_cnt, ret_rms[ret_edge_cnt], Op_RegL );
        proj_cnt += 2;          // Skip 2 for longs
      }
      else if( (i&1) == 1 &&    // Else check for high half of long
               _register_save_type[i-1] == Op_RegI &&
               _register_save_type[i  ] == Op_RegI &&
               is_save_on_entry(i-1) ) {
        ret_rms      [      ret_edge_cnt] = RegMask::Empty;
        reth_rms     [     reth_edge_cnt] = RegMask::Empty;
        tail_call_rms[tail_call_edge_cnt] = RegMask::Empty;
        tail_jump_rms[tail_jump_edge_cnt] = RegMask::Empty;
        halt_rms     [     halt_edge_cnt] = RegMask::Empty;
        mproj = C->top();
      } else {
        // Make a projection for it off the Start
        mproj = new MachProjNode( start, proj_cnt++, ret_rms[ret_edge_cnt], _register_save_type[i] );
      }

      ret_edge_cnt ++;
      reth_edge_cnt ++;
      tail_call_edge_cnt ++;
      tail_jump_edge_cnt ++;
      halt_edge_cnt ++;

      // Add a use of the SOE register to all exit paths
      for( uint j=1; j < root->req(); j++ )
        root->in(j)->add_req(mproj);
    } // End of if a save-on-entry register
  } // End of for all machine registers
}

//------------------------------init_spill_mask--------------------------------
void Matcher::init_spill_mask( Node *ret ) {
  if( idealreg2regmask[Op_RegI] ) return; // One time only init

  OptoReg::c_frame_pointer = c_frame_pointer();
  c_frame_ptr_mask = c_frame_pointer();
#ifdef _LP64
  // pointers are twice as big
  c_frame_ptr_mask.Insert(OptoReg::add(c_frame_pointer(),1));
#endif

  // Start at OptoReg::stack0()
  STACK_ONLY_mask.Clear();
  OptoReg::Name init = OptoReg::stack2reg(0);
  // STACK_ONLY_mask is all stack bits
  OptoReg::Name i;
  for (i = init; RegMask::can_represent(i); i = OptoReg::add(i,1))
    STACK_ONLY_mask.Insert(i);
  // Also set the "infinite stack" bit.
  STACK_ONLY_mask.set_AllStack();

  // Copy the register names over into the shared world
  for( i=OptoReg::Name(0); i<OptoReg::Name(_last_Mach_Reg); i = OptoReg::add(i,1) ) {
    // SharedInfo::regName[i] = regName[i];
    // Handy RegMasks per machine register
    mreg2regmask[i].Insert(i);
  }

  // Grab the Frame Pointer
  Node *fp  = ret->in(TypeFunc::FramePtr);
  // Share frame pointer while making spill ops
  set_shared(fp);

// Get the ADLC notion of the right regmask, for each basic type.
#ifdef _LP64
  idealreg2regmask[Op_RegN] = regmask_for_ideal_register(Op_RegN, ret);
#endif
  idealreg2regmask[Op_RegI] = regmask_for_ideal_register(Op_RegI, ret);
  idealreg2regmask[Op_RegP] = regmask_for_ideal_register(Op_RegP, ret);
  idealreg2regmask[Op_RegF] = regmask_for_ideal_register(Op_RegF, ret);
  idealreg2regmask[Op_RegD] = regmask_for_ideal_register(Op_RegD, ret);
  idealreg2regmask[Op_RegL] = regmask_for_ideal_register(Op_RegL, ret);
  idealreg2regmask[Op_VecS] = regmask_for_ideal_register(Op_VecS, ret);
  idealreg2regmask[Op_VecD] = regmask_for_ideal_register(Op_VecD, ret);
  idealreg2regmask[Op_VecX] = regmask_for_ideal_register(Op_VecX, ret);
  idealreg2regmask[Op_VecY] = regmask_for_ideal_register(Op_VecY, ret);
  idealreg2regmask[Op_VecZ] = regmask_for_ideal_register(Op_VecZ, ret);
}

#ifdef ASSERT
static void match_alias_type(Compile* C, Node* n, Node* m) {
  if (!VerifyAliases)  return;  // do not go looking for trouble by default
  const TypePtr* nat = n->adr_type();
  const TypePtr* mat = m->adr_type();
  int nidx = C->get_alias_index(nat);
  int midx = C->get_alias_index(mat);
  // Detune the assert for cases like (AndI 0xFF (LoadB p)).
  if (nidx == Compile::AliasIdxTop && midx >= Compile::AliasIdxRaw) {
    for (uint i = 1; i < n->req(); i++) {
      Node* n1 = n->in(i);
      const TypePtr* n1at = n1->adr_type();
      if (n1at != NULL) {
        nat = n1at;
        nidx = C->get_alias_index(n1at);
      }
    }
  }
  // %%% Kludgery.  Instead, fix ideal adr_type methods for all these cases:
  if (nidx == Compile::AliasIdxTop && midx == Compile::AliasIdxRaw) {
    switch (n->Opcode()) {
    case Op_PrefetchAllocation:
      nidx = Compile::AliasIdxRaw;
      nat = TypeRawPtr::BOTTOM;
      break;
    }
  }
  if (nidx == Compile::AliasIdxRaw && midx == Compile::AliasIdxTop) {
    switch (n->Opcode()) {
    case Op_ClearArray:
      midx = Compile::AliasIdxRaw;
      mat = TypeRawPtr::BOTTOM;
      break;
    }
  }
  if (nidx == Compile::AliasIdxTop && midx == Compile::AliasIdxBot) {
    switch (n->Opcode()) {
    case Op_Return:
    case Op_Rethrow:
    case Op_Halt:
    case Op_TailCall:
    case Op_TailJump:
      nidx = Compile::AliasIdxBot;
      nat = TypePtr::BOTTOM;
      break;
    }
  }
  if (nidx == Compile::AliasIdxBot && midx == Compile::AliasIdxTop) {
    switch (n->Opcode()) {
    case Op_StrComp:
    case Op_StrEquals:
    case Op_StrIndexOf:
    case Op_StrIndexOfChar:
    case Op_AryEq:
    case Op_HasNegatives:
    case Op_MemBarVolatile:
    case Op_MemBarCPUOrder: // %%% these ideals should have narrower adr_type?
    case Op_StrInflatedCopy:
    case Op_StrCompressedCopy:
    case Op_OnSpinWait:
    case Op_EncodeISOArray:
      nidx = Compile::AliasIdxTop;
      nat = NULL;
      break;
    }
  }
  if (nidx != midx) {
    if (PrintOpto || (PrintMiscellaneous && (WizardMode || Verbose))) {
      tty->print_cr("==== Matcher alias shift %d => %d", nidx, midx);
      n->dump();
      m->dump();
    }
    assert(C->subsume_loads() && C->must_alias(nat, midx),
           "must not lose alias info when matching");
  }
}
#endif

//------------------------------xform------------------------------------------
// Given a Node in old-space, Match him (Label/Reduce) to produce a machine
// Node in new-space.  Given a new-space Node, recursively walk his children.
Node *Matcher::transform( Node *n ) { ShouldNotCallThis(); return n; }
Node *Matcher::xform( Node *n, int max_stack ) {
  // Use one stack to keep both: child's node/state and parent's node/index
  MStack mstack(max_stack * 2 * 2); // usually: C->live_nodes() * 2 * 2
  mstack.push(n, Visit, NULL, -1);  // set NULL as parent to indicate root
  while (mstack.is_nonempty()) {
    C->check_node_count(NodeLimitFudgeFactor, "too many nodes matching instructions");
    if (C->failing()) return NULL;
    n = mstack.node();          // Leave node on stack
    Node_State nstate = mstack.state();
    if (nstate == Visit) {
      mstack.set_state(Post_Visit);
      Node *oldn = n;
      // Old-space or new-space check
      if (!C->node_arena()->contains(n)) {
        // Old space!
        Node* m;
        if (has_new_node(n)) {  // Not yet Label/Reduced
          m = new_node(n);
        } else {
          if (!is_dontcare(n)) { // Matcher can match this guy
            // Calls match special.  They match alone with no children.
            // Their children, the incoming arguments, match normally.
            m = n->is_SafePoint() ? match_sfpt(n->as_SafePoint()):match_tree(n);
            if (C->failing())  return NULL;
            if (m == NULL) { Matcher::soft_match_failure(); return NULL; }
            if (n->is_MemBar()) {
              m->as_MachMemBar()->set_adr_type(n->adr_type());
            }
          } else {                  // Nothing the matcher cares about
            if (n->is_Proj() && n->in(0) != NULL && n->in(0)->is_Multi()) {       // Projections?
              // Convert to machine-dependent projection
              m = n->in(0)->as_Multi()->match( n->as_Proj(), this );
#ifdef ASSERT
              _new2old_map.map(m->_idx, n);
#endif
              if (m->in(0) != NULL) // m might be top
                collect_null_checks(m, n);
            } else {                // Else just a regular 'ol guy
              m = n->clone();       // So just clone into new-space
#ifdef ASSERT
              _new2old_map.map(m->_idx, n);
#endif
              // Def-Use edges will be added incrementally as Uses
              // of this node are matched.
              assert(m->outcnt() == 0, "no Uses of this clone yet");
            }
          }

          set_new_node(n, m);       // Map old to new
          if (_old_node_note_array != NULL) {
            Node_Notes* nn = C->locate_node_notes(_old_node_note_array,
                                                  n->_idx);
            C->set_node_notes_at(m->_idx, nn);
          }
          debug_only(match_alias_type(C, n, m));
        }
        n = m;    // n is now a new-space node
        mstack.set_node(n);
      }

      // New space!
      if (_visited.test_set(n->_idx)) continue; // while(mstack.is_nonempty())

      int i;
      // Put precedence edges on stack first (match them last).
      for (i = oldn->req(); (uint)i < oldn->len(); i++) {
        Node *m = oldn->in(i);
        if (m == NULL) break;
        // set -1 to call add_prec() instead of set_req() during Step1
        mstack.push(m, Visit, n, -1);
      }

      // Handle precedence edges for interior nodes
      for (i = n->len()-1; (uint)i >= n->req(); i--) {
        Node *m = n->in(i);
        if (m == NULL || C->node_arena()->contains(m)) continue;
        n->rm_prec(i);
        // set -1 to call add_prec() instead of set_req() during Step1
        mstack.push(m, Visit, n, -1);
      }

      // For constant debug info, I'd rather have unmatched constants.
      int cnt = n->req();
      JVMState* jvms = n->jvms();
      int debug_cnt = jvms ? jvms->debug_start() : cnt;

      // Now do only debug info.  Clone constants rather than matching.
      // Constants are represented directly in the debug info without
      // the need for executable machine instructions.
      // Monitor boxes are also represented directly.
      for (i = cnt - 1; i >= debug_cnt; --i) { // For all debug inputs do
        Node *m = n->in(i);          // Get input
        int op = m->Opcode();
        assert((op == Op_BoxLock) == jvms->is_monitor_use(i), "boxes only at monitor sites");
        if( op == Op_ConI || op == Op_ConP || op == Op_ConN || op == Op_ConNKlass ||
            op == Op_ConF || op == Op_ConD || op == Op_ConL
            // || op == Op_BoxLock  // %%%% enable this and remove (+++) in chaitin.cpp
            ) {
          m = m->clone();
#ifdef ASSERT
          _new2old_map.map(m->_idx, n);
#endif
          mstack.push(m, Post_Visit, n, i); // Don't need to visit
          mstack.push(m->in(0), Visit, m, 0);
        } else {
          mstack.push(m, Visit, n, i);
        }
      }

      // And now walk his children, and convert his inputs to new-space.
      for( ; i >= 0; --i ) { // For all normal inputs do
        Node *m = n->in(i);  // Get input
        if(m != NULL)
          mstack.push(m, Visit, n, i);
      }

    }
    else if (nstate == Post_Visit) {
      // Set xformed input
      Node *p = mstack.parent();
      if (p != NULL) { // root doesn't have parent
        int i = (int)mstack.index();
        if (i >= 0)
          p->set_req(i, n); // required input
        else if (i == -1)
          p->add_prec(n);   // precedence input
        else
          ShouldNotReachHere();
      }
      mstack.pop(); // remove processed node from stack
    }
    else {
      ShouldNotReachHere();
    }
  } // while (mstack.is_nonempty())
  return n; // Return new-space Node
}

//------------------------------warp_outgoing_stk_arg------------------------
OptoReg::Name Matcher::warp_outgoing_stk_arg( VMReg reg, OptoReg::Name begin_out_arg_area, OptoReg::Name &out_arg_limit_per_call ) {
  // Convert outgoing argument location to a pre-biased stack offset
  if (reg->is_stack()) {
    OptoReg::Name warped = reg->reg2stack();
    // Adjust the stack slot offset to be the register number used
    // by the allocator.
    warped = OptoReg::add(begin_out_arg_area, warped);
    // Keep track of the largest numbered stack slot used for an arg.
    // Largest used slot per call-site indicates the amount of stack
    // that is killed by the call.
    if( warped >= out_arg_limit_per_call )
      out_arg_limit_per_call = OptoReg::add(warped,1);
    if (!RegMask::can_represent_arg(warped)) {
      C->record_method_not_compilable("unsupported calling sequence");
      return OptoReg::Bad;
    }
    return warped;
  }
  return OptoReg::as_OptoReg(reg);
}


//------------------------------match_sfpt-------------------------------------
// Helper function to match call instructions.  Calls match special.
// They match alone with no children.  Their children, the incoming
// arguments, match normally.
MachNode *Matcher::match_sfpt( SafePointNode *sfpt ) {
  MachSafePointNode *msfpt = NULL;
  MachCallNode      *mcall = NULL;
  uint               cnt;
  // Split out case for SafePoint vs Call
  CallNode *call;
  const TypeTuple *domain;
  ciMethod*        method = NULL;
  bool             is_method_handle_invoke = false;  // for special kill effects
  if( sfpt->is_Call() ) {
    call = sfpt->as_Call();
    domain = call->tf()->domain();
    cnt = domain->cnt();

    // Match just the call, nothing else
    MachNode *m = match_tree(call);
    if (C->failing())  return NULL;
    if( m == NULL ) { Matcher::soft_match_failure(); return NULL; }

    // Copy data from the Ideal SafePoint to the machine version
    mcall = m->as_MachCall();

    mcall->set_tf(         call->tf());
    mcall->set_entry_point(call->entry_point());
    mcall->set_cnt(        call->cnt());

    if( mcall->is_MachCallJava() ) {
      MachCallJavaNode *mcall_java  = mcall->as_MachCallJava();
      const CallJavaNode *call_java =  call->as_CallJava();
      assert(call_java->validate_symbolic_info(), "inconsistent info");
      method = call_java->method();
      mcall_java->_method = method;
      mcall_java->_bci = call_java->_bci;
      mcall_java->_optimized_virtual = call_java->is_optimized_virtual();
      is_method_handle_invoke = call_java->is_method_handle_invoke();
      mcall_java->_method_handle_invoke = is_method_handle_invoke;
      mcall_java->_override_symbolic_info = call_java->override_symbolic_info();
      if (is_method_handle_invoke) {
        C->set_has_method_handle_invokes(true);
      }
      if( mcall_java->is_MachCallStaticJava() )
        mcall_java->as_MachCallStaticJava()->_name =
         call_java->as_CallStaticJava()->_name;
      if( mcall_java->is_MachCallDynamicJava() )
        mcall_java->as_MachCallDynamicJava()->_vtable_index =
         call_java->as_CallDynamicJava()->_vtable_index;
    }
    else if( mcall->is_MachCallRuntime() ) {
      mcall->as_MachCallRuntime()->_name = call->as_CallRuntime()->_name;
    }
    msfpt = mcall;
  }
  // This is a non-call safepoint
  else {
    call = NULL;
    domain = NULL;
    MachNode *mn = match_tree(sfpt);
    if (C->failing())  return NULL;
    msfpt = mn->as_MachSafePoint();
    cnt = TypeFunc::Parms;
  }

  // Advertise the correct memory effects (for anti-dependence computation).
  msfpt->set_adr_type(sfpt->adr_type());

  // Allocate a private array of RegMasks.  These RegMasks are not shared.
  msfpt->_in_rms = NEW_RESOURCE_ARRAY( RegMask, cnt );
  // Empty them all.
  for (uint i = 0; i < cnt; i++) ::new (&(msfpt->_in_rms[i])) RegMask();

  // Do all the pre-defined non-Empty register masks
  msfpt->_in_rms[TypeFunc::ReturnAdr] = _return_addr_mask;
  msfpt->_in_rms[TypeFunc::FramePtr ] = c_frame_ptr_mask;

  // Place first outgoing argument can possibly be put.
  OptoReg::Name begin_out_arg_area = OptoReg::add(_new_SP, C->out_preserve_stack_slots());
  assert( is_even(begin_out_arg_area), "" );
  // Compute max outgoing register number per call site.
  OptoReg::Name out_arg_limit_per_call = begin_out_arg_area;
  // Calls to C may hammer extra stack slots above and beyond any arguments.
  // These are usually backing store for register arguments for varargs.
  if( call != NULL && call->is_CallRuntime() )
    out_arg_limit_per_call = OptoReg::add(out_arg_limit_per_call,C->varargs_C_out_slots_killed());


  // Do the normal argument list (parameters) register masks
  int argcnt = cnt - TypeFunc::Parms;
  if( argcnt > 0 ) {          // Skip it all if we have no args
    BasicType *sig_bt  = NEW_RESOURCE_ARRAY( BasicType, argcnt );
    VMRegPair *parm_regs = NEW_RESOURCE_ARRAY( VMRegPair, argcnt );
    int i;
    for( i = 0; i < argcnt; i++ ) {
      sig_bt[i] = domain->field_at(i+TypeFunc::Parms)->basic_type();
    }
    // V-call to pick proper calling convention
    call->calling_convention( sig_bt, parm_regs, argcnt );

#ifdef ASSERT
    // Sanity check users' calling convention.  Really handy during
    // the initial porting effort.  Fairly expensive otherwise.
    { for (int i = 0; i<argcnt; i++) {
      if( !parm_regs[i].first()->is_valid() &&
          !parm_regs[i].second()->is_valid() ) continue;
      VMReg reg1 = parm_regs[i].first();
      VMReg reg2 = parm_regs[i].second();
      for (int j = 0; j < i; j++) {
        if( !parm_regs[j].first()->is_valid() &&
            !parm_regs[j].second()->is_valid() ) continue;
        VMReg reg3 = parm_regs[j].first();
        VMReg reg4 = parm_regs[j].second();
        if( !reg1->is_valid() ) {
          assert( !reg2->is_valid(), "valid halvsies" );
        } else if( !reg3->is_valid() ) {
          assert( !reg4->is_valid(), "valid halvsies" );
        } else {
          assert( reg1 != reg2, "calling conv. must produce distinct regs");
          assert( reg1 != reg3, "calling conv. must produce distinct regs");
          assert( reg1 != reg4, "calling conv. must produce distinct regs");
          assert( reg2 != reg3, "calling conv. must produce distinct regs");
          assert( reg2 != reg4 || !reg2->is_valid(), "calling conv. must produce distinct regs");
          assert( reg3 != reg4, "calling conv. must produce distinct regs");
        }
      }
    }
    }
#endif

    // Visit each argument.  Compute its outgoing register mask.
    // Return results now can have 2 bits returned.
    // Compute max over all outgoing arguments both per call-site
    // and over the entire method.
    for( i = 0; i < argcnt; i++ ) {
      // Address of incoming argument mask to fill in
      RegMask *rm = &mcall->_in_rms[i+TypeFunc::Parms];
      VMReg first = parm_regs[i].first();
      VMReg second = parm_regs[i].second();
      if( !first->is_valid() &&
          !second->is_valid() ) {
        continue;               // Avoid Halves
      }
      // Handle case where arguments are in vector registers.
      if(call->in(TypeFunc::Parms + i)->bottom_type()->isa_vect()) {
        OptoReg::Name reg_fst = OptoReg::as_OptoReg(first);
        OptoReg::Name reg_snd = OptoReg::as_OptoReg(second);
        assert (reg_fst <= reg_snd, "fst=%d snd=%d", reg_fst, reg_snd);
        for (OptoReg::Name r = reg_fst; r <= reg_snd; r++) {
          rm->Insert(r);
        }
      }
      // Grab first register, adjust stack slots and insert in mask.
      OptoReg::Name reg1 = warp_outgoing_stk_arg(first, begin_out_arg_area, out_arg_limit_per_call );
      if (OptoReg::is_valid(reg1))
        rm->Insert( reg1 );
      // Grab second register (if any), adjust stack slots and insert in mask.
      OptoReg::Name reg2 = warp_outgoing_stk_arg(second, begin_out_arg_area, out_arg_limit_per_call );
      if (OptoReg::is_valid(reg2))
        rm->Insert( reg2 );
    } // End of for all arguments

    // Compute number of stack slots needed to restore stack in case of
    // Pascal-style argument popping.
    mcall->_argsize = out_arg_limit_per_call - begin_out_arg_area;
  }

  // Compute the max stack slot killed by any call.  These will not be
  // available for debug info, and will be used to adjust FIRST_STACK_mask
  // after all call sites have been visited.
  if( _out_arg_limit < out_arg_limit_per_call)
    _out_arg_limit = out_arg_limit_per_call;

  if (mcall) {
    // Kill the outgoing argument area, including any non-argument holes and
    // any legacy C-killed slots.  Use Fat-Projections to do the killing.
    // Since the max-per-method covers the max-per-call-site and debug info
    // is excluded on the max-per-method basis, debug info cannot land in
    // this killed area.
    uint r_cnt = mcall->tf()->range()->cnt();
    MachProjNode *proj = new MachProjNode( mcall, r_cnt+10000, RegMask::Empty, MachProjNode::fat_proj );
    if (!RegMask::can_represent_arg(OptoReg::Name(out_arg_limit_per_call-1))) {
      C->record_method_not_compilable("unsupported outgoing calling sequence");
    } else {
      for (int i = begin_out_arg_area; i < out_arg_limit_per_call; i++)
        proj->_rout.Insert(OptoReg::Name(i));
    }
    if (proj->_rout.is_NotEmpty()) {
      push_projection(proj);
    }
  }
  // Transfer the safepoint information from the call to the mcall
  // Move the JVMState list
  msfpt->set_jvms(sfpt->jvms());
  for (JVMState* jvms = msfpt->jvms(); jvms; jvms = jvms->caller()) {
    jvms->set_map(sfpt);
  }

  // Debug inputs begin just after the last incoming parameter
  assert((mcall == NULL) || (mcall->jvms() == NULL) ||
         (mcall->jvms()->debug_start() + mcall->_jvmadj == mcall->tf()->domain()->cnt()), "");

  // Move the OopMap
  msfpt->_oop_map = sfpt->_oop_map;

  // Add additional edges.
  if (msfpt->mach_constant_base_node_input() != (uint)-1 && !msfpt->is_MachCallLeaf()) {
    // For these calls we can not add MachConstantBase in expand(), as the
    // ins are not complete then.
    msfpt->ins_req(msfpt->mach_constant_base_node_input(), C->mach_constant_base_node());
    if (msfpt->jvms() &&
        msfpt->mach_constant_base_node_input() <= msfpt->jvms()->debug_start() + msfpt->_jvmadj) {
      // We added an edge before jvms, so we must adapt the position of the ins.
      msfpt->jvms()->adapt_position(+1);
    }
  }

  // Registers killed by the call are set in the local scheduling pass
  // of Global Code Motion.
  return msfpt;
}

//---------------------------match_tree----------------------------------------
// Match a Ideal Node DAG - turn it into a tree; Label & Reduce.  Used as part
// of the whole-sale conversion from Ideal to Mach Nodes.  Also used for
// making GotoNodes while building the CFG and in init_spill_mask() to identify
// a Load's result RegMask for memoization in idealreg2regmask[]
MachNode *Matcher::match_tree( const Node *n ) {
  assert( n->Opcode() != Op_Phi, "cannot match" );
  assert( !n->is_block_start(), "cannot match" );
  // Set the mark for all locally allocated State objects.
  // When this call returns, the _states_arena arena will be reset
  // freeing all State objects.
  ResourceMark rm( &_states_arena );

  LabelRootDepth = 0;

  // StoreNodes require their Memory input to match any LoadNodes
  Node *mem = n->is_Store() ? n->in(MemNode::Memory) : (Node*)1 ;
#ifdef ASSERT
  Node* save_mem_node = _mem_node;
  _mem_node = n->is_Store() ? (Node*)n : NULL;
#endif
  // State object for root node of match tree
  // Allocate it on _states_arena - stack allocation can cause stack overflow.
  State *s = new (&_states_arena) State;
  s->_kids[0] = NULL;
  s->_kids[1] = NULL;
  s->_leaf = (Node*)n;
  // Label the input tree, allocating labels from top-level arena
  Label_Root( n, s, n->in(0), mem );
  if (C->failing())  return NULL;

  // The minimum cost match for the whole tree is found at the root State
  uint mincost = max_juint;
  uint cost = max_juint;
  uint i;
  for( i = 0; i < NUM_OPERANDS; i++ ) {
    if( s->valid(i) &&                // valid entry and
        s->_cost[i] < cost &&         // low cost and
        s->_rule[i] >= NUM_OPERANDS ) // not an operand
      cost = s->_cost[mincost=i];
  }
  if (mincost == max_juint) {
#ifndef PRODUCT
    tty->print("No matching rule for:");
    s->dump();
#endif
    Matcher::soft_match_failure();
    return NULL;
  }
  // Reduce input tree based upon the state labels to machine Nodes
  MachNode *m = ReduceInst( s, s->_rule[mincost], mem );
#ifdef ASSERT
  _old2new_map.map(n->_idx, m);
  _new2old_map.map(m->_idx, (Node*)n);
#endif

  // Add any Matcher-ignored edges
  uint cnt = n->req();
  uint start = 1;
  if( mem != (Node*)1 ) start = MemNode::Memory+1;
  if( n->is_AddP() ) {
    assert( mem == (Node*)1, "" );
    start = AddPNode::Base+1;
  }
  for( i = start; i < cnt; i++ ) {
    if( !n->match_edge(i) ) {
      if( i < m->req() )
        m->ins_req( i, n->in(i) );
      else
        m->add_req( n->in(i) );
    }
  }

  debug_only( _mem_node = save_mem_node; )
  return m;
}


//------------------------------match_into_reg---------------------------------
// Choose to either match this Node in a register or part of the current
// match tree.  Return true for requiring a register and false for matching
// as part of the current match tree.
static bool match_into_reg( const Node *n, Node *m, Node *control, int i, bool shared ) {

  const Type *t = m->bottom_type();

  if (t->singleton()) {
    // Never force constants into registers.  Allow them to match as
    // constants or registers.  Copies of the same value will share
    // the same register.  See find_shared_node.
    return false;
  } else {                      // Not a constant
    // Stop recursion if they have different Controls.
    Node* m_control = m->in(0);
    // Control of load's memory can post-dominates load's control.
    // So use it since load can't float above its memory.
    Node* mem_control = (m->is_Load()) ? m->in(MemNode::Memory)->in(0) : NULL;
    if (control && m_control && control != m_control && control != mem_control) {

      // Actually, we can live with the most conservative control we
      // find, if it post-dominates the others.  This allows us to
      // pick up load/op/store trees where the load can float a little
      // above the store.
      Node *x = control;
      const uint max_scan = 6;  // Arbitrary scan cutoff
      uint j;
      for (j=0; j<max_scan; j++) {
        if (x->is_Region())     // Bail out at merge points
          return true;
        x = x->in(0);
        if (x == m_control)     // Does 'control' post-dominate
          break;                // m->in(0)?  If so, we can use it
        if (x == mem_control)   // Does 'control' post-dominate
          break;                // mem_control?  If so, we can use it
      }
      if (j == max_scan)        // No post-domination before scan end?
        return true;            // Then break the match tree up
    }
    if ((m->is_DecodeN() && Matcher::narrow_oop_use_complex_address()) ||
        (m->is_DecodeNKlass() && Matcher::narrow_klass_use_complex_address())) {
      // These are commonly used in address expressions and can
      // efficiently fold into them on X64 in some cases.
      return false;
    }
  }

  // Not forceable cloning.  If shared, put it into a register.
  return shared;
}


//------------------------------Instruction Selection--------------------------
// Label method walks a "tree" of nodes, using the ADLC generated DFA to match
// ideal nodes to machine instructions.  Trees are delimited by shared Nodes,
// things the Matcher does not match (e.g., Memory), and things with different
// Controls (hence forced into different blocks).  We pass in the Control
// selected for this entire State tree.

// The Matcher works on Trees, but an Intel add-to-memory requires a DAG: the
// Store and the Load must have identical Memories (as well as identical
// pointers).  Since the Matcher does not have anything for Memory (and
// does not handle DAGs), I have to match the Memory input myself.  If the
// Tree root is a Store, I require all Loads to have the identical memory.
Node *Matcher::Label_Root( const Node *n, State *svec, Node *control, const Node *mem){
  // Since Label_Root is a recursive function, its possible that we might run
  // out of stack space.  See bugs 6272980 & 6227033 for more info.
  LabelRootDepth++;
  if (LabelRootDepth > MaxLabelRootDepth) {
    C->record_method_not_compilable("Out of stack space, increase MaxLabelRootDepth");
    return NULL;
  }
  uint care = 0;                // Edges matcher cares about
  uint cnt = n->req();
  uint i = 0;

  // Examine children for memory state
  // Can only subsume a child into your match-tree if that child's memory state
  // is not modified along the path to another input.
  // It is unsafe even if the other inputs are separate roots.
  Node *input_mem = NULL;
  for( i = 1; i < cnt; i++ ) {
    if( !n->match_edge(i) ) continue;
    Node *m = n->in(i);         // Get ith input
    assert( m, "expect non-null children" );
    if( m->is_Load() ) {
      if( input_mem == NULL ) {
        input_mem = m->in(MemNode::Memory);
      } else if( input_mem != m->in(MemNode::Memory) ) {
        input_mem = NodeSentinel;
      }
    }
  }

  for( i = 1; i < cnt; i++ ){// For my children
    if( !n->match_edge(i) ) continue;
    Node *m = n->in(i);         // Get ith input
    // Allocate states out of a private arena
    State *s = new (&_states_arena) State;
    svec->_kids[care++] = s;
    assert( care <= 2, "binary only for now" );

    // Recursively label the State tree.
    s->_kids[0] = NULL;
    s->_kids[1] = NULL;
    s->_leaf = m;

    // Check for leaves of the State Tree; things that cannot be a part of
    // the current tree.  If it finds any, that value is matched as a
    // register operand.  If not, then the normal matching is used.
    if( match_into_reg(n, m, control, i, is_shared(m)) ||
        //
        // Stop recursion if this is LoadNode and the root of this tree is a
        // StoreNode and the load & store have different memories.
        ((mem!=(Node*)1) && m->is_Load() && m->in(MemNode::Memory) != mem) ||
        // Can NOT include the match of a subtree when its memory state
        // is used by any of the other subtrees
        (input_mem == NodeSentinel) ) {
      // Print when we exclude matching due to different memory states at input-loads
      if (PrintOpto && (Verbose && WizardMode) && (input_mem == NodeSentinel)
        && !((mem!=(Node*)1) && m->is_Load() && m->in(MemNode::Memory) != mem)) {
        tty->print_cr("invalid input_mem");
      }
      // Switch to a register-only opcode; this value must be in a register
      // and cannot be subsumed as part of a larger instruction.
      s->DFA( m->ideal_reg(), m );

    } else {
      // If match tree has no control and we do, adopt it for entire tree
      if( control == NULL && m->in(0) != NULL && m->req() > 1 )
        control = m->in(0);         // Pick up control
      // Else match as a normal part of the match tree.
      control = Label_Root(m,s,control,mem);
      if (C->failing()) return NULL;
    }
  }


  // Call DFA to match this node, and return
  svec->DFA( n->Opcode(), n );

#ifdef ASSERT
  uint x;
  for( x = 0; x < _LAST_MACH_OPER; x++ )
    if( svec->valid(x) )
      break;

  if (x >= _LAST_MACH_OPER) {
    n->dump();
    svec->dump();
    assert( false, "bad AD file" );
  }
#endif
  return control;
}


// Con nodes reduced using the same rule can share their MachNode
// which reduces the number of copies of a constant in the final
// program.  The register allocator is free to split uses later to
// split live ranges.
MachNode* Matcher::find_shared_node(Node* leaf, uint rule) {
  if (!leaf->is_Con() && !leaf->is_DecodeNarrowPtr()) return NULL;

  // See if this Con has already been reduced using this rule.
  if (_shared_nodes.Size() <= leaf->_idx) return NULL;
  MachNode* last = (MachNode*)_shared_nodes.at(leaf->_idx);
  if (last != NULL && rule == last->rule()) {
    // Don't expect control change for DecodeN
    if (leaf->is_DecodeNarrowPtr())
      return last;
    // Get the new space root.
    Node* xroot = new_node(C->root());
    if (xroot == NULL) {
      // This shouldn't happen give the order of matching.
      return NULL;
    }

    // Shared constants need to have their control be root so they
    // can be scheduled properly.
    Node* control = last->in(0);
    if (control != xroot) {
      if (control == NULL || control == C->root()) {
        last->set_req(0, xroot);
      } else {
        assert(false, "unexpected control");
        return NULL;
      }
    }
    return last;
  }
  return NULL;
}


//------------------------------ReduceInst-------------------------------------
// Reduce a State tree (with given Control) into a tree of MachNodes.
// This routine (and it's cohort ReduceOper) convert Ideal Nodes into
// complicated machine Nodes.  Each MachNode covers some tree of Ideal Nodes.
// Each MachNode has a number of complicated MachOper operands; each
// MachOper also covers a further tree of Ideal Nodes.

// The root of the Ideal match tree is always an instruction, so we enter
// the recursion here.  After building the MachNode, we need to recurse
// the tree checking for these cases:
// (1) Child is an instruction -
//     Build the instruction (recursively), add it as an edge.
//     Build a simple operand (register) to hold the result of the instruction.
// (2) Child is an interior part of an instruction -
//     Skip over it (do nothing)
// (3) Child is the start of a operand -
//     Build the operand, place it inside the instruction
//     Call ReduceOper.
MachNode *Matcher::ReduceInst( State *s, int rule, Node *&mem ) {
  assert( rule >= NUM_OPERANDS, "called with operand rule" );

  MachNode* shared_node = find_shared_node(s->_leaf, rule);
  if (shared_node != NULL) {
    return shared_node;
  }

  // Build the object to represent this state & prepare for recursive calls
  MachNode *mach = s->MachNodeGenerator(rule);
  guarantee(mach != NULL, "Missing MachNode");
  mach->_opnds[0] = s->MachOperGenerator(_reduceOp[rule]);
  assert( mach->_opnds[0] != NULL, "Missing result operand" );
  Node *leaf = s->_leaf;
  // Check for instruction or instruction chain rule
  if( rule >= _END_INST_CHAIN_RULE || rule < _BEGIN_INST_CHAIN_RULE ) {
    assert(C->node_arena()->contains(s->_leaf) || !has_new_node(s->_leaf),
           "duplicating node that's already been matched");
    // Instruction
    mach->add_req( leaf->in(0) ); // Set initial control
    // Reduce interior of complex instruction
    ReduceInst_Interior( s, rule, mem, mach, 1 );
  } else {
    // Instruction chain rules are data-dependent on their inputs
    mach->add_req(0);             // Set initial control to none
    ReduceInst_Chain_Rule( s, rule, mem, mach );
  }

  // If a Memory was used, insert a Memory edge
  if( mem != (Node*)1 ) {
    mach->ins_req(MemNode::Memory,mem);
#ifdef ASSERT
    // Verify adr type after matching memory operation
    const MachOper* oper = mach->memory_operand();
    if (oper != NULL && oper != (MachOper*)-1) {
      // It has a unique memory operand.  Find corresponding ideal mem node.
      Node* m = NULL;
      if (leaf->is_Mem()) {
        m = leaf;
      } else {
        m = _mem_node;
        assert(m != NULL && m->is_Mem(), "expecting memory node");
      }
      const Type* mach_at = mach->adr_type();
      // DecodeN node consumed by an address may have different type
      // than its input. Don't compare types for such case.
      if (m->adr_type() != mach_at &&
          (m->in(MemNode::Address)->is_DecodeNarrowPtr() ||
           (m->in(MemNode::Address)->is_AddP() &&
            m->in(MemNode::Address)->in(AddPNode::Address)->is_DecodeNarrowPtr()) ||
           (m->in(MemNode::Address)->is_AddP() &&
            m->in(MemNode::Address)->in(AddPNode::Address)->is_AddP() &&
            m->in(MemNode::Address)->in(AddPNode::Address)->in(AddPNode::Address)->is_DecodeNarrowPtr()))) {
        mach_at = m->adr_type();
      }
      if (m->adr_type() != mach_at) {
        m->dump();
        tty->print_cr("mach:");
        mach->dump(1);
      }
      assert(m->adr_type() == mach_at, "matcher should not change adr type");
    }
#endif
  }

  // If the _leaf is an AddP, insert the base edge
  if (leaf->is_AddP()) {
    mach->ins_req(AddPNode::Base,leaf->in(AddPNode::Base));
  }

  uint number_of_projections_prior = number_of_projections();

  // Perform any 1-to-many expansions required
  MachNode *ex = mach->Expand(s, _projection_list, mem);
  if (ex != mach) {
    assert(ex->ideal_reg() == mach->ideal_reg(), "ideal types should match");
    if( ex->in(1)->is_Con() )
      ex->in(1)->set_req(0, C->root());
    // Remove old node from the graph
    for( uint i=0; i<mach->req(); i++ ) {
      mach->set_req(i,NULL);
    }
#ifdef ASSERT
    _new2old_map.map(ex->_idx, s->_leaf);
#endif
  }

  // PhaseChaitin::fixup_spills will sometimes generate spill code
  // via the matcher.  By the time, nodes have been wired into the CFG,
  // and any further nodes generated by expand rules will be left hanging
  // in space, and will not get emitted as output code.  Catch this.
  // Also, catch any new register allocation constraints ("projections")
  // generated belatedly during spill code generation.
  if (_allocation_started) {
    guarantee(ex == mach, "no expand rules during spill generation");
    guarantee(number_of_projections_prior == number_of_projections(), "no allocation during spill generation");
  }

  if (leaf->is_Con() || leaf->is_DecodeNarrowPtr()) {
    // Record the con for sharing
    _shared_nodes.map(leaf->_idx, ex);
  }

  // Have mach nodes inherit GC barrier data
  if (leaf->is_LoadStore()) {
    mach->set_barrier_data(leaf->as_LoadStore()->barrier_data());
  } else if (leaf->is_Mem()) {
    mach->set_barrier_data(leaf->as_Mem()->barrier_data());
  }

  return ex;
}

void Matcher::handle_precedence_edges(Node* n, MachNode *mach) {
  for (uint i = n->req(); i < n->len(); i++) {
    if (n->in(i) != NULL) {
      mach->add_prec(n->in(i));
    }
  }
}

void Matcher::ReduceInst_Chain_Rule( State *s, int rule, Node *&mem, MachNode *mach ) {
  // 'op' is what I am expecting to receive
  int op = _leftOp[rule];
  // Operand type to catch childs result
  // This is what my child will give me.
  int opnd_class_instance = s->_rule[op];
  // Choose between operand class or not.
  // This is what I will receive.
  int catch_op = (FIRST_OPERAND_CLASS <= op && op < NUM_OPERANDS) ? opnd_class_instance : op;
  // New rule for child.  Chase operand classes to get the actual rule.
  int newrule = s->_rule[catch_op];

  if( newrule < NUM_OPERANDS ) {
    // Chain from operand or operand class, may be output of shared node
    assert( 0 <= opnd_class_instance && opnd_class_instance < NUM_OPERANDS,
            "Bad AD file: Instruction chain rule must chain from operand");
    // Insert operand into array of operands for this instruction
    mach->_opnds[1] = s->MachOperGenerator(opnd_class_instance);

    ReduceOper( s, newrule, mem, mach );
  } else {
    // Chain from the result of an instruction
    assert( newrule >= _LAST_MACH_OPER, "Do NOT chain from internal operand");
    mach->_opnds[1] = s->MachOperGenerator(_reduceOp[catch_op]);
    Node *mem1 = (Node*)1;
    debug_only(Node *save_mem_node = _mem_node;)
    mach->add_req( ReduceInst(s, newrule, mem1) );
    debug_only(_mem_node = save_mem_node;)
  }
  return;
}


uint Matcher::ReduceInst_Interior( State *s, int rule, Node *&mem, MachNode *mach, uint num_opnds ) {
  handle_precedence_edges(s->_leaf, mach);

  if( s->_leaf->is_Load() ) {
    Node *mem2 = s->_leaf->in(MemNode::Memory);
    assert( mem == (Node*)1 || mem == mem2, "multiple Memories being matched at once?" );
    debug_only( if( mem == (Node*)1 ) _mem_node = s->_leaf;)
    mem = mem2;
  }
  if( s->_leaf->in(0) != NULL && s->_leaf->req() > 1) {
    if( mach->in(0) == NULL )
      mach->set_req(0, s->_leaf->in(0));
  }

  // Now recursively walk the state tree & add operand list.
  for( uint i=0; i<2; i++ ) {   // binary tree
    State *newstate = s->_kids[i];
    if( newstate == NULL ) break;      // Might only have 1 child
    // 'op' is what I am expecting to receive
    int op;
    if( i == 0 ) {
      op = _leftOp[rule];
    } else {
      op = _rightOp[rule];
    }
    // Operand type to catch childs result
    // This is what my child will give me.
    int opnd_class_instance = newstate->_rule[op];
    // Choose between operand class or not.
    // This is what I will receive.
    int catch_op = (op >= FIRST_OPERAND_CLASS && op < NUM_OPERANDS) ? opnd_class_instance : op;
    // New rule for child.  Chase operand classes to get the actual rule.
    int newrule = newstate->_rule[catch_op];

    if( newrule < NUM_OPERANDS ) { // Operand/operandClass or internalOp/instruction?
      // Operand/operandClass
      // Insert operand into array of operands for this instruction
      mach->_opnds[num_opnds++] = newstate->MachOperGenerator(opnd_class_instance);
      ReduceOper( newstate, newrule, mem, mach );

    } else {                    // Child is internal operand or new instruction
      if( newrule < _LAST_MACH_OPER ) { // internal operand or instruction?
        // internal operand --> call ReduceInst_Interior
        // Interior of complex instruction.  Do nothing but recurse.
        num_opnds = ReduceInst_Interior( newstate, newrule, mem, mach, num_opnds );
      } else {
        // instruction --> call build operand(  ) to catch result
        //             --> ReduceInst( newrule )
        mach->_opnds[num_opnds++] = s->MachOperGenerator(_reduceOp[catch_op]);
        Node *mem1 = (Node*)1;
        debug_only(Node *save_mem_node = _mem_node;)
        mach->add_req( ReduceInst( newstate, newrule, mem1 ) );
        debug_only(_mem_node = save_mem_node;)
      }
    }
    assert( mach->_opnds[num_opnds-1], "" );
  }
  return num_opnds;
}

// This routine walks the interior of possible complex operands.
// At each point we check our children in the match tree:
// (1) No children -
//     We are a leaf; add _leaf field as an input to the MachNode
// (2) Child is an internal operand -
//     Skip over it ( do nothing )
// (3) Child is an instruction -
//     Call ReduceInst recursively and
//     and instruction as an input to the MachNode
void Matcher::ReduceOper( State *s, int rule, Node *&mem, MachNode *mach ) {
  assert( rule < _LAST_MACH_OPER, "called with operand rule" );
  State *kid = s->_kids[0];
  assert( kid == NULL || s->_leaf->in(0) == NULL, "internal operands have no control" );

  // Leaf?  And not subsumed?
  if( kid == NULL && !_swallowed[rule] ) {
    mach->add_req( s->_leaf );  // Add leaf pointer
    return;                     // Bail out
  }

  if( s->_leaf->is_Load() ) {
    assert( mem == (Node*)1, "multiple Memories being matched at once?" );
    mem = s->_leaf->in(MemNode::Memory);
    debug_only(_mem_node = s->_leaf;)
  }

  handle_precedence_edges(s->_leaf, mach);

  if( s->_leaf->in(0) && s->_leaf->req() > 1) {
    if( !mach->in(0) )
      mach->set_req(0,s->_leaf->in(0));
    else {
      assert( s->_leaf->in(0) == mach->in(0), "same instruction, differing controls?" );
    }
  }

  for( uint i=0; kid != NULL && i<2; kid = s->_kids[1], i++ ) {   // binary tree
    int newrule;
    if( i == 0)
      newrule = kid->_rule[_leftOp[rule]];
    else
      newrule = kid->_rule[_rightOp[rule]];

    if( newrule < _LAST_MACH_OPER ) { // Operand or instruction?
      // Internal operand; recurse but do nothing else
      ReduceOper( kid, newrule, mem, mach );

    } else {                    // Child is a new instruction
      // Reduce the instruction, and add a direct pointer from this
      // machine instruction to the newly reduced one.
      Node *mem1 = (Node*)1;
      debug_only(Node *save_mem_node = _mem_node;)
      mach->add_req( ReduceInst( kid, newrule, mem1 ) );
      debug_only(_mem_node = save_mem_node;)
    }
  }
}


// -------------------------------------------------------------------------
// Java-Java calling convention
// (what you use when Java calls Java)

//------------------------------find_receiver----------------------------------
// For a given signature, return the OptoReg for parameter 0.
OptoReg::Name Matcher::find_receiver( bool is_outgoing ) {
  VMRegPair regs;
  BasicType sig_bt = T_OBJECT;
  calling_convention(&sig_bt, &regs, 1, is_outgoing);
  // Return argument 0 register.  In the LP64 build pointers
  // take 2 registers, but the VM wants only the 'main' name.
  return OptoReg::as_OptoReg(regs.first());
}

// This function identifies sub-graphs in which a 'load' node is
// input to two different nodes, and such that it can be matched
// with BMI instructions like blsi, blsr, etc.
// Example : for b = -a[i] & a[i] can be matched to blsi r32, m32.
// The graph is (AndL (SubL Con0 LoadL*) LoadL*), where LoadL*
// refers to the same node.
#ifdef X86
// Match the generic fused operations pattern (op1 (op2 Con{ConType} mop) mop)
// This is a temporary solution until we make DAGs expressible in ADL.
template<typename ConType>
class FusedPatternMatcher {
  Node* _op1_node;
  Node* _mop_node;
  int _con_op;

  static int match_next(Node* n, int next_op, int next_op_idx) {
    if (n->in(1) == NULL || n->in(2) == NULL) {
      return -1;
    }

    if (next_op_idx == -1) { // n is commutative, try rotations
      if (n->in(1)->Opcode() == next_op) {
        return 1;
      } else if (n->in(2)->Opcode() == next_op) {
        return 2;
      }
    } else {
      assert(next_op_idx > 0 && next_op_idx <= 2, "Bad argument index");
      if (n->in(next_op_idx)->Opcode() == next_op) {
        return next_op_idx;
      }
    }
    return -1;
  }
public:
  FusedPatternMatcher(Node* op1_node, Node *mop_node, int con_op) :
    _op1_node(op1_node), _mop_node(mop_node), _con_op(con_op) { }

  bool match(int op1, int op1_op2_idx,  // op1 and the index of the op1->op2 edge, -1 if op1 is commutative
             int op2, int op2_con_idx,  // op2 and the index of the op2->con edge, -1 if op2 is commutative
             typename ConType::NativeType con_value) {
    if (_op1_node->Opcode() != op1) {
      return false;
    }
    if (_mop_node->outcnt() > 2) {
      return false;
    }
    op1_op2_idx = match_next(_op1_node, op2, op1_op2_idx);
    if (op1_op2_idx == -1) {
      return false;
    }
    // Memory operation must be the other edge
    int op1_mop_idx = (op1_op2_idx & 1) + 1;

    // Check that the mop node is really what we want
    if (_op1_node->in(op1_mop_idx) == _mop_node) {
      Node *op2_node = _op1_node->in(op1_op2_idx);
      if (op2_node->outcnt() > 1) {
        return false;
      }
      assert(op2_node->Opcode() == op2, "Should be");
      op2_con_idx = match_next(op2_node, _con_op, op2_con_idx);
      if (op2_con_idx == -1) {
        return false;
      }
      // Memory operation must be the other edge
      int op2_mop_idx = (op2_con_idx & 1) + 1;
      // Check that the memory operation is the same node
      if (op2_node->in(op2_mop_idx) == _mop_node) {
        // Now check the constant
        const Type* con_type = op2_node->in(op2_con_idx)->bottom_type();
        if (con_type != Type::TOP && ConType::as_self(con_type)->get_con() == con_value) {
          return true;
        }
      }
    }
    return false;
  }
};


bool Matcher::is_bmi_pattern(Node *n, Node *m) {
  if (n != NULL && m != NULL) {
    if (m->Opcode() == Op_LoadI) {
      FusedPatternMatcher<TypeInt> bmii(n, m, Op_ConI);
      return bmii.match(Op_AndI, -1, Op_SubI,  1,  0)  ||
             bmii.match(Op_AndI, -1, Op_AddI, -1, -1)  ||
             bmii.match(Op_XorI, -1, Op_AddI, -1, -1);
    } else if (m->Opcode() == Op_LoadL) {
      FusedPatternMatcher<TypeLong> bmil(n, m, Op_ConL);
      return bmil.match(Op_AndL, -1, Op_SubL,  1,  0) ||
             bmil.match(Op_AndL, -1, Op_AddL, -1, -1) ||
             bmil.match(Op_XorL, -1, Op_AddL, -1, -1);
    }
  }
  return false;
}
#endif // X86

bool Matcher::is_vshift_con(Node *n, Node *m) {
  if (n != NULL && m != NULL &&
      VectorNode::is_vshift(n) &&
      VectorNode::is_vshift_cnt(m) && m->in(1)->is_Con()) {
    return true;
  }
  return false;
}

bool Matcher::clone_base_plus_offset_address(AddPNode* m, Matcher::MStack& mstack, VectorSet& address_visited) {
  Node *off = m->in(AddPNode::Offset);
  if (off->is_Con()) {
    address_visited.test_set(m->_idx); // Flag as address_visited
    mstack.push(m->in(AddPNode::Address), Pre_Visit);
    // Clone X+offset as it also folds into most addressing expressions
    mstack.push(off, Visit);
    mstack.push(m->in(AddPNode::Base), Pre_Visit);
    return true;
  }
  return false;
}

// A method-klass-holder may be passed in the inline_cache_reg
// and then expanded into the inline_cache_reg and a method_oop register
//   defined in ad_<arch>.cpp

//------------------------------find_shared------------------------------------
// Set bits if Node is shared or otherwise a root
void Matcher::find_shared( Node *n ) {
  // Allocate stack of size C->live_nodes() * 2 to avoid frequent realloc
  MStack mstack(C->live_nodes() * 2);
  // Mark nodes as address_visited if they are inputs to an address expression
  VectorSet address_visited(Thread::current()->resource_area());
  mstack.push(n, Visit);     // Don't need to pre-visit root node
  while (mstack.is_nonempty()) {
    n = mstack.node();       // Leave node on stack
    Node_State nstate = mstack.state();
    uint nop = n->Opcode();
    if (nstate == Pre_Visit) {
      if (address_visited.test(n->_idx)) { // Visited in address already?
        // Flag as visited and shared now.
        set_visited(n);
      }
      if (is_visited(n)) {   // Visited already?
        // Node is shared and has no reason to clone.  Flag it as shared.
        // This causes it to match into a register for the sharing.
        set_shared(n);       // Flag as shared and
        if (n->is_DecodeNarrowPtr()) {
          // Oop field/array element loads must be shared but since
          // they are shared through a DecodeN they may appear to have
          // a single use so force sharing here.
          set_shared(n->in(1));
        }
        mstack.pop();        // remove node from stack
        continue;
      }
      nstate = Visit; // Not already visited; so visit now
    }
    if (nstate == Visit) {
      mstack.set_state(Post_Visit);
      set_visited(n);   // Flag as visited now
      bool mem_op = false;
      int mem_addr_idx = MemNode::Address;
      if (find_shared_visit(mstack, n, nop, mem_op, mem_addr_idx)) {
        continue;
      }
      for(int i = n->req() - 1; i >= 0; --i) { // For my children
        Node *m = n->in(i); // Get ith input
        if (m == NULL) continue;  // Ignore NULLs
        uint mop = m->Opcode();

        // Must clone all producers of flags, or we will not match correctly.
        // Suppose a compare setting int-flags is shared (e.g., a switch-tree)
        // then it will match into an ideal Op_RegFlags.  Alas, the fp-flags
        // are also there, so we may match a float-branch to int-flags and
        // expect the allocator to haul the flags from the int-side to the
        // fp-side.  No can do.
        if( _must_clone[mop] ) {
          mstack.push(m, Visit);
          continue; // for(int i = ...)
        }

        // if 'n' and 'm' are part of a graph for BMI instruction, clone this node.
#ifdef X86
        if (UseBMI1Instructions && is_bmi_pattern(n, m)) {
          mstack.push(m, Visit);
          continue;
        }
#endif
        if (is_vshift_con(n, m)) {
          mstack.push(m, Visit);
          continue;
        }

        // Clone addressing expressions as they are "free" in memory access instructions
        if (mem_op && i == mem_addr_idx && mop == Op_AddP &&
            // When there are other uses besides address expressions
            // put it on stack and mark as shared.
            !is_visited(m)) {
          // Some inputs for address expression are not put on stack
          // to avoid marking them as shared and forcing them into register
          // if they are used only in address expressions.
          // But they should be marked as shared if there are other uses
          // besides address expressions.

          if (clone_address_expressions(m->as_AddP(), mstack, address_visited)) {
            continue;
          }
        }   // if( mem_op &&
        mstack.push(m, Pre_Visit);
      }     // for(int i = ...)
    }
    else if (nstate == Alt_Post_Visit) {
      mstack.pop(); // Remove node from stack
      // We cannot remove the Cmp input from the Bool here, as the Bool may be
      // shared and all users of the Bool need to move the Cmp in parallel.
      // This leaves both the Bool and the If pointing at the Cmp.  To
      // prevent the Matcher from trying to Match the Cmp along both paths
      // BoolNode::match_edge always returns a zero.

      // We reorder the Op_If in a pre-order manner, so we can visit without
      // accidentally sharing the Cmp (the Bool and the If make 2 users).
      n->add_req( n->in(1)->in(1) ); // Add the Cmp next to the Bool
    }
    else if (nstate == Post_Visit) {
      mstack.pop(); // Remove node from stack

      // Now hack a few special opcodes
      uint opcode = n->Opcode();
      bool gc_handled = BarrierSet::barrier_set()->barrier_set_c2()->matcher_find_shared_post_visit(this, n, opcode);
      if (!gc_handled) {
        find_shared_post_visit(n, opcode);
      }
    }
    else {
      ShouldNotReachHere();
    }
  } // end of while (mstack.is_nonempty())
}

bool Matcher::find_shared_visit(MStack& mstack, Node* n, uint opcode, bool& mem_op, int& mem_addr_idx) {
  switch(opcode) {  // Handle some opcodes special
    case Op_Phi:             // Treat Phis as shared roots
    case Op_Parm:
    case Op_Proj:            // All handled specially during matching
    case Op_SafePointScalarObject:
      set_shared(n);
      set_dontcare(n);
      break;
    case Op_If:
    case Op_CountedLoopEnd:
      mstack.set_state(Alt_Post_Visit); // Alternative way
      // Convert (If (Bool (CmpX A B))) into (If (Bool) (CmpX A B)).  Helps
      // with matching cmp/branch in 1 instruction.  The Matcher needs the
      // Bool and CmpX side-by-side, because it can only get at constants
      // that are at the leaves of Match trees, and the Bool's condition acts
      // as a constant here.
      mstack.push(n->in(1), Visit);         // Clone the Bool
      mstack.push(n->in(0), Pre_Visit);     // Visit control input
      return true; // while (mstack.is_nonempty())
    case Op_ConvI2D:         // These forms efficiently match with a prior
    case Op_ConvI2F:         //   Load but not a following Store
      if( n->in(1)->is_Load() &&        // Prior load
          n->outcnt() == 1 &&           // Not already shared
          n->unique_out()->is_Store() ) // Following store
        set_shared(n);       // Force it to be a root
      break;
    case Op_ReverseBytesI:
    case Op_ReverseBytesL:
      if( n->in(1)->is_Load() &&        // Prior load
          n->outcnt() == 1 )            // Not already shared
        set_shared(n);                  // Force it to be a root
      break;
    case Op_BoxLock:         // Cant match until we get stack-regs in ADLC
    case Op_IfFalse:
    case Op_IfTrue:
    case Op_MachProj:
    case Op_MergeMem:
    case Op_Catch:
    case Op_CatchProj:
    case Op_CProj:
    case Op_JumpProj:
    case Op_JProj:
    case Op_NeverBranch:
      set_dontcare(n);
      break;
    case Op_Jump:
      mstack.push(n->in(1), Pre_Visit);     // Switch Value (could be shared)
      mstack.push(n->in(0), Pre_Visit);     // Visit Control input
      return true;                             // while (mstack.is_nonempty())
    case Op_StrComp:
    case Op_StrEquals:
    case Op_StrIndexOf:
    case Op_StrIndexOfChar:
    case Op_AryEq:
    case Op_HasNegatives:
    case Op_StrInflatedCopy:
    case Op_StrCompressedCopy:
    case Op_EncodeISOArray:
    case Op_FmaD:
    case Op_FmaF:
    case Op_FmaVD:
    case Op_FmaVF:
      set_shared(n); // Force result into register (it will be anyways)
      break;
    case Op_ConP: {  // Convert pointers above the centerline to NUL
      TypeNode *tn = n->as_Type(); // Constants derive from type nodes
      const TypePtr* tp = tn->type()->is_ptr();
      if (tp->_ptr == TypePtr::AnyNull) {
        tn->set_type(TypePtr::NULL_PTR);
      }
      break;
    }
    case Op_ConN: {  // Convert narrow pointers above the centerline to NUL
      TypeNode *tn = n->as_Type(); // Constants derive from type nodes
      const TypePtr* tp = tn->type()->make_ptr();
      if (tp && tp->_ptr == TypePtr::AnyNull) {
        tn->set_type(TypeNarrowOop::NULL_PTR);
      }
      break;
    }
    case Op_Binary:         // These are introduced in the Post_Visit state.
      ShouldNotReachHere();
      break;
    case Op_ClearArray:
    case Op_SafePoint:
      mem_op = true;
      break;
    default:
      if( n->is_Store() ) {
        // Do match stores, despite no ideal reg
        mem_op = true;
        break;
      }
      if( n->is_Mem() ) { // Loads and LoadStores
        mem_op = true;
        // Loads must be root of match tree due to prior load conflict
        if( C->subsume_loads() == false )
          set_shared(n);
      }
      // Fall into default case
      if( !n->ideal_reg() )
        set_dontcare(n);  // Unmatchable Nodes
  } // end_switch
  return false;
}

void Matcher::find_shared_post_visit(Node* n, uint opcode) {
  switch(opcode) {       // Handle some opcodes special
    case Op_StorePConditional:
    case Op_StoreIConditional:
    case Op_StoreLConditional:
    case Op_CompareAndExchangeB:
    case Op_CompareAndExchangeS:
    case Op_CompareAndExchangeI:
    case Op_CompareAndExchangeL:
    case Op_CompareAndExchangeP:
    case Op_CompareAndExchangeN:
    case Op_WeakCompareAndSwapB:
    case Op_WeakCompareAndSwapS:
    case Op_WeakCompareAndSwapI:
    case Op_WeakCompareAndSwapL:
    case Op_WeakCompareAndSwapP:
    case Op_WeakCompareAndSwapN:
    case Op_CompareAndSwapB:
    case Op_CompareAndSwapS:
    case Op_CompareAndSwapI:
    case Op_CompareAndSwapL:
    case Op_CompareAndSwapP:
    case Op_CompareAndSwapN: {   // Convert trinary to binary-tree
      Node* newval = n->in(MemNode::ValueIn);
      Node* oldval = n->in(LoadStoreConditionalNode::ExpectedIn);
      Node* pair = new BinaryNode(oldval, newval);
      n->set_req(MemNode::ValueIn, pair);
      n->del_req(LoadStoreConditionalNode::ExpectedIn);
      break;
    }
    case Op_CMoveD:              // Convert trinary to binary-tree
    case Op_CMoveF:
    case Op_CMoveI:
    case Op_CMoveL:
    case Op_CMoveN:
    case Op_CMoveP:
    case Op_CMoveVF:
    case Op_CMoveVD:  {
      // Restructure into a binary tree for Matching.  It's possible that
      // we could move this code up next to the graph reshaping for IfNodes
      // or vice-versa, but I do not want to debug this for Ladybird.
      // 10/2/2000 CNC.
      Node* pair1 = new BinaryNode(n->in(1), n->in(1)->in(1));
      n->set_req(1, pair1);
      Node* pair2 = new BinaryNode(n->in(2), n->in(3));
      n->set_req(2, pair2);
      n->del_req(3);
      break;
    }
    case Op_LoopLimit: {
      Node* pair1 = new BinaryNode(n->in(1), n->in(2));
      n->set_req(1, pair1);
      n->set_req(2, n->in(3));
      n->del_req(3);
      break;
    }
    case Op_StrEquals:
    case Op_StrIndexOfChar: {
      Node* pair1 = new BinaryNode(n->in(2), n->in(3));
      n->set_req(2, pair1);
      n->set_req(3, n->in(4));
      n->del_req(4);
      break;
    }
    case Op_StrComp:
    case Op_StrIndexOf: {
      Node* pair1 = new BinaryNode(n->in(2), n->in(3));
      n->set_req(2, pair1);
      Node* pair2 = new BinaryNode(n->in(4),n->in(5));
      n->set_req(3, pair2);
      n->del_req(5);
      n->del_req(4);
      break;
    }
    case Op_StrCompressedCopy:
    case Op_StrInflatedCopy:
    case Op_EncodeISOArray: {
      // Restructure into a binary tree for Matching.
      Node* pair = new BinaryNode(n->in(3), n->in(4));
      n->set_req(3, pair);
      n->del_req(4);
      break;
    }
    case Op_FmaD:
    case Op_FmaF:
    case Op_FmaVD:
    case Op_FmaVF: {
      // Restructure into a binary tree for Matching.
      Node* pair = new BinaryNode(n->in(1), n->in(2));
      n->set_req(2, pair);
      n->set_req(1, n->in(3));
        n->del_req(3);
        break;
      }
      case Op_VectorBlend:
      case Op_VectorInsert: {
        Node* pair = new BinaryNode(n->in(1), n->in(2));
        n->set_req(1, pair);
        n->set_req(2, n->in(3));
      n->del_req(3);
      break;
    }
    case Op_StoreVectorScatter: {
      Node* pair = new BinaryNode(n->in(MemNode::ValueIn), n->in(MemNode::ValueIn+1));
      n->set_req(MemNode::ValueIn, pair);
      n->del_req(MemNode::ValueIn+1);
      break;
    }
    case Op_MulAddS2I: {
      Node* pair1 = new BinaryNode(n->in(1), n->in(2));
      Node* pair2 = new BinaryNode(n->in(3), n->in(4));
      n->set_req(1, pair1);
      n->set_req(2, pair2);
      n->del_req(4);
      n->del_req(3);
      break;
    }
#ifdef X86
    case Op_VectorMaskCmp: {
      n->set_req(1, new BinaryNode(n->in(1), n->in(2)));
      n->set_req(2, n->in(3));
      n->del_req(3);
      break;
    }
#endif
    default:
      break;
  }
}

#ifdef ASSERT
// machine-independent root to machine-dependent root
void Matcher::dump_old2new_map() {
  _old2new_map.dump();
}
#endif

//---------------------------collect_null_checks-------------------------------
// Find null checks in the ideal graph; write a machine-specific node for
// it.  Used by later implicit-null-check handling.  Actually collects
// either an IfTrue or IfFalse for the common NOT-null path, AND the ideal
// value being tested.
void Matcher::collect_null_checks( Node *proj, Node *orig_proj ) {
  Node *iff = proj->in(0);
  if( iff->Opcode() == Op_If ) {
    // During matching If's have Bool & Cmp side-by-side
    BoolNode *b = iff->in(1)->as_Bool();
    Node *cmp = iff->in(2);
    int opc = cmp->Opcode();
    if (opc != Op_CmpP && opc != Op_CmpN) return;

    const Type* ct = cmp->in(2)->bottom_type();
    if (ct == TypePtr::NULL_PTR ||
        (opc == Op_CmpN && ct == TypeNarrowOop::NULL_PTR)) {

      bool push_it = false;
      if( proj->Opcode() == Op_IfTrue ) {
#ifndef PRODUCT
        extern int all_null_checks_found;
        all_null_checks_found++;
#endif
        if( b->_test._test == BoolTest::ne ) {
          push_it = true;
        }
      } else {
        assert( proj->Opcode() == Op_IfFalse, "" );
        if( b->_test._test == BoolTest::eq ) {
          push_it = true;
        }
      }
      if( push_it ) {
        _null_check_tests.push(proj);
        Node* val = cmp->in(1);
#ifdef _LP64
        if (val->bottom_type()->isa_narrowoop() &&
            !Matcher::narrow_oop_use_complex_address()) {
          //
          // Look for DecodeN node which should be pinned to orig_proj.
          // On platforms (Sparc) which can not handle 2 adds
          // in addressing mode we have to keep a DecodeN node and
          // use it to do implicit NULL check in address.
          //
          // DecodeN node was pinned to non-null path (orig_proj) during
          // CastPP transformation in final_graph_reshaping_impl().
          //
          uint cnt = orig_proj->outcnt();
          for (uint i = 0; i < orig_proj->outcnt(); i++) {
            Node* d = orig_proj->raw_out(i);
            if (d->is_DecodeN() && d->in(1) == val) {
              val = d;
              val->set_req(0, NULL); // Unpin now.
              // Mark this as special case to distinguish from
              // a regular case: CmpP(DecodeN, NULL).
              val = (Node*)(((intptr_t)val) | 1);
              break;
            }
          }
        }
#endif
        _null_check_tests.push(val);
      }
    }
  }
}

//---------------------------validate_null_checks------------------------------
// Its possible that the value being NULL checked is not the root of a match
// tree.  If so, I cannot use the value in an implicit null check.
void Matcher::validate_null_checks( ) {
  uint cnt = _null_check_tests.size();
  for( uint i=0; i < cnt; i+=2 ) {
    Node *test = _null_check_tests[i];
    Node *val = _null_check_tests[i+1];
    bool is_decoden = ((intptr_t)val) & 1;
    val = (Node*)(((intptr_t)val) & ~1);
    if (has_new_node(val)) {
      Node* new_val = new_node(val);
      if (is_decoden) {
        assert(val->is_DecodeNarrowPtr() && val->in(0) == NULL, "sanity");
        // Note: new_val may have a control edge if
        // the original ideal node DecodeN was matched before
        // it was unpinned in Matcher::collect_null_checks().
        // Unpin the mach node and mark it.
        new_val->set_req(0, NULL);
        new_val = (Node*)(((intptr_t)new_val) | 1);
      }
      // Is a match-tree root, so replace with the matched value
      _null_check_tests.map(i+1, new_val);
    } else {
      // Yank from candidate list
      _null_check_tests.map(i+1,_null_check_tests[--cnt]);
      _null_check_tests.map(i,_null_check_tests[--cnt]);
      _null_check_tests.pop();
      _null_check_tests.pop();
      i-=2;
    }
  }
}

bool Matcher::gen_narrow_oop_implicit_null_checks() {
  // Advice matcher to perform null checks on the narrow oop side.
  // Implicit checks are not possible on the uncompressed oop side anyway
  // (at least not for read accesses).
  // Performs significantly better (especially on Power 6).
  if (!os::zero_page_read_protected()) {
    return true;
  }
  return CompressedOops::use_implicit_null_checks() &&
         (narrow_oop_use_complex_address() ||
          CompressedOops::base() != NULL);
}

// Compute RegMask for an ideal register.
const RegMask* Matcher::regmask_for_ideal_register(uint ideal_reg, Node* ret) {
  const Type* t = Type::mreg2type[ideal_reg];
  if (t == NULL) {
    assert(ideal_reg >= Op_VecS && ideal_reg <= Op_VecZ, "not a vector: %d", ideal_reg);
    return NULL; // not supported
  }
  Node* fp  = ret->in(TypeFunc::FramePtr);
  Node* mem = ret->in(TypeFunc::Memory);
  const TypePtr* atp = TypePtr::BOTTOM;
  MemNode::MemOrd mo = MemNode::unordered;

  Node* spill;
  switch (ideal_reg) {
    case Op_RegN: spill = new LoadNNode(NULL, mem, fp, atp, t->is_narrowoop(), mo); break;
    case Op_RegI: spill = new LoadINode(NULL, mem, fp, atp, t->is_int(),       mo); break;
    case Op_RegP: spill = new LoadPNode(NULL, mem, fp, atp, t->is_ptr(),       mo); break;
    case Op_RegF: spill = new LoadFNode(NULL, mem, fp, atp, t,                 mo); break;
    case Op_RegD: spill = new LoadDNode(NULL, mem, fp, atp, t,                 mo); break;
    case Op_RegL: spill = new LoadLNode(NULL, mem, fp, atp, t->is_long(),      mo); break;

    case Op_VecS: // fall-through
    case Op_VecD: // fall-through
    case Op_VecX: // fall-through
    case Op_VecY: // fall-through
    case Op_VecZ: spill = new LoadVectorNode(NULL, mem, fp, atp, t->is_vect()); break;

    default: ShouldNotReachHere();
  }
  MachNode* mspill = match_tree(spill);
  assert(mspill != NULL, "matching failed: %d", ideal_reg);
  // Handle generic vector operand case
  if (Matcher::supports_generic_vector_operands && t->isa_vect()) {
    specialize_mach_node(mspill);
  }
  return &mspill->out_RegMask();
}

// Process Mach IR right after selection phase is over.
void Matcher::do_postselect_cleanup() {
  if (supports_generic_vector_operands) {
    specialize_generic_vector_operands();
    if (C->failing())  return;
  }
}

//----------------------------------------------------------------------
// Generic machine operands elision.
//----------------------------------------------------------------------

// Convert (leg)Vec to (leg)Vec[SDXYZ].
<<<<<<< HEAD
MachOper* Matcher::specialize_vector_operand_helper(Node* m, MachOper* original_opnd) {
  const Type* t = m->bottom_type();
  uint ideal_reg = t->ideal_reg();
  if (m->is_Mach() && !t->isa_vect()) {
=======
MachOper* Matcher::specialize_vector_operand_helper(MachNode* m, uint opnd_idx, const Type* t) {
  MachOper* original_opnd = m->_opnds[opnd_idx];
  uint ideal_reg = t->ideal_reg();
  // Handle special cases.
  if (t->isa_vect()) {
    // LShiftCntV/RShiftCntV report wide vector type, but Matcher::vector_shift_count_ideal_reg() as ideal register (see vectornode.hpp).
    // Look for shift count use sites as well (at vector shift nodes).
    int opc = m->ideal_Opcode();
    if ((VectorNode::is_shift_count(opc)  && opnd_idx == 0) || // DEF operand of LShiftCntV/RShiftCntV
        (VectorNode::is_vector_shift(opc) && opnd_idx == 2)) { // shift operand of a vector shift node
      ideal_reg = Matcher::vector_shift_count_ideal_reg(t->is_vect()->length_in_bytes());
    }
  } else {
>>>>>>> abfab9e0
    // Chain instructions which convert scalar to vector (e.g., vshiftcntimm on x86) don't have vector type.
    int size_in_bytes = 4 * type2size[t->basic_type()];
    ideal_reg = Matcher::vector_ideal_reg(size_in_bytes);
  }
  return Matcher::specialize_generic_vector_operand(original_opnd, ideal_reg, false);
}

// Compute concrete vector operand for a generic TEMP vector mach node based on its user info.
void Matcher::specialize_temp_node(MachTempNode* tmp, MachNode* use, uint idx) {
  assert(use->in(idx) == tmp, "not a user");
  assert(!Matcher::is_generic_vector(use->_opnds[0]), "use not processed yet");

  if ((uint)idx == use->two_adr()) { // DEF_TEMP case
    tmp->_opnds[0] = use->_opnds[0]->clone();
  } else {
    uint ideal_vreg = vector_ideal_reg(C->max_vector_size());
    tmp->_opnds[0] = specialize_generic_vector_operand(tmp->_opnds[0], ideal_vreg, true);
  }
}

// Compute concrete vector operand for a generic DEF/USE vector operand (of mach node m at index idx).
MachOper* Matcher::specialize_vector_operand(MachNode* m, uint opnd_idx) {
  assert(Matcher::is_generic_vector(m->_opnds[opnd_idx]), "repeated updates");
  Node* def = NULL;
  if (opnd_idx == 0) { // DEF
    def = m; // use mach node itself to compute vector operand type
  } else {
<<<<<<< HEAD
    // Use def node to compute operand type.
    int base_idx = m->operand_index(idx);
    Node* in = m->in(base_idx);
    if (in->is_MachTemp() && Matcher::is_generic_vector(in->as_Mach()->_opnds[0])) {
      specialize_temp_node(in->as_MachTemp(), m, base_idx); // MachTemp node use site
    } else if (in->is_Mach() && is_generic_reg2reg_move(in->as_Mach())) {
      in = in->in(1)->as_Mach(); // skip over generic reg-to-reg moves
=======
    int base_idx = m->operand_index(opnd_idx);
    def = m->in(base_idx);
    if (def->is_Mach()) {
      if (def->is_MachTemp() && Matcher::is_generic_vector(def->as_Mach()->_opnds[0])) {
        specialize_temp_node(def->as_MachTemp(), m, base_idx); // MachTemp node use site
      } else if (is_generic_reg2reg_move(def->as_Mach())) {
        def = def->in(1); // skip over generic reg-to-reg moves
      }
>>>>>>> abfab9e0
    }
  }
  return specialize_vector_operand_helper(m, opnd_idx, def->bottom_type());
}

void Matcher::specialize_mach_node(MachNode* m) {
  assert(!m->is_MachTemp(), "processed along with its user");
  // For generic use operands pull specific register class operands from
  // its def instruction's output operand (def operand).
  for (uint i = 0; i < m->num_opnds(); i++) {
    if (Matcher::is_generic_vector(m->_opnds[i])) {
      m->_opnds[i] = specialize_vector_operand(m, i);
    }
  }
}

// Replace generic vector operands with concrete vector operands and eliminate generic reg-to-reg moves from the graph.
void Matcher::specialize_generic_vector_operands() {
  assert(supports_generic_vector_operands, "sanity");
  ResourceMark rm;

  if (C->max_vector_size() == 0) {
    return; // no vector instructions or operands
  }
  // Replace generic vector operands (vec/legVec) with concrete ones (vec[SDXYZ]/legVec[SDXYZ])
  // and remove reg-to-reg vector moves (MoveVec2Leg and MoveLeg2Vec).
  Unique_Node_List live_nodes;
  C->identify_useful_nodes(live_nodes);

  while (live_nodes.size() > 0) {
    Node* n = live_nodes.pop();
    if (!n->is_Mach())
      continue;
    MachNode * m = n->as_Mach();
    if (m != NULL) {
      if (Matcher::is_generic_reg2reg_move(m)) {
        // Register allocator properly handles vec <=> leg moves using register masks.
        int opnd_idx = m->operand_index(1);
        Node* def = m->in(opnd_idx);
        m->subsume_by(def, C);
      } else if (m->is_MachTemp()) {
        // process MachTemp nodes at use site (see Matcher::specialize_vector_operand)
      } else {
        specialize_mach_node(m);
      }
    }
  }
}

#ifdef ASSERT
bool Matcher::verify_after_postselect_cleanup() {
  assert(!C->failing(), "sanity");
  if (supports_generic_vector_operands) {
    Unique_Node_List useful;
    C->identify_useful_nodes(useful);
    for (uint i = 0; i < useful.size(); i++) {
      MachNode* m = useful.at(i)->isa_Mach();
      if (m != NULL) {
        assert(!Matcher::is_generic_reg2reg_move(m), "no MoveVec nodes allowed");
        for (uint j = 0; j < m->num_opnds(); j++) {
          assert(!Matcher::is_generic_vector(m->_opnds[j]), "no generic vector operands allowed");
        }
      }
    }
  }
  return true;
}
#endif // ASSERT

// Used by the DFA in dfa_xxx.cpp.  Check for a following barrier or
// atomic instruction acting as a store_load barrier without any
// intervening volatile load, and thus we don't need a barrier here.
// We retain the Node to act as a compiler ordering barrier.
bool Matcher::post_store_load_barrier(const Node* vmb) {
  Compile* C = Compile::current();
  assert(vmb->is_MemBar(), "");
  assert(vmb->Opcode() != Op_MemBarAcquire && vmb->Opcode() != Op_LoadFence, "");
  const MemBarNode* membar = vmb->as_MemBar();

  // Get the Ideal Proj node, ctrl, that can be used to iterate forward
  Node* ctrl = NULL;
  for (DUIterator_Fast imax, i = membar->fast_outs(imax); i < imax; i++) {
    Node* p = membar->fast_out(i);
    assert(p->is_Proj(), "only projections here");
    if ((p->as_Proj()->_con == TypeFunc::Control) &&
        !C->node_arena()->contains(p)) { // Unmatched old-space only
      ctrl = p;
      break;
    }
  }
  assert((ctrl != NULL), "missing control projection");

  for (DUIterator_Fast jmax, j = ctrl->fast_outs(jmax); j < jmax; j++) {
    Node *x = ctrl->fast_out(j);
    int xop = x->Opcode();

    // We don't need current barrier if we see another or a lock
    // before seeing volatile load.
    //
    // Op_Fastunlock previously appeared in the Op_* list below.
    // With the advent of 1-0 lock operations we're no longer guaranteed
    // that a monitor exit operation contains a serializing instruction.

    if (xop == Op_MemBarVolatile ||
        xop == Op_CompareAndExchangeB ||
        xop == Op_CompareAndExchangeS ||
        xop == Op_CompareAndExchangeI ||
        xop == Op_CompareAndExchangeL ||
        xop == Op_CompareAndExchangeP ||
        xop == Op_CompareAndExchangeN ||
        xop == Op_WeakCompareAndSwapB ||
        xop == Op_WeakCompareAndSwapS ||
        xop == Op_WeakCompareAndSwapL ||
        xop == Op_WeakCompareAndSwapP ||
        xop == Op_WeakCompareAndSwapN ||
        xop == Op_WeakCompareAndSwapI ||
        xop == Op_CompareAndSwapB ||
        xop == Op_CompareAndSwapS ||
        xop == Op_CompareAndSwapL ||
        xop == Op_CompareAndSwapP ||
        xop == Op_CompareAndSwapN ||
        xop == Op_CompareAndSwapI ||
        BarrierSet::barrier_set()->barrier_set_c2()->matcher_is_store_load_barrier(x, xop)) {
      return true;
    }

    // Op_FastLock previously appeared in the Op_* list above.
    // With biased locking we're no longer guaranteed that a monitor
    // enter operation contains a serializing instruction.
    if ((xop == Op_FastLock) && !UseBiasedLocking) {
      return true;
    }

    if (x->is_MemBar()) {
      // We must retain this membar if there is an upcoming volatile
      // load, which will be followed by acquire membar.
      if (xop == Op_MemBarAcquire || xop == Op_LoadFence) {
        return false;
      } else {
        // For other kinds of barriers, check by pretending we
        // are them, and seeing if we can be removed.
        return post_store_load_barrier(x->as_MemBar());
      }
    }

    // probably not necessary to check for these
    if (x->is_Call() || x->is_SafePoint() || x->is_block_proj()) {
      return false;
    }
  }
  return false;
}

// Check whether node n is a branch to an uncommon trap that we could
// optimize as test with very high branch costs in case of going to
// the uncommon trap. The code must be able to be recompiled to use
// a cheaper test.
bool Matcher::branches_to_uncommon_trap(const Node *n) {
  // Don't do it for natives, adapters, or runtime stubs
  Compile *C = Compile::current();
  if (!C->is_method_compilation()) return false;

  assert(n->is_If(), "You should only call this on if nodes.");
  IfNode *ifn = n->as_If();

  Node *ifFalse = NULL;
  for (DUIterator_Fast imax, i = ifn->fast_outs(imax); i < imax; i++) {
    if (ifn->fast_out(i)->is_IfFalse()) {
      ifFalse = ifn->fast_out(i);
      break;
    }
  }
  assert(ifFalse, "An If should have an ifFalse. Graph is broken.");

  Node *reg = ifFalse;
  int cnt = 4; // We must protect against cycles.  Limit to 4 iterations.
               // Alternatively use visited set?  Seems too expensive.
  while (reg != NULL && cnt > 0) {
    CallNode *call = NULL;
    RegionNode *nxt_reg = NULL;
    for (DUIterator_Fast imax, i = reg->fast_outs(imax); i < imax; i++) {
      Node *o = reg->fast_out(i);
      if (o->is_Call()) {
        call = o->as_Call();
      }
      if (o->is_Region()) {
        nxt_reg = o->as_Region();
      }
    }

    if (call &&
        call->entry_point() == SharedRuntime::uncommon_trap_blob()->entry_point()) {
      const Type* trtype = call->in(TypeFunc::Parms)->bottom_type();
      if (trtype->isa_int() && trtype->is_int()->is_con()) {
        jint tr_con = trtype->is_int()->get_con();
        Deoptimization::DeoptReason reason = Deoptimization::trap_request_reason(tr_con);
        Deoptimization::DeoptAction action = Deoptimization::trap_request_action(tr_con);
        assert((int)reason < (int)BitsPerInt, "recode bit map");

        if (is_set_nth_bit(C->allowed_deopt_reasons(), (int)reason)
            && action != Deoptimization::Action_none) {
          // This uncommon trap is sure to recompile, eventually.
          // When that happens, C->too_many_traps will prevent
          // this transformation from happening again.
          return true;
        }
      }
    }

    reg = nxt_reg;
    cnt--;
  }

  return false;
}

//=============================================================================
//---------------------------State---------------------------------------------
State::State(void) {
#ifdef ASSERT
  _id = 0;
  _kids[0] = _kids[1] = (State*)(intptr_t) CONST64(0xcafebabecafebabe);
  _leaf = (Node*)(intptr_t) CONST64(0xbaadf00dbaadf00d);
  //memset(_cost, -1, sizeof(_cost));
  //memset(_rule, -1, sizeof(_rule));
#endif
  memset(_valid, 0, sizeof(_valid));
}

#ifdef ASSERT
State::~State() {
  _id = 99;
  _kids[0] = _kids[1] = (State*)(intptr_t) CONST64(0xcafebabecafebabe);
  _leaf = (Node*)(intptr_t) CONST64(0xbaadf00dbaadf00d);
  memset(_cost, -3, sizeof(_cost));
  memset(_rule, -3, sizeof(_rule));
}
#endif

#ifndef PRODUCT
//---------------------------dump----------------------------------------------
void State::dump() {
  tty->print("\n");
  dump(0);
}

void State::dump(int depth) {
  for( int j = 0; j < depth; j++ )
    tty->print("   ");
  tty->print("--N: ");
  _leaf->dump();
  uint i;
  for( i = 0; i < _LAST_MACH_OPER; i++ )
    // Check for valid entry
    if( valid(i) ) {
      for( int j = 0; j < depth; j++ )
        tty->print("   ");
        assert(_cost[i] != max_juint, "cost must be a valid value");
        assert(_rule[i] < _last_Mach_Node, "rule[i] must be valid rule");
        tty->print_cr("%s  %d  %s",
                      ruleName[i], _cost[i], ruleName[_rule[i]] );
      }
  tty->cr();

  for( i=0; i<2; i++ )
    if( _kids[i] )
      _kids[i]->dump(depth+1);
}
#endif<|MERGE_RESOLUTION|>--- conflicted
+++ resolved
@@ -2625,12 +2625,6 @@
 //----------------------------------------------------------------------
 
 // Convert (leg)Vec to (leg)Vec[SDXYZ].
-<<<<<<< HEAD
-MachOper* Matcher::specialize_vector_operand_helper(Node* m, MachOper* original_opnd) {
-  const Type* t = m->bottom_type();
-  uint ideal_reg = t->ideal_reg();
-  if (m->is_Mach() && !t->isa_vect()) {
-=======
 MachOper* Matcher::specialize_vector_operand_helper(MachNode* m, uint opnd_idx, const Type* t) {
   MachOper* original_opnd = m->_opnds[opnd_idx];
   uint ideal_reg = t->ideal_reg();
@@ -2644,7 +2638,6 @@
       ideal_reg = Matcher::vector_shift_count_ideal_reg(t->is_vect()->length_in_bytes());
     }
   } else {
->>>>>>> abfab9e0
     // Chain instructions which convert scalar to vector (e.g., vshiftcntimm on x86) don't have vector type.
     int size_in_bytes = 4 * type2size[t->basic_type()];
     ideal_reg = Matcher::vector_ideal_reg(size_in_bytes);
@@ -2672,15 +2665,6 @@
   if (opnd_idx == 0) { // DEF
     def = m; // use mach node itself to compute vector operand type
   } else {
-<<<<<<< HEAD
-    // Use def node to compute operand type.
-    int base_idx = m->operand_index(idx);
-    Node* in = m->in(base_idx);
-    if (in->is_MachTemp() && Matcher::is_generic_vector(in->as_Mach()->_opnds[0])) {
-      specialize_temp_node(in->as_MachTemp(), m, base_idx); // MachTemp node use site
-    } else if (in->is_Mach() && is_generic_reg2reg_move(in->as_Mach())) {
-      in = in->in(1)->as_Mach(); // skip over generic reg-to-reg moves
-=======
     int base_idx = m->operand_index(opnd_idx);
     def = m->in(base_idx);
     if (def->is_Mach()) {
@@ -2689,7 +2673,6 @@
       } else if (is_generic_reg2reg_move(def->as_Mach())) {
         def = def->in(1); // skip over generic reg-to-reg moves
       }
->>>>>>> abfab9e0
     }
   }
   return specialize_vector_operand_helper(m, opnd_idx, def->bottom_type());
@@ -2720,10 +2703,7 @@
   C->identify_useful_nodes(live_nodes);
 
   while (live_nodes.size() > 0) {
-    Node* n = live_nodes.pop();
-    if (!n->is_Mach())
-      continue;
-    MachNode * m = n->as_Mach();
+    MachNode* m = live_nodes.pop()->isa_Mach();
     if (m != NULL) {
       if (Matcher::is_generic_reg2reg_move(m)) {
         // Register allocator properly handles vec <=> leg moves using register masks.
