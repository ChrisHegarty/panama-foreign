--- conflicted
+++ resolved
@@ -76,18 +76,8 @@
   _ruleName(ruleName),
   _register_save_policy(register_save_policy),
   _c_reg_save_policy(c_reg_save_policy),
-<<<<<<< HEAD
   _no_reg_save_policy(no_reg_save_policy),
-  _register_save_type(register_save_type),
-  _ruleName(ruleName),
-  _allocation_started(false),
-  _states_arena(Chunk::medium_size, mtCompiler),
-  _visited(&_states_arena),
-  _shared(&_states_arena),
-  _dontcare(&_states_arena) {
-=======
   _register_save_type(register_save_type) {
->>>>>>> a7b66f6f
   C->set_matcher(this);
 
   idealreg2spillmask  [Op_RegI] = NULL;
