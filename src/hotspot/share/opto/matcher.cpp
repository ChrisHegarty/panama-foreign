/*
 * Copyright (c) 1997, 2017, Oracle and/or its affiliates. All rights reserved.
 * DO NOT ALTER OR REMOVE COPYRIGHT NOTICES OR THIS FILE HEADER.
 *
 * This code is free software; you can redistribute it and/or modify it
 * under the terms of the GNU General Public License version 2 only, as
 * published by the Free Software Foundation.
 *
 * This code is distributed in the hope that it will be useful, but WITHOUT
 * ANY WARRANTY; without even the implied warranty of MERCHANTABILITY or
 * FITNESS FOR A PARTICULAR PURPOSE.  See the GNU General Public License
 * version 2 for more details (a copy is included in the LICENSE file that
 * accompanied this code).
 *
 * You should have received a copy of the GNU General Public License version
 * 2 along with this work; if not, write to the Free Software Foundation,
 * Inc., 51 Franklin St, Fifth Floor, Boston, MA 02110-1301 USA.
 *
 * Please contact Oracle, 500 Oracle Parkway, Redwood Shores, CA 94065 USA
 * or visit www.oracle.com if you need additional information or have any
 * questions.
 *
 */

#include "precompiled.hpp"
#include "gc/shared/barrierSet.hpp"
#include "gc/shared/c2/barrierSetC2.hpp"
#include "memory/allocation.inline.hpp"
#include "memory/resourceArea.hpp"
#include "opto/ad.hpp"
#include "opto/addnode.hpp"
#include "opto/callnode.hpp"
#include "opto/idealGraphPrinter.hpp"
#include "opto/matcher.hpp"
#include "opto/memnode.hpp"
#include "opto/movenode.hpp"
#include "opto/opcodes.hpp"
#include "opto/regmask.hpp"
#include "opto/rootnode.hpp"
#include "opto/runtime.hpp"
#include "opto/type.hpp"
#include "opto/vectornode.hpp"
#include "runtime/os.hpp"
#include "runtime/sharedRuntime.hpp"
#include "utilities/align.hpp"

OptoReg::Name OptoReg::c_frame_pointer;

const RegMask *Matcher::idealreg2regmask[_last_machine_leaf];
RegMask Matcher::mreg2regmask[_last_Mach_Reg];
RegMask Matcher::STACK_ONLY_mask;
RegMask Matcher::c_frame_ptr_mask;
const uint Matcher::_begin_rematerialize = _BEGIN_REMATERIALIZE;
const uint Matcher::_end_rematerialize   = _END_REMATERIALIZE;

//---------------------------Matcher-------------------------------------------
Matcher::Matcher()
: PhaseTransform( Phase::Ins_Select ),
  _states_arena(Chunk::medium_size, mtCompiler),
  _visited(&_states_arena),
  _shared(&_states_arena),
  _dontcare(&_states_arena),
  _reduceOp(reduceOp), _leftOp(leftOp), _rightOp(rightOp),
  _swallowed(swallowed),
  _begin_inst_chain_rule(_BEGIN_INST_CHAIN_RULE),
  _end_inst_chain_rule(_END_INST_CHAIN_RULE),
  _must_clone(must_clone),
  _shared_nodes(C->comp_arena()),
#ifdef ASSERT
  _old2new_map(C->comp_arena()),
  _new2old_map(C->comp_arena()),
#endif
  _allocation_started(false),
  _ruleName(ruleName),
  _register_save_policy(register_save_policy),
  _c_reg_save_policy(c_reg_save_policy),
  _register_save_type(register_save_type) {
  C->set_matcher(this);

  idealreg2spillmask  [Op_RegI] = NULL;
  idealreg2spillmask  [Op_RegN] = NULL;
  idealreg2spillmask  [Op_RegL] = NULL;
  idealreg2spillmask  [Op_RegF] = NULL;
  idealreg2spillmask  [Op_RegD] = NULL;
  idealreg2spillmask  [Op_RegP] = NULL;
  idealreg2spillmask  [Op_VecS] = NULL;
  idealreg2spillmask  [Op_VecD] = NULL;
  idealreg2spillmask  [Op_VecX] = NULL;
  idealreg2spillmask  [Op_VecY] = NULL;
  idealreg2spillmask  [Op_VecZ] = NULL;
  idealreg2spillmask  [Op_RegFlags] = NULL;

  idealreg2debugmask  [Op_RegI] = NULL;
  idealreg2debugmask  [Op_RegN] = NULL;
  idealreg2debugmask  [Op_RegL] = NULL;
  idealreg2debugmask  [Op_RegF] = NULL;
  idealreg2debugmask  [Op_RegD] = NULL;
  idealreg2debugmask  [Op_RegP] = NULL;
  idealreg2debugmask  [Op_VecS] = NULL;
  idealreg2debugmask  [Op_VecD] = NULL;
  idealreg2debugmask  [Op_VecX] = NULL;
  idealreg2debugmask  [Op_VecY] = NULL;
  idealreg2debugmask  [Op_VecZ] = NULL;
  idealreg2debugmask  [Op_RegFlags] = NULL;

  idealreg2mhdebugmask[Op_RegI] = NULL;
  idealreg2mhdebugmask[Op_RegN] = NULL;
  idealreg2mhdebugmask[Op_RegL] = NULL;
  idealreg2mhdebugmask[Op_RegF] = NULL;
  idealreg2mhdebugmask[Op_RegD] = NULL;
  idealreg2mhdebugmask[Op_RegP] = NULL;
  idealreg2mhdebugmask[Op_VecS] = NULL;
  idealreg2mhdebugmask[Op_VecD] = NULL;
  idealreg2mhdebugmask[Op_VecX] = NULL;
  idealreg2mhdebugmask[Op_VecY] = NULL;
  idealreg2mhdebugmask[Op_VecZ] = NULL;
  idealreg2mhdebugmask[Op_RegFlags] = NULL;

  debug_only(_mem_node = NULL;)   // Ideal memory node consumed by mach node
}

//------------------------------warp_incoming_stk_arg------------------------
// This warps a VMReg into an OptoReg::Name
OptoReg::Name Matcher::warp_incoming_stk_arg( VMReg reg ) {
  OptoReg::Name warped;
  if( reg->is_stack() ) {  // Stack slot argument?
    warped = OptoReg::add(_old_SP, reg->reg2stack() );
    warped = OptoReg::add(warped, C->out_preserve_stack_slots());
    if( warped >= _in_arg_limit )
      _in_arg_limit = OptoReg::add(warped, 1); // Bump max stack slot seen
    if (!RegMask::can_represent_arg(warped)) {
      // the compiler cannot represent this method's calling sequence
      C->record_method_not_compilable("unsupported incoming calling sequence");
      return OptoReg::Bad;
    }
    return warped;
  }
  return OptoReg::as_OptoReg(reg);
}

//---------------------------compute_old_SP------------------------------------
OptoReg::Name Compile::compute_old_SP() {
  int fixed    = fixed_slots();
  int preserve = in_preserve_stack_slots();
  return OptoReg::stack2reg(align_up(fixed + preserve, (int)Matcher::stack_alignment_in_slots()));
}



#ifdef ASSERT
void Matcher::verify_new_nodes_only(Node* xroot) {
  // Make sure that the new graph only references new nodes
  ResourceMark rm;
  Unique_Node_List worklist;
  VectorSet visited(Thread::current()->resource_area());
  worklist.push(xroot);
  while (worklist.size() > 0) {
    Node* n = worklist.pop();
    visited <<= n->_idx;
    assert(C->node_arena()->contains(n), "dead node");
    for (uint j = 0; j < n->req(); j++) {
      Node* in = n->in(j);
      if (in != NULL) {
        assert(C->node_arena()->contains(in), "dead node");
        if (!visited.test(in->_idx)) {
          worklist.push(in);
        }
      }
    }
  }
}
#endif


//---------------------------match---------------------------------------------
void Matcher::match( ) {
  if( MaxLabelRootDepth < 100 ) { // Too small?
    assert(false, "invalid MaxLabelRootDepth, increase it to 100 minimum");
    MaxLabelRootDepth = 100;
  }
  // One-time initialization of some register masks.
  init_spill_mask( C->root()->in(1) );
  _return_addr_mask = return_addr();
#ifdef _LP64
  // Pointers take 2 slots in 64-bit land
  _return_addr_mask.Insert(OptoReg::add(return_addr(),1));
#endif

  // Map a Java-signature return type into return register-value
  // machine registers for 0, 1 and 2 returned values.
  const TypeTuple *range = C->tf()->range();
  if( range->cnt() > TypeFunc::Parms ) { // If not a void function
    // Get ideal-register return type
    uint ireg = range->field_at(TypeFunc::Parms)->ideal_reg();
    // Get machine return register
    uint sop = C->start()->Opcode();
    OptoRegPair regs = return_value(ireg, false);

    // And mask for same
    _return_value_mask = RegMask(regs.first());
    if( OptoReg::is_valid(regs.second()) )
      _return_value_mask.Insert(regs.second());
  }

  // ---------------
  // Frame Layout

  // Need the method signature to determine the incoming argument types,
  // because the types determine which registers the incoming arguments are
  // in, and this affects the matched code.
  const TypeTuple *domain = C->tf()->domain();
  uint             argcnt = domain->cnt() - TypeFunc::Parms;
  BasicType *sig_bt        = NEW_RESOURCE_ARRAY( BasicType, argcnt );
  VMRegPair *vm_parm_regs  = NEW_RESOURCE_ARRAY( VMRegPair, argcnt );
  _parm_regs               = NEW_RESOURCE_ARRAY( OptoRegPair, argcnt );
  _calling_convention_mask = NEW_RESOURCE_ARRAY( RegMask, argcnt );
  uint i;
  for( i = 0; i<argcnt; i++ ) {
    sig_bt[i] = domain->field_at(i+TypeFunc::Parms)->basic_type();
  }

  // Pass array of ideal registers and length to USER code (from the AD file)
  // that will convert this to an array of register numbers.
  const StartNode *start = C->start();
  start->calling_convention( sig_bt, vm_parm_regs, argcnt );
#ifdef ASSERT
  // Sanity check users' calling convention.  Real handy while trying to
  // get the initial port correct.
  { for (uint i = 0; i<argcnt; i++) {
      if( !vm_parm_regs[i].first()->is_valid() && !vm_parm_regs[i].second()->is_valid() ) {
        assert(domain->field_at(i+TypeFunc::Parms)==Type::HALF, "only allowed on halve" );
        _parm_regs[i].set_bad();
        continue;
      }
      VMReg parm_reg = vm_parm_regs[i].first();
      assert(parm_reg->is_valid(), "invalid arg?");
      if (parm_reg->is_reg()) {
        OptoReg::Name opto_parm_reg = OptoReg::as_OptoReg(parm_reg);
        assert(can_be_java_arg(opto_parm_reg) ||
               C->stub_function() == CAST_FROM_FN_PTR(address, OptoRuntime::rethrow_C) ||
               opto_parm_reg == inline_cache_reg(),
               "parameters in register must be preserved by runtime stubs");
      }
      for (uint j = 0; j < i; j++) {
        assert(parm_reg != vm_parm_regs[j].first(),
               "calling conv. must produce distinct regs");
      }
    }
  }
#endif

  // Do some initial frame layout.

  // Compute the old incoming SP (may be called FP) as
  //   OptoReg::stack0() + locks + in_preserve_stack_slots + pad2.
  _old_SP = C->compute_old_SP();
  assert( is_even(_old_SP), "must be even" );

  // Compute highest incoming stack argument as
  //   _old_SP + out_preserve_stack_slots + incoming argument size.
  _in_arg_limit = OptoReg::add(_old_SP, C->out_preserve_stack_slots());
  assert( is_even(_in_arg_limit), "out_preserve must be even" );
  for( i = 0; i < argcnt; i++ ) {
    // Permit args to have no register
    _calling_convention_mask[i].Clear();
    if( !vm_parm_regs[i].first()->is_valid() && !vm_parm_regs[i].second()->is_valid() ) {
      continue;
    }
    // calling_convention returns stack arguments as a count of
    // slots beyond OptoReg::stack0()/VMRegImpl::stack0.  We need to convert this to
    // the allocators point of view, taking into account all the
    // preserve area, locks & pad2.

    OptoReg::Name reg1 = warp_incoming_stk_arg(vm_parm_regs[i].first());
    if( OptoReg::is_valid(reg1))
      _calling_convention_mask[i].Insert(reg1);

    OptoReg::Name reg2 = warp_incoming_stk_arg(vm_parm_regs[i].second());
    if( OptoReg::is_valid(reg2))
      _calling_convention_mask[i].Insert(reg2);

    // Saved biased stack-slot register number
    _parm_regs[i].set_pair(reg2, reg1);
  }

  // Finally, make sure the incoming arguments take up an even number of
  // words, in case the arguments or locals need to contain doubleword stack
  // slots.  The rest of the system assumes that stack slot pairs (in
  // particular, in the spill area) which look aligned will in fact be
  // aligned relative to the stack pointer in the target machine.  Double
  // stack slots will always be allocated aligned.
  _new_SP = OptoReg::Name(align_up(_in_arg_limit, (int)RegMask::SlotsPerLong));

  // Compute highest outgoing stack argument as
  //   _new_SP + out_preserve_stack_slots + max(outgoing argument size).
  _out_arg_limit = OptoReg::add(_new_SP, C->out_preserve_stack_slots());
  assert( is_even(_out_arg_limit), "out_preserve must be even" );

  if (!RegMask::can_represent_arg(OptoReg::add(_out_arg_limit,-1))) {
    // the compiler cannot represent this method's calling sequence
    C->record_method_not_compilable("must be able to represent all call arguments in reg mask");
  }

  if (C->failing())  return;  // bailed out on incoming arg failure

  // ---------------
  // Collect roots of matcher trees.  Every node for which
  // _shared[_idx] is cleared is guaranteed to not be shared, and thus
  // can be a valid interior of some tree.
  find_shared( C->root() );
  find_shared( C->top() );

  C->print_method(PHASE_BEFORE_MATCHING);

  // Create new ideal node ConP #NULL even if it does exist in old space
  // to avoid false sharing if the corresponding mach node is not used.
  // The corresponding mach node is only used in rare cases for derived
  // pointers.
  Node* new_ideal_null = ConNode::make(TypePtr::NULL_PTR);

  // Swap out to old-space; emptying new-space
  Arena *old = C->node_arena()->move_contents(C->old_arena());

  // Save debug and profile information for nodes in old space:
  _old_node_note_array = C->node_note_array();
  if (_old_node_note_array != NULL) {
    C->set_node_note_array(new(C->comp_arena()) GrowableArray<Node_Notes*>
                           (C->comp_arena(), _old_node_note_array->length(),
                            0, NULL));
  }

  // Pre-size the new_node table to avoid the need for range checks.
  grow_new_node_array(C->unique());

  // Reset node counter so MachNodes start with _idx at 0
  int live_nodes = C->live_nodes();
  C->set_unique(0);
  C->reset_dead_node_list();

  // Recursively match trees from old space into new space.
  // Correct leaves of new-space Nodes; they point to old-space.
  _visited.Clear();             // Clear visit bits for xform call
  C->set_cached_top_node(xform( C->top(), live_nodes ));
  if (!C->failing()) {
    Node* xroot =        xform( C->root(), 1 );
    if (xroot == NULL) {
      Matcher::soft_match_failure();  // recursive matching process failed
      C->record_method_not_compilable("instruction match failed");
    } else {
      // During matching shared constants were attached to C->root()
      // because xroot wasn't available yet, so transfer the uses to
      // the xroot.
      for( DUIterator_Fast jmax, j = C->root()->fast_outs(jmax); j < jmax; j++ ) {
        Node* n = C->root()->fast_out(j);
        if (C->node_arena()->contains(n)) {
          assert(n->in(0) == C->root(), "should be control user");
          n->set_req(0, xroot);
          --j;
          --jmax;
        }
      }

      // Generate new mach node for ConP #NULL
      assert(new_ideal_null != NULL, "sanity");
      _mach_null = match_tree(new_ideal_null);
      // Don't set control, it will confuse GCM since there are no uses.
      // The control will be set when this node is used first time
      // in find_base_for_derived().
      assert(_mach_null != NULL, "");

      C->set_root(xroot->is_Root() ? xroot->as_Root() : NULL);

#ifdef ASSERT
      verify_new_nodes_only(xroot);
#endif
    }
  }
  if (C->top() == NULL || C->root() == NULL) {
    C->record_method_not_compilable("graph lost"); // %%% cannot happen?
  }
  if (C->failing()) {
    // delete old;
    old->destruct_contents();
    return;
  }
  assert( C->top(), "" );
  assert( C->root(), "" );
  validate_null_checks();

  // Now smoke old-space
  NOT_DEBUG( old->destruct_contents() );

  // ------------------------
  // Set up save-on-entry registers
  Fixup_Save_On_Entry( );
}


//------------------------------Fixup_Save_On_Entry----------------------------
// The stated purpose of this routine is to take care of save-on-entry
// registers.  However, the overall goal of the Match phase is to convert into
// machine-specific instructions which have RegMasks to guide allocation.
// So what this procedure really does is put a valid RegMask on each input
// to the machine-specific variations of all Return, TailCall and Halt
// instructions.  It also adds edgs to define the save-on-entry values (and of
// course gives them a mask).

static RegMask *init_input_masks( uint size, RegMask &ret_adr, RegMask &fp ) {
  RegMask *rms = NEW_RESOURCE_ARRAY( RegMask, size );
  // Do all the pre-defined register masks
  rms[TypeFunc::Control  ] = RegMask::Empty;
  rms[TypeFunc::I_O      ] = RegMask::Empty;
  rms[TypeFunc::Memory   ] = RegMask::Empty;
  rms[TypeFunc::ReturnAdr] = ret_adr;
  rms[TypeFunc::FramePtr ] = fp;
  return rms;
}

#define NOF_STACK_MASKS (3*6+5)

// Create the initial stack mask used by values spilling to the stack.
// Disallow any debug info in outgoing argument areas by setting the
// initial mask accordingly.
void Matcher::init_first_stack_mask() {

  // Allocate storage for spill masks as masks for the appropriate load type.
<<<<<<< HEAD
  RegMask *rms = (RegMask*)C->comp_arena()->Amalloc_D(sizeof(RegMask) * (3*11));
=======
  RegMask *rms = (RegMask*)C->comp_arena()->Amalloc_D(sizeof(RegMask) * NOF_STACK_MASKS);

  // Initialize empty placeholder masks into the newly allocated arena
  for (int i = 0; i < NOF_STACK_MASKS; i++) {
    new (rms + i) RegMask();
  }
>>>>>>> 0c2b7c4f

  idealreg2spillmask  [Op_RegN] = &rms[0];
  idealreg2spillmask  [Op_RegI] = &rms[1];
  idealreg2spillmask  [Op_RegL] = &rms[2];
  idealreg2spillmask  [Op_RegF] = &rms[3];
  idealreg2spillmask  [Op_RegD] = &rms[4];
  idealreg2spillmask  [Op_RegP] = &rms[5];

  idealreg2debugmask  [Op_RegN] = &rms[6];
  idealreg2debugmask  [Op_RegI] = &rms[7];
  idealreg2debugmask  [Op_RegL] = &rms[8];
  idealreg2debugmask  [Op_RegF] = &rms[9];
  idealreg2debugmask  [Op_RegD] = &rms[10];
  idealreg2debugmask  [Op_RegP] = &rms[11];

  idealreg2mhdebugmask[Op_RegN] = &rms[12];
  idealreg2mhdebugmask[Op_RegI] = &rms[13];
  idealreg2mhdebugmask[Op_RegL] = &rms[14];
  idealreg2mhdebugmask[Op_RegF] = &rms[15];
  idealreg2mhdebugmask[Op_RegD] = &rms[16];
  idealreg2mhdebugmask[Op_RegP] = &rms[17];

  idealreg2spillmask  [Op_VecS] = &rms[18];
  idealreg2spillmask  [Op_VecD] = &rms[19];
  idealreg2spillmask  [Op_VecX] = &rms[20];
  idealreg2spillmask  [Op_VecY] = &rms[21];
  idealreg2spillmask  [Op_VecZ] = &rms[22];

  idealreg2debugmask  [Op_VecS] = &rms[23];
  idealreg2debugmask  [Op_VecD] = &rms[24];
  idealreg2debugmask  [Op_VecX] = &rms[25];
  idealreg2debugmask  [Op_VecY] = &rms[26];
  idealreg2debugmask  [Op_VecZ] = &rms[27];

  idealreg2mhdebugmask[Op_VecS] = &rms[28];
  idealreg2mhdebugmask[Op_VecD] = &rms[29];
  idealreg2mhdebugmask[Op_VecX] = &rms[30];
  idealreg2mhdebugmask[Op_VecY] = &rms[31];
  idealreg2mhdebugmask[Op_VecZ] = &rms[32];

  OptoReg::Name i;

  // At first, start with the empty mask
  C->FIRST_STACK_mask().Clear();

  // Add in the incoming argument area
  OptoReg::Name init_in = OptoReg::add(_old_SP, C->out_preserve_stack_slots());
  for (i = init_in; i < _in_arg_limit; i = OptoReg::add(i,1)) {
    C->FIRST_STACK_mask().Insert(i);
  }
  // Add in all bits past the outgoing argument area
  guarantee(RegMask::can_represent_arg(OptoReg::add(_out_arg_limit,-1)),
            "must be able to represent all call arguments in reg mask");
  OptoReg::Name init = _out_arg_limit;
  for (i = init; RegMask::can_represent(i); i = OptoReg::add(i,1)) {
    C->FIRST_STACK_mask().Insert(i);
  }
  // Finally, set the "infinite stack" bit.
  C->FIRST_STACK_mask().set_AllStack();

  // Make spill masks.  Registers for their class, plus FIRST_STACK_mask.
  RegMask aligned_stack_mask = C->FIRST_STACK_mask();
  // Keep spill masks aligned.
  aligned_stack_mask.clear_to_pairs();
  assert(aligned_stack_mask.is_AllStack(), "should be infinite stack");

  *idealreg2spillmask[Op_RegP] = *idealreg2regmask[Op_RegP];
#ifdef _LP64
  *idealreg2spillmask[Op_RegN] = *idealreg2regmask[Op_RegN];
   idealreg2spillmask[Op_RegN]->OR(C->FIRST_STACK_mask());
   idealreg2spillmask[Op_RegP]->OR(aligned_stack_mask);
#else
   idealreg2spillmask[Op_RegP]->OR(C->FIRST_STACK_mask());
#endif
  *idealreg2spillmask[Op_RegI] = *idealreg2regmask[Op_RegI];
   idealreg2spillmask[Op_RegI]->OR(C->FIRST_STACK_mask());
  *idealreg2spillmask[Op_RegL] = *idealreg2regmask[Op_RegL];
   idealreg2spillmask[Op_RegL]->OR(aligned_stack_mask);
  *idealreg2spillmask[Op_RegF] = *idealreg2regmask[Op_RegF];
   idealreg2spillmask[Op_RegF]->OR(C->FIRST_STACK_mask());
  *idealreg2spillmask[Op_RegD] = *idealreg2regmask[Op_RegD];
   idealreg2spillmask[Op_RegD]->OR(aligned_stack_mask);

  if (Matcher::vector_size_supported(T_BYTE,4)) {
    *idealreg2spillmask[Op_VecS] = *idealreg2regmask[Op_VecS];
     idealreg2spillmask[Op_VecS]->OR(C->FIRST_STACK_mask());
  } else {
    *idealreg2spillmask[Op_VecS] = RegMask::Empty;
  }

  if (Matcher::vector_size_supported(T_FLOAT,2)) {
    // For VecD we need dual alignment and 8 bytes (2 slots) for spills.
    // RA guarantees such alignment since it is needed for Double and Long values.
    *idealreg2spillmask[Op_VecD] = *idealreg2regmask[Op_VecD];
     idealreg2spillmask[Op_VecD]->OR(aligned_stack_mask);
  } else {
    *idealreg2spillmask[Op_VecD] = RegMask::Empty;
  }

  if (Matcher::vector_size_supported(T_FLOAT,4)) {
    // For VecX we need quadro alignment and 16 bytes (4 slots) for spills.
    //
    // RA can use input arguments stack slots for spills but until RA
    // we don't know frame size and offset of input arg stack slots.
    //
    // Exclude last input arg stack slots to avoid spilling vectors there
    // otherwise vector spills could stomp over stack slots in caller frame.
    OptoReg::Name in = OptoReg::add(_in_arg_limit, -1);
    for (int k = 1; (in >= init_in) && (k < RegMask::SlotsPerVecX); k++) {
      aligned_stack_mask.Remove(in);
      in = OptoReg::add(in, -1);
    }
     aligned_stack_mask.clear_to_sets(RegMask::SlotsPerVecX);
     assert(aligned_stack_mask.is_AllStack(), "should be infinite stack");
    *idealreg2spillmask[Op_VecX] = *idealreg2regmask[Op_VecX];
     idealreg2spillmask[Op_VecX]->OR(aligned_stack_mask);
  } else {
    *idealreg2spillmask[Op_VecX] = RegMask::Empty;
  }

  if (Matcher::vector_size_supported(T_FLOAT,8)) {
    // For VecY we need octo alignment and 32 bytes (8 slots) for spills.
    OptoReg::Name in = OptoReg::add(_in_arg_limit, -1);
    for (int k = 1; (in >= init_in) && (k < RegMask::SlotsPerVecY); k++) {
      aligned_stack_mask.Remove(in);
      in = OptoReg::add(in, -1);
    }
     aligned_stack_mask.clear_to_sets(RegMask::SlotsPerVecY);
     assert(aligned_stack_mask.is_AllStack(), "should be infinite stack");
    *idealreg2spillmask[Op_VecY] = *idealreg2regmask[Op_VecY];
     idealreg2spillmask[Op_VecY]->OR(aligned_stack_mask);
  } else {
    *idealreg2spillmask[Op_VecY] = RegMask::Empty;
  }

  if (Matcher::vector_size_supported(T_FLOAT,16)) {
    // For VecZ we need enough alignment and 64 bytes (16 slots) for spills.
    OptoReg::Name in = OptoReg::add(_in_arg_limit, -1);
    for (int k = 1; (in >= init_in) && (k < RegMask::SlotsPerVecZ); k++) {
      aligned_stack_mask.Remove(in);
      in = OptoReg::add(in, -1);
    }
     aligned_stack_mask.clear_to_sets(RegMask::SlotsPerVecZ);
     assert(aligned_stack_mask.is_AllStack(), "should be infinite stack");
    *idealreg2spillmask[Op_VecZ] = *idealreg2regmask[Op_VecZ];
     idealreg2spillmask[Op_VecZ]->OR(aligned_stack_mask);
  } else {
    *idealreg2spillmask[Op_VecZ] = RegMask::Empty;
  }

   if (UseFPUForSpilling) {
     // This mask logic assumes that the spill operations are
     // symmetric and that the registers involved are the same size.
     // On sparc for instance we may have to use 64 bit moves will
     // kill 2 registers when used with F0-F31.
     idealreg2spillmask[Op_RegI]->OR(*idealreg2regmask[Op_RegF]);
     idealreg2spillmask[Op_RegF]->OR(*idealreg2regmask[Op_RegI]);
#ifdef _LP64
     idealreg2spillmask[Op_RegN]->OR(*idealreg2regmask[Op_RegF]);
     idealreg2spillmask[Op_RegL]->OR(*idealreg2regmask[Op_RegD]);
     idealreg2spillmask[Op_RegD]->OR(*idealreg2regmask[Op_RegL]);
     idealreg2spillmask[Op_RegP]->OR(*idealreg2regmask[Op_RegD]);
#else
     idealreg2spillmask[Op_RegP]->OR(*idealreg2regmask[Op_RegF]);
#ifdef ARM
     // ARM has support for moving 64bit values between a pair of
     // integer registers and a double register
     idealreg2spillmask[Op_RegL]->OR(*idealreg2regmask[Op_RegD]);
     idealreg2spillmask[Op_RegD]->OR(*idealreg2regmask[Op_RegL]);
#endif
#endif
   }

  // Make up debug masks.  Any spill slot plus callee-save registers.
  // Caller-save registers are assumed to be trashable by the various
  // inline-cache fixup routines.
  *idealreg2debugmask  [Op_RegN]= *idealreg2spillmask[Op_RegN];
  *idealreg2debugmask  [Op_RegI]= *idealreg2spillmask[Op_RegI];
  *idealreg2debugmask  [Op_RegL]= *idealreg2spillmask[Op_RegL];
  *idealreg2debugmask  [Op_RegF]= *idealreg2spillmask[Op_RegF];
  *idealreg2debugmask  [Op_RegD]= *idealreg2spillmask[Op_RegD];
  *idealreg2debugmask  [Op_RegP]= *idealreg2spillmask[Op_RegP];

  *idealreg2debugmask  [Op_VecS]= *idealreg2spillmask[Op_VecS];
  *idealreg2debugmask  [Op_VecD]= *idealreg2spillmask[Op_VecD];
  *idealreg2debugmask  [Op_VecX]= *idealreg2spillmask[Op_VecX];
  *idealreg2debugmask  [Op_VecY]= *idealreg2spillmask[Op_VecY];
  *idealreg2debugmask  [Op_VecZ]= *idealreg2spillmask[Op_VecZ];

  *idealreg2mhdebugmask[Op_RegN]= *idealreg2spillmask[Op_RegN];
  *idealreg2mhdebugmask[Op_RegI]= *idealreg2spillmask[Op_RegI];
  *idealreg2mhdebugmask[Op_RegL]= *idealreg2spillmask[Op_RegL];
  *idealreg2mhdebugmask[Op_RegF]= *idealreg2spillmask[Op_RegF];
  *idealreg2mhdebugmask[Op_RegD]= *idealreg2spillmask[Op_RegD];
  *idealreg2mhdebugmask[Op_RegP]= *idealreg2spillmask[Op_RegP];

  *idealreg2mhdebugmask[Op_VecS]= *idealreg2spillmask[Op_VecS];
  *idealreg2mhdebugmask[Op_VecD]= *idealreg2spillmask[Op_VecD];
  *idealreg2mhdebugmask[Op_VecX]= *idealreg2spillmask[Op_VecX];
  *idealreg2mhdebugmask[Op_VecY]= *idealreg2spillmask[Op_VecY];
  *idealreg2mhdebugmask[Op_VecZ]= *idealreg2spillmask[Op_VecZ];

  // Prevent stub compilations from attempting to reference
  // callee-saved registers from debug info
  bool exclude_soe = !Compile::current()->is_method_compilation();

  for( i=OptoReg::Name(0); i<OptoReg::Name(_last_Mach_Reg); i = OptoReg::add(i,1) ) {
    // registers the caller has to save do not work
    if( _register_save_policy[i] == 'C' ||
        _register_save_policy[i] == 'A' ||
        (_register_save_policy[i] == 'E' && exclude_soe) ) {
      idealreg2debugmask  [Op_RegN]->Remove(i);
      idealreg2debugmask  [Op_RegI]->Remove(i); // Exclude save-on-call
      idealreg2debugmask  [Op_RegL]->Remove(i); // registers from debug
      idealreg2debugmask  [Op_RegF]->Remove(i); // masks
      idealreg2debugmask  [Op_RegD]->Remove(i);
      idealreg2debugmask  [Op_RegP]->Remove(i);
      idealreg2debugmask  [Op_VecS]->Remove(i);
      idealreg2debugmask  [Op_VecD]->Remove(i);
      idealreg2debugmask  [Op_VecX]->Remove(i);
      idealreg2debugmask  [Op_VecY]->Remove(i);
      idealreg2debugmask  [Op_VecZ]->Remove(i);

      idealreg2mhdebugmask[Op_RegN]->Remove(i);
      idealreg2mhdebugmask[Op_RegI]->Remove(i);
      idealreg2mhdebugmask[Op_RegL]->Remove(i);
      idealreg2mhdebugmask[Op_RegF]->Remove(i);
      idealreg2mhdebugmask[Op_RegD]->Remove(i);
      idealreg2mhdebugmask[Op_RegP]->Remove(i);
      idealreg2mhdebugmask[Op_VecS]->Remove(i);
      idealreg2mhdebugmask[Op_VecD]->Remove(i);
      idealreg2mhdebugmask[Op_VecX]->Remove(i);
      idealreg2mhdebugmask[Op_VecY]->Remove(i);
      idealreg2mhdebugmask[Op_VecZ]->Remove(i);
    }
  }

  // Subtract the register we use to save the SP for MethodHandle
  // invokes to from the debug mask.
  const RegMask save_mask = method_handle_invoke_SP_save_mask();
  idealreg2mhdebugmask[Op_RegN]->SUBTRACT(save_mask);
  idealreg2mhdebugmask[Op_RegI]->SUBTRACT(save_mask);
  idealreg2mhdebugmask[Op_RegL]->SUBTRACT(save_mask);
  idealreg2mhdebugmask[Op_RegF]->SUBTRACT(save_mask);
  idealreg2mhdebugmask[Op_RegD]->SUBTRACT(save_mask);
  idealreg2mhdebugmask[Op_RegP]->SUBTRACT(save_mask);
  idealreg2mhdebugmask[Op_VecS]->SUBTRACT(save_mask);
  idealreg2mhdebugmask[Op_VecD]->SUBTRACT(save_mask);
  idealreg2mhdebugmask[Op_VecX]->SUBTRACT(save_mask);
  idealreg2mhdebugmask[Op_VecY]->SUBTRACT(save_mask);
  idealreg2mhdebugmask[Op_VecZ]->SUBTRACT(save_mask);
}

//---------------------------is_save_on_entry----------------------------------
bool Matcher::is_save_on_entry( int reg ) {
  return
    _register_save_policy[reg] == 'E' ||
    _register_save_policy[reg] == 'A' || // Save-on-entry register?
    // Also save argument registers in the trampolining stubs
    (C->save_argument_registers() && is_spillable_arg(reg));
}

//---------------------------Fixup_Save_On_Entry-------------------------------
void Matcher::Fixup_Save_On_Entry( ) {
  init_first_stack_mask();

  Node *root = C->root();       // Short name for root
  // Count number of save-on-entry registers.
  uint soe_cnt = number_of_saved_registers();
  uint i;

  // Find the procedure Start Node
  StartNode *start = C->start();
  assert( start, "Expect a start node" );

  // Save argument registers in the trampolining stubs
  if( C->save_argument_registers() )
    for( i = 0; i < _last_Mach_Reg; i++ )
      if( is_spillable_arg(i) )
        soe_cnt++;

  // Input RegMask array shared by all Returns.
  // The type for doubles and longs has a count of 2, but
  // there is only 1 returned value
  uint ret_edge_cnt = TypeFunc::Parms + ((C->tf()->range()->cnt() == TypeFunc::Parms) ? 0 : 1);
  RegMask *ret_rms  = init_input_masks( ret_edge_cnt + soe_cnt, _return_addr_mask, c_frame_ptr_mask );
  // Returns have 0 or 1 returned values depending on call signature.
  // Return register is specified by return_value in the AD file.
  if (ret_edge_cnt > TypeFunc::Parms)
    ret_rms[TypeFunc::Parms+0] = _return_value_mask;

  // Input RegMask array shared by all Rethrows.
  uint reth_edge_cnt = TypeFunc::Parms+1;
  RegMask *reth_rms  = init_input_masks( reth_edge_cnt + soe_cnt, _return_addr_mask, c_frame_ptr_mask );
  // Rethrow takes exception oop only, but in the argument 0 slot.
  OptoReg::Name reg = find_receiver(false);
  if (reg >= 0) {
    reth_rms[TypeFunc::Parms] = mreg2regmask[reg];
#ifdef _LP64
    // Need two slots for ptrs in 64-bit land
    reth_rms[TypeFunc::Parms].Insert(OptoReg::add(OptoReg::Name(reg), 1));
#endif
  }

  // Input RegMask array shared by all TailCalls
  uint tail_call_edge_cnt = TypeFunc::Parms+2;
  RegMask *tail_call_rms = init_input_masks( tail_call_edge_cnt + soe_cnt, _return_addr_mask, c_frame_ptr_mask );

  // Input RegMask array shared by all TailJumps
  uint tail_jump_edge_cnt = TypeFunc::Parms+2;
  RegMask *tail_jump_rms = init_input_masks( tail_jump_edge_cnt + soe_cnt, _return_addr_mask, c_frame_ptr_mask );

  // TailCalls have 2 returned values (target & moop), whose masks come
  // from the usual MachNode/MachOper mechanism.  Find a sample
  // TailCall to extract these masks and put the correct masks into
  // the tail_call_rms array.
  for( i=1; i < root->req(); i++ ) {
    MachReturnNode *m = root->in(i)->as_MachReturn();
    if( m->ideal_Opcode() == Op_TailCall ) {
      tail_call_rms[TypeFunc::Parms+0] = m->MachNode::in_RegMask(TypeFunc::Parms+0);
      tail_call_rms[TypeFunc::Parms+1] = m->MachNode::in_RegMask(TypeFunc::Parms+1);
      break;
    }
  }

  // TailJumps have 2 returned values (target & ex_oop), whose masks come
  // from the usual MachNode/MachOper mechanism.  Find a sample
  // TailJump to extract these masks and put the correct masks into
  // the tail_jump_rms array.
  for( i=1; i < root->req(); i++ ) {
    MachReturnNode *m = root->in(i)->as_MachReturn();
    if( m->ideal_Opcode() == Op_TailJump ) {
      tail_jump_rms[TypeFunc::Parms+0] = m->MachNode::in_RegMask(TypeFunc::Parms+0);
      tail_jump_rms[TypeFunc::Parms+1] = m->MachNode::in_RegMask(TypeFunc::Parms+1);
      break;
    }
  }

  // Input RegMask array shared by all Halts
  uint halt_edge_cnt = TypeFunc::Parms;
  RegMask *halt_rms = init_input_masks( halt_edge_cnt + soe_cnt, _return_addr_mask, c_frame_ptr_mask );

  // Capture the return input masks into each exit flavor
  for( i=1; i < root->req(); i++ ) {
    MachReturnNode *exit = root->in(i)->as_MachReturn();
    switch( exit->ideal_Opcode() ) {
      case Op_Return   : exit->_in_rms = ret_rms;  break;
      case Op_Rethrow  : exit->_in_rms = reth_rms; break;
      case Op_TailCall : exit->_in_rms = tail_call_rms; break;
      case Op_TailJump : exit->_in_rms = tail_jump_rms; break;
      case Op_Halt     : exit->_in_rms = halt_rms; break;
      default          : ShouldNotReachHere();
    }
  }

  // Next unused projection number from Start.
  int proj_cnt = C->tf()->domain()->cnt();

  // Do all the save-on-entry registers.  Make projections from Start for
  // them, and give them a use at the exit points.  To the allocator, they
  // look like incoming register arguments.
  for( i = 0; i < _last_Mach_Reg; i++ ) {
    if( is_save_on_entry(i) ) {

      // Add the save-on-entry to the mask array
      ret_rms      [      ret_edge_cnt] = mreg2regmask[i];
      reth_rms     [     reth_edge_cnt] = mreg2regmask[i];
      tail_call_rms[tail_call_edge_cnt] = mreg2regmask[i];
      tail_jump_rms[tail_jump_edge_cnt] = mreg2regmask[i];
      // Halts need the SOE registers, but only in the stack as debug info.
      // A just-prior uncommon-trap or deoptimization will use the SOE regs.
      halt_rms     [     halt_edge_cnt] = *idealreg2spillmask[_register_save_type[i]];

      Node *mproj;

      // Is this a RegF low half of a RegD?  Double up 2 adjacent RegF's
      // into a single RegD.
      if( (i&1) == 0 &&
          _register_save_type[i  ] == Op_RegF &&
          _register_save_type[i+1] == Op_RegF &&
          is_save_on_entry(i+1) ) {
        // Add other bit for double
        ret_rms      [      ret_edge_cnt].Insert(OptoReg::Name(i+1));
        reth_rms     [     reth_edge_cnt].Insert(OptoReg::Name(i+1));
        tail_call_rms[tail_call_edge_cnt].Insert(OptoReg::Name(i+1));
        tail_jump_rms[tail_jump_edge_cnt].Insert(OptoReg::Name(i+1));
        halt_rms     [     halt_edge_cnt].Insert(OptoReg::Name(i+1));
        mproj = new MachProjNode( start, proj_cnt, ret_rms[ret_edge_cnt], Op_RegD );
        proj_cnt += 2;          // Skip 2 for doubles
      }
      else if( (i&1) == 1 &&    // Else check for high half of double
               _register_save_type[i-1] == Op_RegF &&
               _register_save_type[i  ] == Op_RegF &&
               is_save_on_entry(i-1) ) {
        ret_rms      [      ret_edge_cnt] = RegMask::Empty;
        reth_rms     [     reth_edge_cnt] = RegMask::Empty;
        tail_call_rms[tail_call_edge_cnt] = RegMask::Empty;
        tail_jump_rms[tail_jump_edge_cnt] = RegMask::Empty;
        halt_rms     [     halt_edge_cnt] = RegMask::Empty;
        mproj = C->top();
      }
      // Is this a RegI low half of a RegL?  Double up 2 adjacent RegI's
      // into a single RegL.
      else if( (i&1) == 0 &&
          _register_save_type[i  ] == Op_RegI &&
          _register_save_type[i+1] == Op_RegI &&
        is_save_on_entry(i+1) ) {
        // Add other bit for long
        ret_rms      [      ret_edge_cnt].Insert(OptoReg::Name(i+1));
        reth_rms     [     reth_edge_cnt].Insert(OptoReg::Name(i+1));
        tail_call_rms[tail_call_edge_cnt].Insert(OptoReg::Name(i+1));
        tail_jump_rms[tail_jump_edge_cnt].Insert(OptoReg::Name(i+1));
        halt_rms     [     halt_edge_cnt].Insert(OptoReg::Name(i+1));
        mproj = new MachProjNode( start, proj_cnt, ret_rms[ret_edge_cnt], Op_RegL );
        proj_cnt += 2;          // Skip 2 for longs
      }
      else if( (i&1) == 1 &&    // Else check for high half of long
               _register_save_type[i-1] == Op_RegI &&
               _register_save_type[i  ] == Op_RegI &&
               is_save_on_entry(i-1) ) {
        ret_rms      [      ret_edge_cnt] = RegMask::Empty;
        reth_rms     [     reth_edge_cnt] = RegMask::Empty;
        tail_call_rms[tail_call_edge_cnt] = RegMask::Empty;
        tail_jump_rms[tail_jump_edge_cnt] = RegMask::Empty;
        halt_rms     [     halt_edge_cnt] = RegMask::Empty;
        mproj = C->top();
      } else {
        // Make a projection for it off the Start
        mproj = new MachProjNode( start, proj_cnt++, ret_rms[ret_edge_cnt], _register_save_type[i] );
      }

      ret_edge_cnt ++;
      reth_edge_cnt ++;
      tail_call_edge_cnt ++;
      tail_jump_edge_cnt ++;
      halt_edge_cnt ++;

      // Add a use of the SOE register to all exit paths
      for( uint j=1; j < root->req(); j++ )
        root->in(j)->add_req(mproj);
    } // End of if a save-on-entry register
  } // End of for all machine registers
}

//------------------------------init_spill_mask--------------------------------
void Matcher::init_spill_mask( Node *ret ) {
  if( idealreg2regmask[Op_RegI] ) return; // One time only init

  OptoReg::c_frame_pointer = c_frame_pointer();
  c_frame_ptr_mask = c_frame_pointer();
#ifdef _LP64
  // pointers are twice as big
  c_frame_ptr_mask.Insert(OptoReg::add(c_frame_pointer(),1));
#endif

  // Start at OptoReg::stack0()
  STACK_ONLY_mask.Clear();
  OptoReg::Name init = OptoReg::stack2reg(0);
  // STACK_ONLY_mask is all stack bits
  OptoReg::Name i;
  for (i = init; RegMask::can_represent(i); i = OptoReg::add(i,1))
    STACK_ONLY_mask.Insert(i);
  // Also set the "infinite stack" bit.
  STACK_ONLY_mask.set_AllStack();

  // Copy the register names over into the shared world
  for( i=OptoReg::Name(0); i<OptoReg::Name(_last_Mach_Reg); i = OptoReg::add(i,1) ) {
    // SharedInfo::regName[i] = regName[i];
    // Handy RegMasks per machine register
    mreg2regmask[i].Insert(i);
  }

  // Grab the Frame Pointer
  Node *fp  = ret->in(TypeFunc::FramePtr);
  Node *mem = ret->in(TypeFunc::Memory);
  const TypePtr* atp = TypePtr::BOTTOM;
  // Share frame pointer while making spill ops
  set_shared(fp);

  // Compute generic short-offset Loads
#ifdef _LP64
  MachNode *spillCP = match_tree(new LoadNNode(NULL,mem,fp,atp,TypeInstPtr::BOTTOM,MemNode::unordered));
#endif
  MachNode *spillI  = match_tree(new LoadINode(NULL,mem,fp,atp,TypeInt::INT,MemNode::unordered));
  MachNode *spillL  = match_tree(new LoadLNode(NULL,mem,fp,atp,TypeLong::LONG,MemNode::unordered, LoadNode::DependsOnlyOnTest, false));
  MachNode *spillF  = match_tree(new LoadFNode(NULL,mem,fp,atp,Type::FLOAT,MemNode::unordered));
  MachNode *spillD  = match_tree(new LoadDNode(NULL,mem,fp,atp,Type::DOUBLE,MemNode::unordered));
  MachNode *spillP  = match_tree(new LoadPNode(NULL,mem,fp,atp,TypeInstPtr::BOTTOM,MemNode::unordered));
  assert(spillI != NULL && spillL != NULL && spillF != NULL &&
         spillD != NULL && spillP != NULL, "");
  // Get the ADLC notion of the right regmask, for each basic type.
#ifdef _LP64
  idealreg2regmask[Op_RegN] = &spillCP->out_RegMask();
#endif
  idealreg2regmask[Op_RegI] = &spillI->out_RegMask();
  idealreg2regmask[Op_RegL] = &spillL->out_RegMask();
  idealreg2regmask[Op_RegF] = &spillF->out_RegMask();
  idealreg2regmask[Op_RegD] = &spillD->out_RegMask();
  idealreg2regmask[Op_RegP] = &spillP->out_RegMask();

  // Vector regmasks.
  if (Matcher::vector_size_supported(T_BYTE,4)) {
    TypeVect::VECTS = TypeVect::make(T_BYTE, 4);
    MachNode *spillVectS = match_tree(new LoadVectorNode(NULL,mem,fp,atp,TypeVect::VECTS));
    idealreg2regmask[Op_VecS] = &spillVectS->out_RegMask();
  }
  if (Matcher::vector_size_supported(T_FLOAT,2)) {
    MachNode *spillVectD = match_tree(new LoadVectorNode(NULL,mem,fp,atp,TypeVect::VECTD));
    idealreg2regmask[Op_VecD] = &spillVectD->out_RegMask();
  }
  if (Matcher::vector_size_supported(T_FLOAT,4)) {
    MachNode *spillVectX = match_tree(new LoadVectorNode(NULL,mem,fp,atp,TypeVect::VECTX));
    idealreg2regmask[Op_VecX] = &spillVectX->out_RegMask();
  }
  if (Matcher::vector_size_supported(T_FLOAT,8)) {
    MachNode *spillVectY = match_tree(new LoadVectorNode(NULL,mem,fp,atp,TypeVect::VECTY));
    idealreg2regmask[Op_VecY] = &spillVectY->out_RegMask();
  }
  if (Matcher::vector_size_supported(T_FLOAT,16)) {
    MachNode *spillVectZ = match_tree(new LoadVectorNode(NULL,mem,fp,atp,TypeVect::VECTZ));
    idealreg2regmask[Op_VecZ] = &spillVectZ->out_RegMask();
  }
}

#ifdef ASSERT
static void match_alias_type(Compile* C, Node* n, Node* m) {
  if (!VerifyAliases)  return;  // do not go looking for trouble by default
  const TypePtr* nat = n->adr_type();
  const TypePtr* mat = m->adr_type();
  int nidx = C->get_alias_index(nat);
  int midx = C->get_alias_index(mat);
  // Detune the assert for cases like (AndI 0xFF (LoadB p)).
  if (nidx == Compile::AliasIdxTop && midx >= Compile::AliasIdxRaw) {
    for (uint i = 1; i < n->req(); i++) {
      Node* n1 = n->in(i);
      const TypePtr* n1at = n1->adr_type();
      if (n1at != NULL) {
        nat = n1at;
        nidx = C->get_alias_index(n1at);
      }
    }
  }
  // %%% Kludgery.  Instead, fix ideal adr_type methods for all these cases:
  if (nidx == Compile::AliasIdxTop && midx == Compile::AliasIdxRaw) {
    switch (n->Opcode()) {
    case Op_PrefetchAllocation:
      nidx = Compile::AliasIdxRaw;
      nat = TypeRawPtr::BOTTOM;
      break;
    }
  }
  if (nidx == Compile::AliasIdxRaw && midx == Compile::AliasIdxTop) {
    switch (n->Opcode()) {
    case Op_ClearArray:
      midx = Compile::AliasIdxRaw;
      mat = TypeRawPtr::BOTTOM;
      break;
    }
  }
  if (nidx == Compile::AliasIdxTop && midx == Compile::AliasIdxBot) {
    switch (n->Opcode()) {
    case Op_Return:
    case Op_Rethrow:
    case Op_Halt:
    case Op_TailCall:
    case Op_TailJump:
      nidx = Compile::AliasIdxBot;
      nat = TypePtr::BOTTOM;
      break;
    }
  }
  if (nidx == Compile::AliasIdxBot && midx == Compile::AliasIdxTop) {
    switch (n->Opcode()) {
    case Op_StrComp:
    case Op_StrEquals:
    case Op_StrIndexOf:
    case Op_StrIndexOfChar:
    case Op_AryEq:
    case Op_HasNegatives:
    case Op_MemBarVolatile:
    case Op_MemBarCPUOrder: // %%% these ideals should have narrower adr_type?
    case Op_StrInflatedCopy:
    case Op_StrCompressedCopy:
    case Op_OnSpinWait:
    case Op_EncodeISOArray:
      nidx = Compile::AliasIdxTop;
      nat = NULL;
      break;
    }
  }
  if (nidx != midx) {
    if (PrintOpto || (PrintMiscellaneous && (WizardMode || Verbose))) {
      tty->print_cr("==== Matcher alias shift %d => %d", nidx, midx);
      n->dump();
      m->dump();
    }
    assert(C->subsume_loads() && C->must_alias(nat, midx),
           "must not lose alias info when matching");
  }
}
#endif

//------------------------------xform------------------------------------------
// Given a Node in old-space, Match him (Label/Reduce) to produce a machine
// Node in new-space.  Given a new-space Node, recursively walk his children.
Node *Matcher::transform( Node *n ) { ShouldNotCallThis(); return n; }
Node *Matcher::xform( Node *n, int max_stack ) {
  // Use one stack to keep both: child's node/state and parent's node/index
  MStack mstack(max_stack * 2 * 2); // usually: C->live_nodes() * 2 * 2
  mstack.push(n, Visit, NULL, -1);  // set NULL as parent to indicate root
  while (mstack.is_nonempty()) {
    C->check_node_count(NodeLimitFudgeFactor, "too many nodes matching instructions");
    if (C->failing()) return NULL;
    n = mstack.node();          // Leave node on stack
    Node_State nstate = mstack.state();
    if (nstate == Visit) {
      mstack.set_state(Post_Visit);
      Node *oldn = n;
      // Old-space or new-space check
      if (!C->node_arena()->contains(n)) {
        // Old space!
        Node* m;
        if (has_new_node(n)) {  // Not yet Label/Reduced
          m = new_node(n);
        } else {
          if (!is_dontcare(n)) { // Matcher can match this guy
            // Calls match special.  They match alone with no children.
            // Their children, the incoming arguments, match normally.
            m = n->is_SafePoint() ? match_sfpt(n->as_SafePoint()):match_tree(n);
            if (C->failing())  return NULL;
            if (m == NULL) { Matcher::soft_match_failure(); return NULL; }
            if (n->is_MemBar()) {
              m->as_MachMemBar()->set_adr_type(n->adr_type());
            }
          } else {                  // Nothing the matcher cares about
            if (n->is_Proj() && n->in(0) != NULL && n->in(0)->is_Multi()) {       // Projections?
              // Convert to machine-dependent projection
              m = n->in(0)->as_Multi()->match( n->as_Proj(), this );
#ifdef ASSERT
              _new2old_map.map(m->_idx, n);
#endif
              if (m->in(0) != NULL) // m might be top
                collect_null_checks(m, n);
            } else {                // Else just a regular 'ol guy
              m = n->clone();       // So just clone into new-space
#ifdef ASSERT
              _new2old_map.map(m->_idx, n);
#endif
              // Def-Use edges will be added incrementally as Uses
              // of this node are matched.
              assert(m->outcnt() == 0, "no Uses of this clone yet");
            }
          }

          set_new_node(n, m);       // Map old to new
          if (_old_node_note_array != NULL) {
            Node_Notes* nn = C->locate_node_notes(_old_node_note_array,
                                                  n->_idx);
            C->set_node_notes_at(m->_idx, nn);
          }
          debug_only(match_alias_type(C, n, m));
        }
        n = m;    // n is now a new-space node
        mstack.set_node(n);
      }

      // New space!
      if (_visited.test_set(n->_idx)) continue; // while(mstack.is_nonempty())

      int i;
      // Put precedence edges on stack first (match them last).
      for (i = oldn->req(); (uint)i < oldn->len(); i++) {
        Node *m = oldn->in(i);
        if (m == NULL) break;
        // set -1 to call add_prec() instead of set_req() during Step1
        mstack.push(m, Visit, n, -1);
      }

      // Handle precedence edges for interior nodes
      for (i = n->len()-1; (uint)i >= n->req(); i--) {
        Node *m = n->in(i);
        if (m == NULL || C->node_arena()->contains(m)) continue;
        n->rm_prec(i);
        // set -1 to call add_prec() instead of set_req() during Step1
        mstack.push(m, Visit, n, -1);
      }

      // For constant debug info, I'd rather have unmatched constants.
      int cnt = n->req();
      JVMState* jvms = n->jvms();
      int debug_cnt = jvms ? jvms->debug_start() : cnt;

      // Now do only debug info.  Clone constants rather than matching.
      // Constants are represented directly in the debug info without
      // the need for executable machine instructions.
      // Monitor boxes are also represented directly.
      for (i = cnt - 1; i >= debug_cnt; --i) { // For all debug inputs do
        Node *m = n->in(i);          // Get input
        int op = m->Opcode();
        assert((op == Op_BoxLock) == jvms->is_monitor_use(i), "boxes only at monitor sites");
        if( op == Op_ConI || op == Op_ConP || op == Op_ConN || op == Op_ConNKlass ||
            op == Op_ConF || op == Op_ConD || op == Op_ConL
            // || op == Op_BoxLock  // %%%% enable this and remove (+++) in chaitin.cpp
            ) {
          m = m->clone();
#ifdef ASSERT
          _new2old_map.map(m->_idx, n);
#endif
          mstack.push(m, Post_Visit, n, i); // Don't need to visit
          mstack.push(m->in(0), Visit, m, 0);
        } else {
          mstack.push(m, Visit, n, i);
        }
      }

      // And now walk his children, and convert his inputs to new-space.
      for( ; i >= 0; --i ) { // For all normal inputs do
        Node *m = n->in(i);  // Get input
        if(m != NULL)
          mstack.push(m, Visit, n, i);
      }

    }
    else if (nstate == Post_Visit) {
      // Set xformed input
      Node *p = mstack.parent();
      if (p != NULL) { // root doesn't have parent
        int i = (int)mstack.index();
        if (i >= 0)
          p->set_req(i, n); // required input
        else if (i == -1)
          p->add_prec(n);   // precedence input
        else
          ShouldNotReachHere();
      }
      mstack.pop(); // remove processed node from stack
    }
    else {
      ShouldNotReachHere();
    }
  } // while (mstack.is_nonempty())
  return n; // Return new-space Node
}

//------------------------------warp_outgoing_stk_arg------------------------
OptoReg::Name Matcher::warp_outgoing_stk_arg( VMReg reg, OptoReg::Name begin_out_arg_area, OptoReg::Name &out_arg_limit_per_call ) {
  // Convert outgoing argument location to a pre-biased stack offset
  if (reg->is_stack()) {
    OptoReg::Name warped = reg->reg2stack();
    // Adjust the stack slot offset to be the register number used
    // by the allocator.
    warped = OptoReg::add(begin_out_arg_area, warped);
    // Keep track of the largest numbered stack slot used for an arg.
    // Largest used slot per call-site indicates the amount of stack
    // that is killed by the call.
    if( warped >= out_arg_limit_per_call )
      out_arg_limit_per_call = OptoReg::add(warped,1);
    if (!RegMask::can_represent_arg(warped)) {
      C->record_method_not_compilable("unsupported calling sequence");
      return OptoReg::Bad;
    }
    return warped;
  }
  return OptoReg::as_OptoReg(reg);
}


//------------------------------match_sfpt-------------------------------------
// Helper function to match call instructions.  Calls match special.
// They match alone with no children.  Their children, the incoming
// arguments, match normally.
MachNode *Matcher::match_sfpt( SafePointNode *sfpt ) {
  MachSafePointNode *msfpt = NULL;
  MachCallNode      *mcall = NULL;
  uint               cnt;
  // Split out case for SafePoint vs Call
  CallNode *call;
  const TypeTuple *domain;
  ciMethod*        method = NULL;
  bool             is_method_handle_invoke = false;  // for special kill effects
  if( sfpt->is_Call() ) {
    call = sfpt->as_Call();
    domain = call->tf()->domain();
    cnt = domain->cnt();

    // Match just the call, nothing else
    MachNode *m = match_tree(call);
    if (C->failing())  return NULL;
    if( m == NULL ) { Matcher::soft_match_failure(); return NULL; }

    // Copy data from the Ideal SafePoint to the machine version
    mcall = m->as_MachCall();

    mcall->set_tf(         call->tf());
    mcall->set_entry_point(call->entry_point());
    mcall->set_cnt(        call->cnt());

    if( mcall->is_MachCallJava() ) {
      MachCallJavaNode *mcall_java  = mcall->as_MachCallJava();
      const CallJavaNode *call_java =  call->as_CallJava();
      assert(call_java->validate_symbolic_info(), "inconsistent info");
      method = call_java->method();
      mcall_java->_method = method;
      mcall_java->_bci = call_java->_bci;
      mcall_java->_optimized_virtual = call_java->is_optimized_virtual();
      is_method_handle_invoke = call_java->is_method_handle_invoke();
      mcall_java->_method_handle_invoke = is_method_handle_invoke;
      mcall_java->_override_symbolic_info = call_java->override_symbolic_info();
      if (is_method_handle_invoke) {
        C->set_has_method_handle_invokes(true);
      }
      if( mcall_java->is_MachCallStaticJava() )
        mcall_java->as_MachCallStaticJava()->_name =
         call_java->as_CallStaticJava()->_name;
      if( mcall_java->is_MachCallDynamicJava() )
        mcall_java->as_MachCallDynamicJava()->_vtable_index =
         call_java->as_CallDynamicJava()->_vtable_index;
    }
    else if( mcall->is_MachCallRuntime() ) {
      mcall->as_MachCallRuntime()->_name = call->as_CallRuntime()->_name;
    }
    msfpt = mcall;
  }
  // This is a non-call safepoint
  else {
    call = NULL;
    domain = NULL;
    MachNode *mn = match_tree(sfpt);
    if (C->failing())  return NULL;
    msfpt = mn->as_MachSafePoint();
    cnt = TypeFunc::Parms;
  }

  // Advertise the correct memory effects (for anti-dependence computation).
  msfpt->set_adr_type(sfpt->adr_type());

  // Allocate a private array of RegMasks.  These RegMasks are not shared.
  msfpt->_in_rms = NEW_RESOURCE_ARRAY( RegMask, cnt );
  // Empty them all.
  for (uint i = 0; i < cnt; i++) ::new (&(msfpt->_in_rms[i])) RegMask();

  // Do all the pre-defined non-Empty register masks
  msfpt->_in_rms[TypeFunc::ReturnAdr] = _return_addr_mask;
  msfpt->_in_rms[TypeFunc::FramePtr ] = c_frame_ptr_mask;

  // Place first outgoing argument can possibly be put.
  OptoReg::Name begin_out_arg_area = OptoReg::add(_new_SP, C->out_preserve_stack_slots());
  assert( is_even(begin_out_arg_area), "" );
  // Compute max outgoing register number per call site.
  OptoReg::Name out_arg_limit_per_call = begin_out_arg_area;
  // Calls to C may hammer extra stack slots above and beyond any arguments.
  // These are usually backing store for register arguments for varargs.
  if( call != NULL && call->is_CallRuntime() )
    out_arg_limit_per_call = OptoReg::add(out_arg_limit_per_call,C->varargs_C_out_slots_killed());


  // Do the normal argument list (parameters) register masks
  int argcnt = cnt - TypeFunc::Parms;
  if( argcnt > 0 ) {          // Skip it all if we have no args
    BasicType *sig_bt  = NEW_RESOURCE_ARRAY( BasicType, argcnt );
    VMRegPair *parm_regs = NEW_RESOURCE_ARRAY( VMRegPair, argcnt );
    int i;
    for( i = 0; i < argcnt; i++ ) {
      sig_bt[i] = domain->field_at(i+TypeFunc::Parms)->basic_type();
    }
    // V-call to pick proper calling convention
    call->calling_convention( sig_bt, parm_regs, argcnt );

#ifdef ASSERT
    // Sanity check users' calling convention.  Really handy during
    // the initial porting effort.  Fairly expensive otherwise.
    { for (int i = 0; i<argcnt; i++) {
      if( !parm_regs[i].first()->is_valid() &&
          !parm_regs[i].second()->is_valid() ) continue;
      VMReg reg1 = parm_regs[i].first();
      VMReg reg2 = parm_regs[i].second();
      for (int j = 0; j < i; j++) {
        if( !parm_regs[j].first()->is_valid() &&
            !parm_regs[j].second()->is_valid() ) continue;
        VMReg reg3 = parm_regs[j].first();
        VMReg reg4 = parm_regs[j].second();
        if( !reg1->is_valid() ) {
          assert( !reg2->is_valid(), "valid halvsies" );
        } else if( !reg3->is_valid() ) {
          assert( !reg4->is_valid(), "valid halvsies" );
        } else {
          assert( reg1 != reg2, "calling conv. must produce distinct regs");
          assert( reg1 != reg3, "calling conv. must produce distinct regs");
          assert( reg1 != reg4, "calling conv. must produce distinct regs");
          assert( reg2 != reg3, "calling conv. must produce distinct regs");
          assert( reg2 != reg4 || !reg2->is_valid(), "calling conv. must produce distinct regs");
          assert( reg3 != reg4, "calling conv. must produce distinct regs");
        }
      }
    }
    }
#endif

    // Visit each argument.  Compute its outgoing register mask.
    // Return results now can have 2 bits returned.
    // Compute max over all outgoing arguments both per call-site
    // and over the entire method.
    for( i = 0; i < argcnt; i++ ) {
      // Address of incoming argument mask to fill in
      RegMask *rm = &mcall->_in_rms[i+TypeFunc::Parms];
      VMReg first = parm_regs[i].first();
      VMReg second = parm_regs[i].second();
      if( !first->is_valid() &&
          !second->is_valid() ) {
        continue;               // Avoid Halves
      }
      // Handle case where arguments are in vector registers.
      if(call->in(TypeFunc::Parms + i)->bottom_type()->isa_vect()) {
        OptoReg::Name reg_fst = OptoReg::as_OptoReg(first);
        OptoReg::Name reg_snd = OptoReg::as_OptoReg(second);
        assert (reg_fst <= reg_snd, "fst=%d snd=%d", reg_fst, reg_snd);
        for (OptoReg::Name r = reg_fst; r <= reg_snd; r++) {
          rm->Insert(r);
        }
      }
      // Grab first register, adjust stack slots and insert in mask.
      OptoReg::Name reg1 = warp_outgoing_stk_arg(first, begin_out_arg_area, out_arg_limit_per_call );
      if (OptoReg::is_valid(reg1))
        rm->Insert( reg1 );
      // Grab second register (if any), adjust stack slots and insert in mask.
      OptoReg::Name reg2 = warp_outgoing_stk_arg(second, begin_out_arg_area, out_arg_limit_per_call );
      if (OptoReg::is_valid(reg2))
        rm->Insert( reg2 );
    } // End of for all arguments

    // Compute number of stack slots needed to restore stack in case of
    // Pascal-style argument popping.
    mcall->_argsize = out_arg_limit_per_call - begin_out_arg_area;
  }

  // Compute the max stack slot killed by any call.  These will not be
  // available for debug info, and will be used to adjust FIRST_STACK_mask
  // after all call sites have been visited.
  if( _out_arg_limit < out_arg_limit_per_call)
    _out_arg_limit = out_arg_limit_per_call;

  if (mcall) {
    // Kill the outgoing argument area, including any non-argument holes and
    // any legacy C-killed slots.  Use Fat-Projections to do the killing.
    // Since the max-per-method covers the max-per-call-site and debug info
    // is excluded on the max-per-method basis, debug info cannot land in
    // this killed area.
    uint r_cnt = mcall->tf()->range()->cnt();
    MachProjNode *proj = new MachProjNode( mcall, r_cnt+10000, RegMask::Empty, MachProjNode::fat_proj );
    if (!RegMask::can_represent_arg(OptoReg::Name(out_arg_limit_per_call-1))) {
      C->record_method_not_compilable("unsupported outgoing calling sequence");
    } else {
      for (int i = begin_out_arg_area; i < out_arg_limit_per_call; i++)
        proj->_rout.Insert(OptoReg::Name(i));
    }
    if (proj->_rout.is_NotEmpty()) {
      push_projection(proj);
    }
  }
  // Transfer the safepoint information from the call to the mcall
  // Move the JVMState list
  msfpt->set_jvms(sfpt->jvms());
  for (JVMState* jvms = msfpt->jvms(); jvms; jvms = jvms->caller()) {
    jvms->set_map(sfpt);
  }

  // Debug inputs begin just after the last incoming parameter
  assert((mcall == NULL) || (mcall->jvms() == NULL) ||
         (mcall->jvms()->debug_start() + mcall->_jvmadj == mcall->tf()->domain()->cnt()), "");

  // Move the OopMap
  msfpt->_oop_map = sfpt->_oop_map;

  // Add additional edges.
  if (msfpt->mach_constant_base_node_input() != (uint)-1 && !msfpt->is_MachCallLeaf()) {
    // For these calls we can not add MachConstantBase in expand(), as the
    // ins are not complete then.
    msfpt->ins_req(msfpt->mach_constant_base_node_input(), C->mach_constant_base_node());
    if (msfpt->jvms() &&
        msfpt->mach_constant_base_node_input() <= msfpt->jvms()->debug_start() + msfpt->_jvmadj) {
      // We added an edge before jvms, so we must adapt the position of the ins.
      msfpt->jvms()->adapt_position(+1);
    }
  }

  // Registers killed by the call are set in the local scheduling pass
  // of Global Code Motion.
  return msfpt;
}

//---------------------------match_tree----------------------------------------
// Match a Ideal Node DAG - turn it into a tree; Label & Reduce.  Used as part
// of the whole-sale conversion from Ideal to Mach Nodes.  Also used for
// making GotoNodes while building the CFG and in init_spill_mask() to identify
// a Load's result RegMask for memoization in idealreg2regmask[]
MachNode *Matcher::match_tree( const Node *n ) {
  assert( n->Opcode() != Op_Phi, "cannot match" );
  assert( !n->is_block_start(), "cannot match" );
  // Set the mark for all locally allocated State objects.
  // When this call returns, the _states_arena arena will be reset
  // freeing all State objects.
  ResourceMark rm( &_states_arena );

  LabelRootDepth = 0;

  // StoreNodes require their Memory input to match any LoadNodes
  Node *mem = n->is_Store() ? n->in(MemNode::Memory) : (Node*)1 ;
#ifdef ASSERT
  Node* save_mem_node = _mem_node;
  _mem_node = n->is_Store() ? (Node*)n : NULL;
#endif
  // State object for root node of match tree
  // Allocate it on _states_arena - stack allocation can cause stack overflow.
  State *s = new (&_states_arena) State;
  s->_kids[0] = NULL;
  s->_kids[1] = NULL;
  s->_leaf = (Node*)n;
  // Label the input tree, allocating labels from top-level arena
  Label_Root( n, s, n->in(0), mem );
  if (C->failing())  return NULL;

  // The minimum cost match for the whole tree is found at the root State
  uint mincost = max_juint;
  uint cost = max_juint;
  uint i;
  for( i = 0; i < NUM_OPERANDS; i++ ) {
    if( s->valid(i) &&                // valid entry and
        s->_cost[i] < cost &&         // low cost and
        s->_rule[i] >= NUM_OPERANDS ) // not an operand
      cost = s->_cost[mincost=i];
  }
  if (mincost == max_juint) {
#ifndef PRODUCT
    tty->print("No matching rule for:");
    s->dump();
#endif
    Matcher::soft_match_failure();
    return NULL;
  }
  // Reduce input tree based upon the state labels to machine Nodes
  MachNode *m = ReduceInst( s, s->_rule[mincost], mem );
#ifdef ASSERT
  _old2new_map.map(n->_idx, m);
  _new2old_map.map(m->_idx, (Node*)n);
#endif

  // Add any Matcher-ignored edges
  uint cnt = n->req();
  uint start = 1;
  if( mem != (Node*)1 ) start = MemNode::Memory+1;
  if( n->is_AddP() ) {
    assert( mem == (Node*)1, "" );
    start = AddPNode::Base+1;
  }
  for( i = start; i < cnt; i++ ) {
    if( !n->match_edge(i) ) {
      if( i < m->req() )
        m->ins_req( i, n->in(i) );
      else
        m->add_req( n->in(i) );
    }
  }

  debug_only( _mem_node = save_mem_node; )
  return m;
}


//------------------------------match_into_reg---------------------------------
// Choose to either match this Node in a register or part of the current
// match tree.  Return true for requiring a register and false for matching
// as part of the current match tree.
static bool match_into_reg( const Node *n, Node *m, Node *control, int i, bool shared ) {

  const Type *t = m->bottom_type();

  if (t->singleton()) {
    // Never force constants into registers.  Allow them to match as
    // constants or registers.  Copies of the same value will share
    // the same register.  See find_shared_node.
    return false;
  } else {                      // Not a constant
    // Stop recursion if they have different Controls.
    Node* m_control = m->in(0);
    // Control of load's memory can post-dominates load's control.
    // So use it since load can't float above its memory.
    Node* mem_control = (m->is_Load()) ? m->in(MemNode::Memory)->in(0) : NULL;
    if (control && m_control && control != m_control && control != mem_control) {

      // Actually, we can live with the most conservative control we
      // find, if it post-dominates the others.  This allows us to
      // pick up load/op/store trees where the load can float a little
      // above the store.
      Node *x = control;
      const uint max_scan = 6;  // Arbitrary scan cutoff
      uint j;
      for (j=0; j<max_scan; j++) {
        if (x->is_Region())     // Bail out at merge points
          return true;
        x = x->in(0);
        if (x == m_control)     // Does 'control' post-dominate
          break;                // m->in(0)?  If so, we can use it
        if (x == mem_control)   // Does 'control' post-dominate
          break;                // mem_control?  If so, we can use it
      }
      if (j == max_scan)        // No post-domination before scan end?
        return true;            // Then break the match tree up
    }
    if ((m->is_DecodeN() && Matcher::narrow_oop_use_complex_address()) ||
        (m->is_DecodeNKlass() && Matcher::narrow_klass_use_complex_address())) {
      // These are commonly used in address expressions and can
      // efficiently fold into them on X64 in some cases.
      return false;
    }
  }

  // Not forceable cloning.  If shared, put it into a register.
  return shared;
}


//------------------------------Instruction Selection--------------------------
// Label method walks a "tree" of nodes, using the ADLC generated DFA to match
// ideal nodes to machine instructions.  Trees are delimited by shared Nodes,
// things the Matcher does not match (e.g., Memory), and things with different
// Controls (hence forced into different blocks).  We pass in the Control
// selected for this entire State tree.

// The Matcher works on Trees, but an Intel add-to-memory requires a DAG: the
// Store and the Load must have identical Memories (as well as identical
// pointers).  Since the Matcher does not have anything for Memory (and
// does not handle DAGs), I have to match the Memory input myself.  If the
// Tree root is a Store, I require all Loads to have the identical memory.
Node *Matcher::Label_Root( const Node *n, State *svec, Node *control, const Node *mem){
  // Since Label_Root is a recursive function, its possible that we might run
  // out of stack space.  See bugs 6272980 & 6227033 for more info.
  LabelRootDepth++;
  if (LabelRootDepth > MaxLabelRootDepth) {
    C->record_method_not_compilable("Out of stack space, increase MaxLabelRootDepth");
    return NULL;
  }
  uint care = 0;                // Edges matcher cares about
  uint cnt = n->req();
  uint i = 0;

  // Examine children for memory state
  // Can only subsume a child into your match-tree if that child's memory state
  // is not modified along the path to another input.
  // It is unsafe even if the other inputs are separate roots.
  Node *input_mem = NULL;
  for( i = 1; i < cnt; i++ ) {
    if( !n->match_edge(i) ) continue;
    Node *m = n->in(i);         // Get ith input
    assert( m, "expect non-null children" );
    if( m->is_Load() ) {
      if( input_mem == NULL ) {
        input_mem = m->in(MemNode::Memory);
      } else if( input_mem != m->in(MemNode::Memory) ) {
        input_mem = NodeSentinel;
      }
    }
  }

  for( i = 1; i < cnt; i++ ){// For my children
    if( !n->match_edge(i) ) continue;
    Node *m = n->in(i);         // Get ith input
    // Allocate states out of a private arena
    State *s = new (&_states_arena) State;
    svec->_kids[care++] = s;
    assert( care <= 2, "binary only for now" );

    // Recursively label the State tree.
    s->_kids[0] = NULL;
    s->_kids[1] = NULL;
    s->_leaf = m;

    // Check for leaves of the State Tree; things that cannot be a part of
    // the current tree.  If it finds any, that value is matched as a
    // register operand.  If not, then the normal matching is used.
    if( match_into_reg(n, m, control, i, is_shared(m)) ||
        //
        // Stop recursion if this is LoadNode and the root of this tree is a
        // StoreNode and the load & store have different memories.
        ((mem!=(Node*)1) && m->is_Load() && m->in(MemNode::Memory) != mem) ||
        // Can NOT include the match of a subtree when its memory state
        // is used by any of the other subtrees
        (input_mem == NodeSentinel) ) {
      // Print when we exclude matching due to different memory states at input-loads
      if (PrintOpto && (Verbose && WizardMode) && (input_mem == NodeSentinel)
        && !((mem!=(Node*)1) && m->is_Load() && m->in(MemNode::Memory) != mem)) {
        tty->print_cr("invalid input_mem");
      }
      // Switch to a register-only opcode; this value must be in a register
      // and cannot be subsumed as part of a larger instruction.
      s->DFA( m->ideal_reg(), m );

    } else {
      // If match tree has no control and we do, adopt it for entire tree
      if( control == NULL && m->in(0) != NULL && m->req() > 1 )
        control = m->in(0);         // Pick up control
      // Else match as a normal part of the match tree.
      control = Label_Root(m,s,control,mem);
      if (C->failing()) return NULL;
    }
  }


  // Call DFA to match this node, and return
  svec->DFA( n->Opcode(), n );

#ifdef ASSERT
  uint x;
  for( x = 0; x < _LAST_MACH_OPER; x++ )
    if( svec->valid(x) )
      break;

  if (x >= _LAST_MACH_OPER) {
    n->dump();
    svec->dump();
    assert( false, "bad AD file" );
  }
#endif
  return control;
}


// Con nodes reduced using the same rule can share their MachNode
// which reduces the number of copies of a constant in the final
// program.  The register allocator is free to split uses later to
// split live ranges.
MachNode* Matcher::find_shared_node(Node* leaf, uint rule) {
  if (!leaf->is_Con() && !leaf->is_DecodeNarrowPtr()) return NULL;

  // See if this Con has already been reduced using this rule.
  if (_shared_nodes.Size() <= leaf->_idx) return NULL;
  MachNode* last = (MachNode*)_shared_nodes.at(leaf->_idx);
  if (last != NULL && rule == last->rule()) {
    // Don't expect control change for DecodeN
    if (leaf->is_DecodeNarrowPtr())
      return last;
    // Get the new space root.
    Node* xroot = new_node(C->root());
    if (xroot == NULL) {
      // This shouldn't happen give the order of matching.
      return NULL;
    }

    // Shared constants need to have their control be root so they
    // can be scheduled properly.
    Node* control = last->in(0);
    if (control != xroot) {
      if (control == NULL || control == C->root()) {
        last->set_req(0, xroot);
      } else {
        assert(false, "unexpected control");
        return NULL;
      }
    }
    return last;
  }
  return NULL;
}


//------------------------------ReduceInst-------------------------------------
// Reduce a State tree (with given Control) into a tree of MachNodes.
// This routine (and it's cohort ReduceOper) convert Ideal Nodes into
// complicated machine Nodes.  Each MachNode covers some tree of Ideal Nodes.
// Each MachNode has a number of complicated MachOper operands; each
// MachOper also covers a further tree of Ideal Nodes.

// The root of the Ideal match tree is always an instruction, so we enter
// the recursion here.  After building the MachNode, we need to recurse
// the tree checking for these cases:
// (1) Child is an instruction -
//     Build the instruction (recursively), add it as an edge.
//     Build a simple operand (register) to hold the result of the instruction.
// (2) Child is an interior part of an instruction -
//     Skip over it (do nothing)
// (3) Child is the start of a operand -
//     Build the operand, place it inside the instruction
//     Call ReduceOper.
MachNode *Matcher::ReduceInst( State *s, int rule, Node *&mem ) {
  assert( rule >= NUM_OPERANDS, "called with operand rule" );

  MachNode* shared_node = find_shared_node(s->_leaf, rule);
  if (shared_node != NULL) {
    return shared_node;
  }

  // Build the object to represent this state & prepare for recursive calls
  MachNode *mach = s->MachNodeGenerator(rule);
  guarantee(mach != NULL, "Missing MachNode");
  mach->_opnds[0] = s->MachOperGenerator(_reduceOp[rule]);
  assert( mach->_opnds[0] != NULL, "Missing result operand" );
  Node *leaf = s->_leaf;
  // Check for instruction or instruction chain rule
  if( rule >= _END_INST_CHAIN_RULE || rule < _BEGIN_INST_CHAIN_RULE ) {
    assert(C->node_arena()->contains(s->_leaf) || !has_new_node(s->_leaf),
           "duplicating node that's already been matched");
    // Instruction
    mach->add_req( leaf->in(0) ); // Set initial control
    // Reduce interior of complex instruction
    ReduceInst_Interior( s, rule, mem, mach, 1 );
  } else {
    // Instruction chain rules are data-dependent on their inputs
    mach->add_req(0);             // Set initial control to none
    ReduceInst_Chain_Rule( s, rule, mem, mach );
  }

  // If a Memory was used, insert a Memory edge
  if( mem != (Node*)1 ) {
    mach->ins_req(MemNode::Memory,mem);
#ifdef ASSERT
    // Verify adr type after matching memory operation
    const MachOper* oper = mach->memory_operand();
    if (oper != NULL && oper != (MachOper*)-1) {
      // It has a unique memory operand.  Find corresponding ideal mem node.
      Node* m = NULL;
      if (leaf->is_Mem()) {
        m = leaf;
      } else {
        m = _mem_node;
        assert(m != NULL && m->is_Mem(), "expecting memory node");
      }
      const Type* mach_at = mach->adr_type();
      // DecodeN node consumed by an address may have different type
      // than its input. Don't compare types for such case.
      if (m->adr_type() != mach_at &&
          (m->in(MemNode::Address)->is_DecodeNarrowPtr() ||
           (m->in(MemNode::Address)->is_AddP() &&
            m->in(MemNode::Address)->in(AddPNode::Address)->is_DecodeNarrowPtr()) ||
           (m->in(MemNode::Address)->is_AddP() &&
            m->in(MemNode::Address)->in(AddPNode::Address)->is_AddP() &&
            m->in(MemNode::Address)->in(AddPNode::Address)->in(AddPNode::Address)->is_DecodeNarrowPtr()))) {
        mach_at = m->adr_type();
      }
      if (m->adr_type() != mach_at) {
        m->dump();
        tty->print_cr("mach:");
        mach->dump(1);
      }
      assert(m->adr_type() == mach_at, "matcher should not change adr type");
    }
#endif
  }

  // If the _leaf is an AddP, insert the base edge
  if (leaf->is_AddP()) {
    mach->ins_req(AddPNode::Base,leaf->in(AddPNode::Base));
  }

  uint number_of_projections_prior = number_of_projections();

  // Perform any 1-to-many expansions required
  MachNode *ex = mach->Expand(s, _projection_list, mem);
  if (ex != mach) {
    assert(ex->ideal_reg() == mach->ideal_reg(), "ideal types should match");
    if( ex->in(1)->is_Con() )
      ex->in(1)->set_req(0, C->root());
    // Remove old node from the graph
    for( uint i=0; i<mach->req(); i++ ) {
      mach->set_req(i,NULL);
    }
#ifdef ASSERT
    _new2old_map.map(ex->_idx, s->_leaf);
#endif
  }

  // PhaseChaitin::fixup_spills will sometimes generate spill code
  // via the matcher.  By the time, nodes have been wired into the CFG,
  // and any further nodes generated by expand rules will be left hanging
  // in space, and will not get emitted as output code.  Catch this.
  // Also, catch any new register allocation constraints ("projections")
  // generated belatedly during spill code generation.
  if (_allocation_started) {
    guarantee(ex == mach, "no expand rules during spill generation");
    guarantee(number_of_projections_prior == number_of_projections(), "no allocation during spill generation");
  }

  if (leaf->is_Con() || leaf->is_DecodeNarrowPtr()) {
    // Record the con for sharing
    _shared_nodes.map(leaf->_idx, ex);
  }

  return ex;
}

void Matcher::handle_precedence_edges(Node* n, MachNode *mach) {
  for (uint i = n->req(); i < n->len(); i++) {
    if (n->in(i) != NULL) {
      mach->add_prec(n->in(i));
    }
  }
}

void Matcher::ReduceInst_Chain_Rule( State *s, int rule, Node *&mem, MachNode *mach ) {
  // 'op' is what I am expecting to receive
  int op = _leftOp[rule];
  // Operand type to catch childs result
  // This is what my child will give me.
  int opnd_class_instance = s->_rule[op];
  // Choose between operand class or not.
  // This is what I will receive.
  int catch_op = (FIRST_OPERAND_CLASS <= op && op < NUM_OPERANDS) ? opnd_class_instance : op;
  // New rule for child.  Chase operand classes to get the actual rule.
  int newrule = s->_rule[catch_op];

  if( newrule < NUM_OPERANDS ) {
    // Chain from operand or operand class, may be output of shared node
    assert( 0 <= opnd_class_instance && opnd_class_instance < NUM_OPERANDS,
            "Bad AD file: Instruction chain rule must chain from operand");
    // Insert operand into array of operands for this instruction
    mach->_opnds[1] = s->MachOperGenerator(opnd_class_instance);

    ReduceOper( s, newrule, mem, mach );
  } else {
    // Chain from the result of an instruction
    assert( newrule >= _LAST_MACH_OPER, "Do NOT chain from internal operand");
    mach->_opnds[1] = s->MachOperGenerator(_reduceOp[catch_op]);
    Node *mem1 = (Node*)1;
    debug_only(Node *save_mem_node = _mem_node;)
    mach->add_req( ReduceInst(s, newrule, mem1) );
    debug_only(_mem_node = save_mem_node;)
  }
  return;
}


uint Matcher::ReduceInst_Interior( State *s, int rule, Node *&mem, MachNode *mach, uint num_opnds ) {
  handle_precedence_edges(s->_leaf, mach);

  if( s->_leaf->is_Load() ) {
    Node *mem2 = s->_leaf->in(MemNode::Memory);
    assert( mem == (Node*)1 || mem == mem2, "multiple Memories being matched at once?" );
    debug_only( if( mem == (Node*)1 ) _mem_node = s->_leaf;)
    mem = mem2;
  }
  if( s->_leaf->in(0) != NULL && s->_leaf->req() > 1) {
    if( mach->in(0) == NULL )
      mach->set_req(0, s->_leaf->in(0));
  }

  // Now recursively walk the state tree & add operand list.
  for( uint i=0; i<2; i++ ) {   // binary tree
    State *newstate = s->_kids[i];
    if( newstate == NULL ) break;      // Might only have 1 child
    // 'op' is what I am expecting to receive
    int op;
    if( i == 0 ) {
      op = _leftOp[rule];
    } else {
      op = _rightOp[rule];
    }
    // Operand type to catch childs result
    // This is what my child will give me.
    int opnd_class_instance = newstate->_rule[op];
    // Choose between operand class or not.
    // This is what I will receive.
    int catch_op = (op >= FIRST_OPERAND_CLASS && op < NUM_OPERANDS) ? opnd_class_instance : op;
    // New rule for child.  Chase operand classes to get the actual rule.
    int newrule = newstate->_rule[catch_op];

    if( newrule < NUM_OPERANDS ) { // Operand/operandClass or internalOp/instruction?
      // Operand/operandClass
      // Insert operand into array of operands for this instruction
      mach->_opnds[num_opnds++] = newstate->MachOperGenerator(opnd_class_instance);
      ReduceOper( newstate, newrule, mem, mach );

    } else {                    // Child is internal operand or new instruction
      if( newrule < _LAST_MACH_OPER ) { // internal operand or instruction?
        // internal operand --> call ReduceInst_Interior
        // Interior of complex instruction.  Do nothing but recurse.
        num_opnds = ReduceInst_Interior( newstate, newrule, mem, mach, num_opnds );
      } else {
        // instruction --> call build operand(  ) to catch result
        //             --> ReduceInst( newrule )
        mach->_opnds[num_opnds++] = s->MachOperGenerator(_reduceOp[catch_op]);
        Node *mem1 = (Node*)1;
        debug_only(Node *save_mem_node = _mem_node;)
        mach->add_req( ReduceInst( newstate, newrule, mem1 ) );
        debug_only(_mem_node = save_mem_node;)
      }
    }
    assert( mach->_opnds[num_opnds-1], "" );
  }
  return num_opnds;
}

// This routine walks the interior of possible complex operands.
// At each point we check our children in the match tree:
// (1) No children -
//     We are a leaf; add _leaf field as an input to the MachNode
// (2) Child is an internal operand -
//     Skip over it ( do nothing )
// (3) Child is an instruction -
//     Call ReduceInst recursively and
//     and instruction as an input to the MachNode
void Matcher::ReduceOper( State *s, int rule, Node *&mem, MachNode *mach ) {
  assert( rule < _LAST_MACH_OPER, "called with operand rule" );
  State *kid = s->_kids[0];
  assert( kid == NULL || s->_leaf->in(0) == NULL, "internal operands have no control" );

  // Leaf?  And not subsumed?
  if( kid == NULL && !_swallowed[rule] ) {
    mach->add_req( s->_leaf );  // Add leaf pointer
    return;                     // Bail out
  }

  if( s->_leaf->is_Load() ) {
    assert( mem == (Node*)1, "multiple Memories being matched at once?" );
    mem = s->_leaf->in(MemNode::Memory);
    debug_only(_mem_node = s->_leaf;)
  }

  handle_precedence_edges(s->_leaf, mach);

  if( s->_leaf->in(0) && s->_leaf->req() > 1) {
    if( !mach->in(0) )
      mach->set_req(0,s->_leaf->in(0));
    else {
      assert( s->_leaf->in(0) == mach->in(0), "same instruction, differing controls?" );
    }
  }

  for( uint i=0; kid != NULL && i<2; kid = s->_kids[1], i++ ) {   // binary tree
    int newrule;
    if( i == 0)
      newrule = kid->_rule[_leftOp[rule]];
    else
      newrule = kid->_rule[_rightOp[rule]];

    if( newrule < _LAST_MACH_OPER ) { // Operand or instruction?
      // Internal operand; recurse but do nothing else
      ReduceOper( kid, newrule, mem, mach );

    } else {                    // Child is a new instruction
      // Reduce the instruction, and add a direct pointer from this
      // machine instruction to the newly reduced one.
      Node *mem1 = (Node*)1;
      debug_only(Node *save_mem_node = _mem_node;)
      mach->add_req( ReduceInst( kid, newrule, mem1 ) );
      debug_only(_mem_node = save_mem_node;)
    }
  }
}


// -------------------------------------------------------------------------
// Java-Java calling convention
// (what you use when Java calls Java)

//------------------------------find_receiver----------------------------------
// For a given signature, return the OptoReg for parameter 0.
OptoReg::Name Matcher::find_receiver( bool is_outgoing ) {
  VMRegPair regs;
  BasicType sig_bt = T_OBJECT;
  calling_convention(&sig_bt, &regs, 1, is_outgoing);
  // Return argument 0 register.  In the LP64 build pointers
  // take 2 registers, but the VM wants only the 'main' name.
  return OptoReg::as_OptoReg(regs.first());
}

// This function identifies sub-graphs in which a 'load' node is
// input to two different nodes, and such that it can be matched
// with BMI instructions like blsi, blsr, etc.
// Example : for b = -a[i] & a[i] can be matched to blsi r32, m32.
// The graph is (AndL (SubL Con0 LoadL*) LoadL*), where LoadL*
// refers to the same node.
#ifdef X86
// Match the generic fused operations pattern (op1 (op2 Con{ConType} mop) mop)
// This is a temporary solution until we make DAGs expressible in ADL.
template<typename ConType>
class FusedPatternMatcher {
  Node* _op1_node;
  Node* _mop_node;
  int _con_op;

  static int match_next(Node* n, int next_op, int next_op_idx) {
    if (n->in(1) == NULL || n->in(2) == NULL) {
      return -1;
    }

    if (next_op_idx == -1) { // n is commutative, try rotations
      if (n->in(1)->Opcode() == next_op) {
        return 1;
      } else if (n->in(2)->Opcode() == next_op) {
        return 2;
      }
    } else {
      assert(next_op_idx > 0 && next_op_idx <= 2, "Bad argument index");
      if (n->in(next_op_idx)->Opcode() == next_op) {
        return next_op_idx;
      }
    }
    return -1;
  }
public:
  FusedPatternMatcher(Node* op1_node, Node *mop_node, int con_op) :
    _op1_node(op1_node), _mop_node(mop_node), _con_op(con_op) { }

  bool match(int op1, int op1_op2_idx,  // op1 and the index of the op1->op2 edge, -1 if op1 is commutative
             int op2, int op2_con_idx,  // op2 and the index of the op2->con edge, -1 if op2 is commutative
             typename ConType::NativeType con_value) {
    if (_op1_node->Opcode() != op1) {
      return false;
    }
    if (_mop_node->outcnt() > 2) {
      return false;
    }
    op1_op2_idx = match_next(_op1_node, op2, op1_op2_idx);
    if (op1_op2_idx == -1) {
      return false;
    }
    // Memory operation must be the other edge
    int op1_mop_idx = (op1_op2_idx & 1) + 1;

    // Check that the mop node is really what we want
    if (_op1_node->in(op1_mop_idx) == _mop_node) {
      Node *op2_node = _op1_node->in(op1_op2_idx);
      if (op2_node->outcnt() > 1) {
        return false;
      }
      assert(op2_node->Opcode() == op2, "Should be");
      op2_con_idx = match_next(op2_node, _con_op, op2_con_idx);
      if (op2_con_idx == -1) {
        return false;
      }
      // Memory operation must be the other edge
      int op2_mop_idx = (op2_con_idx & 1) + 1;
      // Check that the memory operation is the same node
      if (op2_node->in(op2_mop_idx) == _mop_node) {
        // Now check the constant
        const Type* con_type = op2_node->in(op2_con_idx)->bottom_type();
        if (con_type != Type::TOP && ConType::as_self(con_type)->get_con() == con_value) {
          return true;
        }
      }
    }
    return false;
  }
};


bool Matcher::is_bmi_pattern(Node *n, Node *m) {
  if (n != NULL && m != NULL) {
    if (m->Opcode() == Op_LoadI) {
      FusedPatternMatcher<TypeInt> bmii(n, m, Op_ConI);
      return bmii.match(Op_AndI, -1, Op_SubI,  1,  0)  ||
             bmii.match(Op_AndI, -1, Op_AddI, -1, -1)  ||
             bmii.match(Op_XorI, -1, Op_AddI, -1, -1);
    } else if (m->Opcode() == Op_LoadL) {
      FusedPatternMatcher<TypeLong> bmil(n, m, Op_ConL);
      return bmil.match(Op_AndL, -1, Op_SubL,  1,  0) ||
             bmil.match(Op_AndL, -1, Op_AddL, -1, -1) ||
             bmil.match(Op_XorL, -1, Op_AddL, -1, -1);
    }
  }
  return false;
}
#endif // X86

bool Matcher::is_vshift_con(Node *n, Node *m) {
  if (n != NULL && m != NULL &&
      VectorNode::is_vshift(n) &&
      VectorNode::is_vshift_cnt(m) && m->in(1)->is_Con()) {
    return true;
  }
  return false;
}

bool Matcher::clone_base_plus_offset_address(AddPNode* m, Matcher::MStack& mstack, VectorSet& address_visited) {
  Node *off = m->in(AddPNode::Offset);
  if (off->is_Con()) {
    address_visited.test_set(m->_idx); // Flag as address_visited
    mstack.push(m->in(AddPNode::Address), Pre_Visit);
    // Clone X+offset as it also folds into most addressing expressions
    mstack.push(off, Visit);
    mstack.push(m->in(AddPNode::Base), Pre_Visit);
    return true;
  }
  return false;
}

// A method-klass-holder may be passed in the inline_cache_reg
// and then expanded into the inline_cache_reg and a method_oop register
//   defined in ad_<arch>.cpp

//------------------------------find_shared------------------------------------
// Set bits if Node is shared or otherwise a root
void Matcher::find_shared( Node *n ) {
  // Allocate stack of size C->live_nodes() * 2 to avoid frequent realloc
  MStack mstack(C->live_nodes() * 2);
  // Mark nodes as address_visited if they are inputs to an address expression
  VectorSet address_visited(Thread::current()->resource_area());
  mstack.push(n, Visit);     // Don't need to pre-visit root node
  while (mstack.is_nonempty()) {
    n = mstack.node();       // Leave node on stack
    Node_State nstate = mstack.state();
    uint nop = n->Opcode();
    if (nstate == Pre_Visit) {
      if (address_visited.test(n->_idx)) { // Visited in address already?
        // Flag as visited and shared now.
        set_visited(n);
      }
      if (is_visited(n)) {   // Visited already?
        // Node is shared and has no reason to clone.  Flag it as shared.
        // This causes it to match into a register for the sharing.
        set_shared(n);       // Flag as shared and
        mstack.pop();        // remove node from stack
        continue;
      }
      nstate = Visit; // Not already visited; so visit now
    }
    if (nstate == Visit) {
      mstack.set_state(Post_Visit);
      set_visited(n);   // Flag as visited now
      bool mem_op = false;
      int mem_addr_idx = MemNode::Address;
      bool gc_handled = BarrierSet::barrier_set()->barrier_set_c2()->matcher_find_shared_visit(this, mstack, n, nop, mem_op, mem_addr_idx);
      if (!gc_handled) {
        if (find_shared_visit(mstack, n, nop, mem_op, mem_addr_idx)) {
          continue;
        }
      }
      for(int i = n->req() - 1; i >= 0; --i) { // For my children
        Node *m = n->in(i); // Get ith input
        if (m == NULL) continue;  // Ignore NULLs
        uint mop = m->Opcode();

        // Must clone all producers of flags, or we will not match correctly.
        // Suppose a compare setting int-flags is shared (e.g., a switch-tree)
        // then it will match into an ideal Op_RegFlags.  Alas, the fp-flags
        // are also there, so we may match a float-branch to int-flags and
        // expect the allocator to haul the flags from the int-side to the
        // fp-side.  No can do.
        if( _must_clone[mop] ) {
          mstack.push(m, Visit);
          continue; // for(int i = ...)
        }

        if( mop == Op_AddP && m->in(AddPNode::Base)->is_DecodeNarrowPtr()) {
          // Bases used in addresses must be shared but since
          // they are shared through a DecodeN they may appear
          // to have a single use so force sharing here.
          set_shared(m->in(AddPNode::Base)->in(1));
        }

        // if 'n' and 'm' are part of a graph for BMI instruction, clone this node.
#ifdef X86
        if (UseBMI1Instructions && is_bmi_pattern(n, m)) {
          mstack.push(m, Visit);
          continue;
        }
#endif
        if (is_vshift_con(n, m)) {
          mstack.push(m, Visit);
          continue;
        }

        // Clone addressing expressions as they are "free" in memory access instructions
        if (mem_op && i == mem_addr_idx && mop == Op_AddP &&
            // When there are other uses besides address expressions
            // put it on stack and mark as shared.
            !is_visited(m)) {
          // Some inputs for address expression are not put on stack
          // to avoid marking them as shared and forcing them into register
          // if they are used only in address expressions.
          // But they should be marked as shared if there are other uses
          // besides address expressions.

          if (clone_address_expressions(m->as_AddP(), mstack, address_visited)) {
            continue;
          }
        }   // if( mem_op &&
        mstack.push(m, Pre_Visit);
      }     // for(int i = ...)
    }
    else if (nstate == Alt_Post_Visit) {
      mstack.pop(); // Remove node from stack
      // We cannot remove the Cmp input from the Bool here, as the Bool may be
      // shared and all users of the Bool need to move the Cmp in parallel.
      // This leaves both the Bool and the If pointing at the Cmp.  To
      // prevent the Matcher from trying to Match the Cmp along both paths
      // BoolNode::match_edge always returns a zero.

      // We reorder the Op_If in a pre-order manner, so we can visit without
      // accidentally sharing the Cmp (the Bool and the If make 2 users).
      n->add_req( n->in(1)->in(1) ); // Add the Cmp next to the Bool
    }
    else if (nstate == Post_Visit) {
      mstack.pop(); // Remove node from stack

      // Now hack a few special opcodes
      uint opcode = n->Opcode();
      bool gc_handled = BarrierSet::barrier_set()->barrier_set_c2()->matcher_find_shared_post_visit(this, n, opcode);
      if (!gc_handled) {
        find_shared_post_visit(n, opcode);
      }
    }
    else {
      ShouldNotReachHere();
    }
  } // end of while (mstack.is_nonempty())
}

bool Matcher::find_shared_visit(MStack& mstack, Node* n, uint opcode, bool& mem_op, int& mem_addr_idx) {
  switch(opcode) {  // Handle some opcodes special
    case Op_Phi:             // Treat Phis as shared roots
    case Op_Parm:
    case Op_Proj:            // All handled specially during matching
    case Op_SafePointScalarObject:
      set_shared(n);
      set_dontcare(n);
      break;
    case Op_If:
    case Op_CountedLoopEnd:
      mstack.set_state(Alt_Post_Visit); // Alternative way
      // Convert (If (Bool (CmpX A B))) into (If (Bool) (CmpX A B)).  Helps
      // with matching cmp/branch in 1 instruction.  The Matcher needs the
      // Bool and CmpX side-by-side, because it can only get at constants
      // that are at the leaves of Match trees, and the Bool's condition acts
      // as a constant here.
      mstack.push(n->in(1), Visit);         // Clone the Bool
      mstack.push(n->in(0), Pre_Visit);     // Visit control input
      return true; // while (mstack.is_nonempty())
    case Op_ConvI2D:         // These forms efficiently match with a prior
    case Op_ConvI2F:         //   Load but not a following Store
      if( n->in(1)->is_Load() &&        // Prior load
          n->outcnt() == 1 &&           // Not already shared
          n->unique_out()->is_Store() ) // Following store
        set_shared(n);       // Force it to be a root
      break;
    case Op_ReverseBytesI:
    case Op_ReverseBytesL:
      if( n->in(1)->is_Load() &&        // Prior load
          n->outcnt() == 1 )            // Not already shared
        set_shared(n);                  // Force it to be a root
      break;
    case Op_BoxLock:         // Cant match until we get stack-regs in ADLC
    case Op_IfFalse:
    case Op_IfTrue:
    case Op_MachProj:
    case Op_MergeMem:
    case Op_Catch:
    case Op_CatchProj:
    case Op_CProj:
    case Op_JumpProj:
    case Op_JProj:
    case Op_NeverBranch:
      set_dontcare(n);
      break;
    case Op_Jump:
      mstack.push(n->in(1), Pre_Visit);     // Switch Value (could be shared)
      mstack.push(n->in(0), Pre_Visit);     // Visit Control input
      return true;                             // while (mstack.is_nonempty())
    case Op_StrComp:
    case Op_StrEquals:
    case Op_StrIndexOf:
    case Op_StrIndexOfChar:
    case Op_AryEq:
    case Op_HasNegatives:
    case Op_StrInflatedCopy:
    case Op_StrCompressedCopy:
    case Op_EncodeISOArray:
    case Op_FmaD:
    case Op_FmaF:
    case Op_FmaVD:
    case Op_FmaVF:
      set_shared(n); // Force result into register (it will be anyways)
      break;
    case Op_ConP: {  // Convert pointers above the centerline to NUL
      TypeNode *tn = n->as_Type(); // Constants derive from type nodes
      const TypePtr* tp = tn->type()->is_ptr();
      if (tp->_ptr == TypePtr::AnyNull) {
        tn->set_type(TypePtr::NULL_PTR);
      }
      break;
    }
    case Op_ConN: {  // Convert narrow pointers above the centerline to NUL
      TypeNode *tn = n->as_Type(); // Constants derive from type nodes
      const TypePtr* tp = tn->type()->make_ptr();
      if (tp && tp->_ptr == TypePtr::AnyNull) {
        tn->set_type(TypeNarrowOop::NULL_PTR);
      }
      break;
    }
    case Op_Binary:         // These are introduced in the Post_Visit state.
      ShouldNotReachHere();
      break;
    case Op_ClearArray:
    case Op_SafePoint:
      mem_op = true;
      break;
    default:
      if( n->is_Store() ) {
        // Do match stores, despite no ideal reg
        mem_op = true;
        break;
      }
      if( n->is_Mem() ) { // Loads and LoadStores
        mem_op = true;
        // Loads must be root of match tree due to prior load conflict
        if( C->subsume_loads() == false )
          set_shared(n);
      }
      // Fall into default case
      if( !n->ideal_reg() )
        set_dontcare(n);  // Unmatchable Nodes
  } // end_switch
  return false;
}

void Matcher::find_shared_post_visit(Node* n, uint opcode) {
  switch(opcode) {       // Handle some opcodes special
    case Op_StorePConditional:
    case Op_StoreIConditional:
    case Op_StoreLConditional:
    case Op_CompareAndExchangeB:
    case Op_CompareAndExchangeS:
    case Op_CompareAndExchangeI:
    case Op_CompareAndExchangeL:
    case Op_CompareAndExchangeP:
    case Op_CompareAndExchangeN:
    case Op_WeakCompareAndSwapB:
    case Op_WeakCompareAndSwapS:
    case Op_WeakCompareAndSwapI:
    case Op_WeakCompareAndSwapL:
    case Op_WeakCompareAndSwapP:
    case Op_WeakCompareAndSwapN:
    case Op_CompareAndSwapB:
    case Op_CompareAndSwapS:
    case Op_CompareAndSwapI:
    case Op_CompareAndSwapL:
    case Op_CompareAndSwapP:
    case Op_CompareAndSwapN: {   // Convert trinary to binary-tree
      Node* newval = n->in(MemNode::ValueIn);
      Node* oldval = n->in(LoadStoreConditionalNode::ExpectedIn);
      Node* pair = new BinaryNode(oldval, newval);
      n->set_req(MemNode::ValueIn, pair);
      n->del_req(LoadStoreConditionalNode::ExpectedIn);
      break;
    }
    case Op_CMoveD:              // Convert trinary to binary-tree
    case Op_CMoveF:
    case Op_CMoveI:
    case Op_CMoveL:
    case Op_CMoveN:
    case Op_CMoveP:
    case Op_CMoveVF:
    case Op_CMoveVD:  {
      // Restructure into a binary tree for Matching.  It's possible that
      // we could move this code up next to the graph reshaping for IfNodes
      // or vice-versa, but I do not want to debug this for Ladybird.
      // 10/2/2000 CNC.
      Node* pair1 = new BinaryNode(n->in(1), n->in(1)->in(1));
      n->set_req(1, pair1);
      Node* pair2 = new BinaryNode(n->in(2), n->in(3));
      n->set_req(2, pair2);
      n->del_req(3);
      break;
    }
    case Op_LoopLimit: {
      Node* pair1 = new BinaryNode(n->in(1), n->in(2));
      n->set_req(1, pair1);
      n->set_req(2, n->in(3));
      n->del_req(3);
      break;
    }
    case Op_StrEquals:
    case Op_StrIndexOfChar: {
      Node* pair1 = new BinaryNode(n->in(2), n->in(3));
      n->set_req(2, pair1);
      n->set_req(3, n->in(4));
      n->del_req(4);
      break;
    }
    case Op_StrComp:
    case Op_StrIndexOf: {
      Node* pair1 = new BinaryNode(n->in(2), n->in(3));
      n->set_req(2, pair1);
      Node* pair2 = new BinaryNode(n->in(4),n->in(5));
      n->set_req(3, pair2);
      n->del_req(5);
      n->del_req(4);
      break;
    }
    case Op_StrCompressedCopy:
    case Op_StrInflatedCopy:
    case Op_EncodeISOArray: {
      // Restructure into a binary tree for Matching.
      Node* pair = new BinaryNode(n->in(3), n->in(4));
      n->set_req(3, pair);
      n->del_req(4);
      break;
    }
    case Op_FmaD:
    case Op_FmaF:
    case Op_FmaVD:
    case Op_FmaVF: {
      // Restructure into a binary tree for Matching.
      Node* pair = new BinaryNode(n->in(1), n->in(2));
      n->set_req(2, pair);
      n->set_req(1, n->in(3));
        n->del_req(3);
        break;
      }
      case Op_VectorBlend:
      case Op_VectorInsert: {
        Node* pair = new BinaryNode(n->in(1), n->in(2));
        n->set_req(1, pair);
        n->set_req(2, n->in(3));
      n->del_req(3);
      break;
    }
    case Op_StoreVectorScatter: {
      Node* pair = new BinaryNode(n->in(MemNode::ValueIn), n->in(MemNode::ValueIn+1));
      n->set_req(MemNode::ValueIn, pair);
      n->del_req(MemNode::ValueIn+1);
      break;
    }
    case Op_MulAddS2I: {
      Node* pair1 = new BinaryNode(n->in(1), n->in(2));
      Node* pair2 = new BinaryNode(n->in(3), n->in(4));
      n->set_req(1, pair1);
      n->set_req(2, pair2);
      n->del_req(4);
      n->del_req(3);
      break;
    }
    default:
      break;
  }
}

#ifdef ASSERT
// machine-independent root to machine-dependent root
void Matcher::dump_old2new_map() {
  _old2new_map.dump();
}
#endif

//---------------------------collect_null_checks-------------------------------
// Find null checks in the ideal graph; write a machine-specific node for
// it.  Used by later implicit-null-check handling.  Actually collects
// either an IfTrue or IfFalse for the common NOT-null path, AND the ideal
// value being tested.
void Matcher::collect_null_checks( Node *proj, Node *orig_proj ) {
  Node *iff = proj->in(0);
  if( iff->Opcode() == Op_If ) {
    // During matching If's have Bool & Cmp side-by-side
    BoolNode *b = iff->in(1)->as_Bool();
    Node *cmp = iff->in(2);
    int opc = cmp->Opcode();
    if (opc != Op_CmpP && opc != Op_CmpN) return;

    const Type* ct = cmp->in(2)->bottom_type();
    if (ct == TypePtr::NULL_PTR ||
        (opc == Op_CmpN && ct == TypeNarrowOop::NULL_PTR)) {

      bool push_it = false;
      if( proj->Opcode() == Op_IfTrue ) {
#ifndef PRODUCT
        extern int all_null_checks_found;
        all_null_checks_found++;
#endif
        if( b->_test._test == BoolTest::ne ) {
          push_it = true;
        }
      } else {
        assert( proj->Opcode() == Op_IfFalse, "" );
        if( b->_test._test == BoolTest::eq ) {
          push_it = true;
        }
      }
      if( push_it ) {
        _null_check_tests.push(proj);
        Node* val = cmp->in(1);
#ifdef _LP64
        if (val->bottom_type()->isa_narrowoop() &&
            !Matcher::narrow_oop_use_complex_address()) {
          //
          // Look for DecodeN node which should be pinned to orig_proj.
          // On platforms (Sparc) which can not handle 2 adds
          // in addressing mode we have to keep a DecodeN node and
          // use it to do implicit NULL check in address.
          //
          // DecodeN node was pinned to non-null path (orig_proj) during
          // CastPP transformation in final_graph_reshaping_impl().
          //
          uint cnt = orig_proj->outcnt();
          for (uint i = 0; i < orig_proj->outcnt(); i++) {
            Node* d = orig_proj->raw_out(i);
            if (d->is_DecodeN() && d->in(1) == val) {
              val = d;
              val->set_req(0, NULL); // Unpin now.
              // Mark this as special case to distinguish from
              // a regular case: CmpP(DecodeN, NULL).
              val = (Node*)(((intptr_t)val) | 1);
              break;
            }
          }
        }
#endif
        _null_check_tests.push(val);
      }
    }
  }
}

//---------------------------validate_null_checks------------------------------
// Its possible that the value being NULL checked is not the root of a match
// tree.  If so, I cannot use the value in an implicit null check.
void Matcher::validate_null_checks( ) {
  uint cnt = _null_check_tests.size();
  for( uint i=0; i < cnt; i+=2 ) {
    Node *test = _null_check_tests[i];
    Node *val = _null_check_tests[i+1];
    bool is_decoden = ((intptr_t)val) & 1;
    val = (Node*)(((intptr_t)val) & ~1);
    if (has_new_node(val)) {
      Node* new_val = new_node(val);
      if (is_decoden) {
        assert(val->is_DecodeNarrowPtr() && val->in(0) == NULL, "sanity");
        // Note: new_val may have a control edge if
        // the original ideal node DecodeN was matched before
        // it was unpinned in Matcher::collect_null_checks().
        // Unpin the mach node and mark it.
        new_val->set_req(0, NULL);
        new_val = (Node*)(((intptr_t)new_val) | 1);
      }
      // Is a match-tree root, so replace with the matched value
      _null_check_tests.map(i+1, new_val);
    } else {
      // Yank from candidate list
      _null_check_tests.map(i+1,_null_check_tests[--cnt]);
      _null_check_tests.map(i,_null_check_tests[--cnt]);
      _null_check_tests.pop();
      _null_check_tests.pop();
      i-=2;
    }
  }
}

// Used by the DFA in dfa_xxx.cpp.  Check for a following barrier or
// atomic instruction acting as a store_load barrier without any
// intervening volatile load, and thus we don't need a barrier here.
// We retain the Node to act as a compiler ordering barrier.
bool Matcher::post_store_load_barrier(const Node* vmb) {
  Compile* C = Compile::current();
  assert(vmb->is_MemBar(), "");
  assert(vmb->Opcode() != Op_MemBarAcquire && vmb->Opcode() != Op_LoadFence, "");
  const MemBarNode* membar = vmb->as_MemBar();

  // Get the Ideal Proj node, ctrl, that can be used to iterate forward
  Node* ctrl = NULL;
  for (DUIterator_Fast imax, i = membar->fast_outs(imax); i < imax; i++) {
    Node* p = membar->fast_out(i);
    assert(p->is_Proj(), "only projections here");
    if ((p->as_Proj()->_con == TypeFunc::Control) &&
        !C->node_arena()->contains(p)) { // Unmatched old-space only
      ctrl = p;
      break;
    }
  }
  assert((ctrl != NULL), "missing control projection");

  for (DUIterator_Fast jmax, j = ctrl->fast_outs(jmax); j < jmax; j++) {
    Node *x = ctrl->fast_out(j);
    int xop = x->Opcode();

    // We don't need current barrier if we see another or a lock
    // before seeing volatile load.
    //
    // Op_Fastunlock previously appeared in the Op_* list below.
    // With the advent of 1-0 lock operations we're no longer guaranteed
    // that a monitor exit operation contains a serializing instruction.

    if (xop == Op_MemBarVolatile ||
        xop == Op_CompareAndExchangeB ||
        xop == Op_CompareAndExchangeS ||
        xop == Op_CompareAndExchangeI ||
        xop == Op_CompareAndExchangeL ||
        xop == Op_CompareAndExchangeP ||
        xop == Op_CompareAndExchangeN ||
        xop == Op_WeakCompareAndSwapB ||
        xop == Op_WeakCompareAndSwapS ||
        xop == Op_WeakCompareAndSwapL ||
        xop == Op_WeakCompareAndSwapP ||
        xop == Op_WeakCompareAndSwapN ||
        xop == Op_WeakCompareAndSwapI ||
        xop == Op_CompareAndSwapB ||
        xop == Op_CompareAndSwapS ||
        xop == Op_CompareAndSwapL ||
        xop == Op_CompareAndSwapP ||
        xop == Op_CompareAndSwapN ||
        xop == Op_CompareAndSwapI ||
        BarrierSet::barrier_set()->barrier_set_c2()->matcher_is_store_load_barrier(x, xop)) {
      return true;
    }

    // Op_FastLock previously appeared in the Op_* list above.
    // With biased locking we're no longer guaranteed that a monitor
    // enter operation contains a serializing instruction.
    if ((xop == Op_FastLock) && !UseBiasedLocking) {
      return true;
    }

    if (x->is_MemBar()) {
      // We must retain this membar if there is an upcoming volatile
      // load, which will be followed by acquire membar.
      if (xop == Op_MemBarAcquire || xop == Op_LoadFence) {
        return false;
      } else {
        // For other kinds of barriers, check by pretending we
        // are them, and seeing if we can be removed.
        return post_store_load_barrier(x->as_MemBar());
      }
    }

    // probably not necessary to check for these
    if (x->is_Call() || x->is_SafePoint() || x->is_block_proj()) {
      return false;
    }
  }
  return false;
}

// Check whether node n is a branch to an uncommon trap that we could
// optimize as test with very high branch costs in case of going to
// the uncommon trap. The code must be able to be recompiled to use
// a cheaper test.
bool Matcher::branches_to_uncommon_trap(const Node *n) {
  // Don't do it for natives, adapters, or runtime stubs
  Compile *C = Compile::current();
  if (!C->is_method_compilation()) return false;

  assert(n->is_If(), "You should only call this on if nodes.");
  IfNode *ifn = n->as_If();

  Node *ifFalse = NULL;
  for (DUIterator_Fast imax, i = ifn->fast_outs(imax); i < imax; i++) {
    if (ifn->fast_out(i)->is_IfFalse()) {
      ifFalse = ifn->fast_out(i);
      break;
    }
  }
  assert(ifFalse, "An If should have an ifFalse. Graph is broken.");

  Node *reg = ifFalse;
  int cnt = 4; // We must protect against cycles.  Limit to 4 iterations.
               // Alternatively use visited set?  Seems too expensive.
  while (reg != NULL && cnt > 0) {
    CallNode *call = NULL;
    RegionNode *nxt_reg = NULL;
    for (DUIterator_Fast imax, i = reg->fast_outs(imax); i < imax; i++) {
      Node *o = reg->fast_out(i);
      if (o->is_Call()) {
        call = o->as_Call();
      }
      if (o->is_Region()) {
        nxt_reg = o->as_Region();
      }
    }

    if (call &&
        call->entry_point() == SharedRuntime::uncommon_trap_blob()->entry_point()) {
      const Type* trtype = call->in(TypeFunc::Parms)->bottom_type();
      if (trtype->isa_int() && trtype->is_int()->is_con()) {
        jint tr_con = trtype->is_int()->get_con();
        Deoptimization::DeoptReason reason = Deoptimization::trap_request_reason(tr_con);
        Deoptimization::DeoptAction action = Deoptimization::trap_request_action(tr_con);
        assert((int)reason < (int)BitsPerInt, "recode bit map");

        if (is_set_nth_bit(C->allowed_deopt_reasons(), (int)reason)
            && action != Deoptimization::Action_none) {
          // This uncommon trap is sure to recompile, eventually.
          // When that happens, C->too_many_traps will prevent
          // this transformation from happening again.
          return true;
        }
      }
    }

    reg = nxt_reg;
    cnt--;
  }

  return false;
}

//=============================================================================
//---------------------------State---------------------------------------------
State::State(void) {
#ifdef ASSERT
  _id = 0;
  _kids[0] = _kids[1] = (State*)(intptr_t) CONST64(0xcafebabecafebabe);
  _leaf = (Node*)(intptr_t) CONST64(0xbaadf00dbaadf00d);
  //memset(_cost, -1, sizeof(_cost));
  //memset(_rule, -1, sizeof(_rule));
#endif
  memset(_valid, 0, sizeof(_valid));
}

#ifdef ASSERT
State::~State() {
  _id = 99;
  _kids[0] = _kids[1] = (State*)(intptr_t) CONST64(0xcafebabecafebabe);
  _leaf = (Node*)(intptr_t) CONST64(0xbaadf00dbaadf00d);
  memset(_cost, -3, sizeof(_cost));
  memset(_rule, -3, sizeof(_rule));
}
#endif

#ifndef PRODUCT
//---------------------------dump----------------------------------------------
void State::dump() {
  tty->print("\n");
  dump(0);
}

void State::dump(int depth) {
  for( int j = 0; j < depth; j++ )
    tty->print("   ");
  tty->print("--N: ");
  _leaf->dump();
  uint i;
  for( i = 0; i < _LAST_MACH_OPER; i++ )
    // Check for valid entry
    if( valid(i) ) {
      for( int j = 0; j < depth; j++ )
        tty->print("   ");
        assert(_cost[i] != max_juint, "cost must be a valid value");
        assert(_rule[i] < _last_Mach_Node, "rule[i] must be valid rule");
        tty->print_cr("%s  %d  %s",
                      ruleName[i], _cost[i], ruleName[_rule[i]] );
      }
  tty->cr();

  for( i=0; i<2; i++ )
    if( _kids[i] )
      _kids[i]->dump(depth+1);
}
#endif<|MERGE_RESOLUTION|>--- conflicted
+++ resolved
@@ -416,7 +416,7 @@
   return rms;
 }
 
-#define NOF_STACK_MASKS (3*6+5)
+#define NOF_STACK_MASKS (3*11)
 
 // Create the initial stack mask used by values spilling to the stack.
 // Disallow any debug info in outgoing argument areas by setting the
@@ -424,16 +424,12 @@
 void Matcher::init_first_stack_mask() {
 
   // Allocate storage for spill masks as masks for the appropriate load type.
-<<<<<<< HEAD
-  RegMask *rms = (RegMask*)C->comp_arena()->Amalloc_D(sizeof(RegMask) * (3*11));
-=======
   RegMask *rms = (RegMask*)C->comp_arena()->Amalloc_D(sizeof(RegMask) * NOF_STACK_MASKS);
 
   // Initialize empty placeholder masks into the newly allocated arena
   for (int i = 0; i < NOF_STACK_MASKS; i++) {
     new (rms + i) RegMask();
   }
->>>>>>> 0c2b7c4f
 
   idealreg2spillmask  [Op_RegN] = &rms[0];
   idealreg2spillmask  [Op_RegI] = &rms[1];
