--- conflicted
+++ resolved
@@ -516,17 +516,10 @@
 
   static address handle_unsafe_access(JavaThread* thread, address next_pc);
 
-<<<<<<< HEAD
-  static address make_native_invoker(address call_target,
-                                     int shadow_space_bytes,
-                                     const GrowableArray<VMReg>& input_registers,
-                                     const GrowableArray<VMReg>& output_registers);
-=======
   static BufferBlob* make_native_invoker(address call_target,
                                          int shadow_space_bytes,
                                          const GrowableArray<VMReg>& input_registers,
                                          const GrowableArray<VMReg>& output_registers);
->>>>>>> 0cef30d6
 
 #ifndef PRODUCT
 
