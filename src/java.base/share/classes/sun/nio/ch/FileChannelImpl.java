/*
 * Copyright (c) 2000, 2019, Oracle and/or its affiliates. All rights reserved.
 * DO NOT ALTER OR REMOVE COPYRIGHT NOTICES OR THIS FILE HEADER.
 *
 * This code is free software; you can redistribute it and/or modify it
 * under the terms of the GNU General Public License version 2 only, as
 * published by the Free Software Foundation.  Oracle designates this
 * particular file as subject to the "Classpath" exception as provided
 * by Oracle in the LICENSE file that accompanied this code.
 *
 * This code is distributed in the hope that it will be useful, but WITHOUT
 * ANY WARRANTY; without even the implied warranty of MERCHANTABILITY or
 * FITNESS FOR A PARTICULAR PURPOSE.  See the GNU General Public License
 * version 2 for more details (a copy is included in the LICENSE file that
 * accompanied this code).
 *
 * You should have received a copy of the GNU General Public License version
 * 2 along with this work; if not, write to the Free Software Foundation,
 * Inc., 51 Franklin St, Fifth Floor, Boston, MA 02110-1301 USA.
 *
 * Please contact Oracle, 500 Oracle Parkway, Redwood Shores, CA 94065 USA
 * or visit www.oracle.com if you need additional information or have any
 * questions.
 */

package sun.nio.ch;

import java.io.FileDescriptor;
import java.io.IOException;
import java.io.UncheckedIOException;
import java.lang.ref.Cleaner.Cleanable;
import java.nio.ByteBuffer;
import java.nio.MappedByteBuffer;
import java.nio.channels.AsynchronousCloseException;
import java.nio.channels.ClosedByInterruptException;
import java.nio.channels.ClosedChannelException;
import java.nio.channels.FileChannel;
import java.nio.channels.FileLock;
import java.nio.channels.FileLockInterruptionException;
import java.nio.channels.NonReadableChannelException;
import java.nio.channels.NonWritableChannelException;
import java.nio.channels.ReadableByteChannel;
import java.nio.channels.SelectableChannel;
import java.nio.channels.WritableByteChannel;
import java.util.Objects;

import jdk.internal.access.JavaIOFileDescriptorAccess;
import jdk.internal.access.JavaNioAccess;
import jdk.internal.access.SharedSecrets;
import jdk.internal.misc.ExtendedMapMode;
import jdk.internal.misc.Unsafe;
import jdk.internal.ref.Cleaner;
import jdk.internal.ref.CleanerFactory;

import jdk.internal.access.foreign.UnmapperProxy;

public class FileChannelImpl
    extends FileChannel
{
    // Memory allocation size for mapping buffers
    private static final long allocationGranularity;

    // Access to FileDescriptor internals
    private static final JavaIOFileDescriptorAccess fdAccess =
        SharedSecrets.getJavaIOFileDescriptorAccess();

    // Used to make native read and write calls
    private final FileDispatcher nd;

    // File descriptor
    private final FileDescriptor fd;

    // File access mode (immutable)
    private final boolean writable;
    private final boolean readable;

    // Required to prevent finalization of creating stream (immutable)
    private final Object parent;

    // The path of the referenced file
    // (null if the parent stream is created with a file descriptor)
    private final String path;

    // Thread-safe set of IDs of native threads, for signalling
    private final NativeThreadSet threads = new NativeThreadSet(2);

    // Lock for operations involving position and size
    private final Object positionLock = new Object();

    // blocking operations are not interruptible
    private volatile boolean uninterruptible;

    // DirectIO flag
    private final boolean direct;

    // IO alignment value for DirectIO
    private final int alignment;

    // Cleanable with an action which closes this channel's file descriptor
    private final Cleanable closer;

    private static class Closer implements Runnable {
        private final FileDescriptor fd;

        Closer(FileDescriptor fd) {
            this.fd = fd;
        }

        public void run() {
            try {
                fdAccess.close(fd);
            } catch (IOException ioe) {
                // Rethrow as unchecked so the exception can be propagated as needed
                throw new UncheckedIOException("close", ioe);
            }
        }
    }

    private FileChannelImpl(FileDescriptor fd, String path, boolean readable,
                            boolean writable, boolean direct, Object parent)
    {
        this.fd = fd;
        this.readable = readable;
        this.writable = writable;
        this.parent = parent;
        this.path = path;
        this.direct = direct;
        this.nd = new FileDispatcherImpl();
        if (direct) {
            assert path != null;
            this.alignment = nd.setDirectIO(fd, path);
        } else {
            this.alignment = -1;
        }

        // Register a cleaning action if and only if there is no parent
        // as the parent will take care of closing the file descriptor.
        // FileChannel is used by the LambdaMetaFactory so a lambda cannot
        // be used here hence we use a nested class instead.
        this.closer = parent != null ? null :
            CleanerFactory.cleaner().register(this, new Closer(fd));
    }

    // Used by FileInputStream.getChannel(), FileOutputStream.getChannel
    // and RandomAccessFile.getChannel()
    public static FileChannel open(FileDescriptor fd, String path,
                                   boolean readable, boolean writable,
                                   boolean direct, Object parent)
    {
        return new FileChannelImpl(fd, path, readable, writable, direct, parent);
    }

    private void ensureOpen() throws IOException {
        if (!isOpen())
            throw new ClosedChannelException();
    }

    public void setUninterruptible() {
        uninterruptible = true;
    }

    private void beginBlocking() {
        if (!uninterruptible) begin();
    }

    private void endBlocking(boolean completed) throws AsynchronousCloseException {
        if (!uninterruptible) end(completed);
    }

    // -- Standard channel operations --

    protected void implCloseChannel() throws IOException {
        if (!fd.valid())
            return; // nothing to do

        // Release and invalidate any locks that we still hold
        if (fileLockTable != null) {
            for (FileLock fl: fileLockTable.removeAll()) {
                synchronized (fl) {
                    if (fl.isValid()) {
                        nd.release(fd, fl.position(), fl.size());
                        ((FileLockImpl)fl).invalidate();
                    }
                }
            }
        }

        // signal any threads blocked on this channel
        threads.signalAndWait();

        if (parent != null) {

            // Close the fd via the parent stream's close method.  The parent
            // will reinvoke our close method, which is defined in the
            // superclass AbstractInterruptibleChannel, but the isOpen logic in
            // that method will prevent this method from being reinvoked.
            //
            ((java.io.Closeable)parent).close();
        } else if (closer != null) {
            // Perform the cleaning action so it is not redone when
            // this channel becomes phantom reachable.
            try {
                closer.clean();
            } catch (UncheckedIOException uioe) {
                throw uioe.getCause();
            }
        } else {
            fdAccess.close(fd);
        }

    }

    public int read(ByteBuffer dst) throws IOException {
        ensureOpen();
        if (!readable)
            throw new NonReadableChannelException();
        synchronized (positionLock) {
            if (direct)
                Util.checkChannelPositionAligned(position(), alignment);
            int n = 0;
            int ti = -1;
            try {
                beginBlocking();
                ti = threads.add();
                if (!isOpen())
                    return 0;
                do {
                    n = IOUtil.read(fd, dst, -1, direct, alignment, nd);
                } while ((n == IOStatus.INTERRUPTED) && isOpen());
                return IOStatus.normalize(n);
            } finally {
                threads.remove(ti);
                endBlocking(n > 0);
                assert IOStatus.check(n);
            }
        }
    }

    public long read(ByteBuffer[] dsts, int offset, int length)
        throws IOException
    {
        if ((offset < 0) || (length < 0) || (offset > dsts.length - length))
            throw new IndexOutOfBoundsException();
        ensureOpen();
        if (!readable)
            throw new NonReadableChannelException();
        synchronized (positionLock) {
            if (direct)
                Util.checkChannelPositionAligned(position(), alignment);
            long n = 0;
            int ti = -1;
            try {
                beginBlocking();
                ti = threads.add();
                if (!isOpen())
                    return 0;
                do {
                    n = IOUtil.read(fd, dsts, offset, length,
                            direct, alignment, nd);
                } while ((n == IOStatus.INTERRUPTED) && isOpen());
                return IOStatus.normalize(n);
            } finally {
                threads.remove(ti);
                endBlocking(n > 0);
                assert IOStatus.check(n);
            }
        }
    }

    public int write(ByteBuffer src) throws IOException {
        ensureOpen();
        if (!writable)
            throw new NonWritableChannelException();
        synchronized (positionLock) {
            if (direct)
                Util.checkChannelPositionAligned(position(), alignment);
            int n = 0;
            int ti = -1;
            try {
                beginBlocking();
                ti = threads.add();
                if (!isOpen())
                    return 0;
                do {
                    n = IOUtil.write(fd, src, -1, direct, alignment, nd);
                } while ((n == IOStatus.INTERRUPTED) && isOpen());
                return IOStatus.normalize(n);
            } finally {
                threads.remove(ti);
                endBlocking(n > 0);
                assert IOStatus.check(n);
            }
        }
    }

    public long write(ByteBuffer[] srcs, int offset, int length)
        throws IOException
    {
        if ((offset < 0) || (length < 0) || (offset > srcs.length - length))
            throw new IndexOutOfBoundsException();
        ensureOpen();
        if (!writable)
            throw new NonWritableChannelException();
        synchronized (positionLock) {
            if (direct)
                Util.checkChannelPositionAligned(position(), alignment);
            long n = 0;
            int ti = -1;
            try {
                beginBlocking();
                ti = threads.add();
                if (!isOpen())
                    return 0;
                do {
                    n = IOUtil.write(fd, srcs, offset, length,
                            direct, alignment, nd);
                } while ((n == IOStatus.INTERRUPTED) && isOpen());
                return IOStatus.normalize(n);
            } finally {
                threads.remove(ti);
                endBlocking(n > 0);
                assert IOStatus.check(n);
            }
        }
    }

    // -- Other operations --

    public long position() throws IOException {
        ensureOpen();
        synchronized (positionLock) {
            long p = -1;
            int ti = -1;
            try {
                beginBlocking();
                ti = threads.add();
                if (!isOpen())
                    return 0;
                boolean append = fdAccess.getAppend(fd);
                do {
                    // in append-mode then position is advanced to end before writing
                    p = (append) ? nd.size(fd) : nd.seek(fd, -1);
                } while ((p == IOStatus.INTERRUPTED) && isOpen());
                return IOStatus.normalize(p);
            } finally {
                threads.remove(ti);
                endBlocking(p > -1);
                assert IOStatus.check(p);
            }
        }
    }

    public FileChannel position(long newPosition) throws IOException {
        ensureOpen();
        if (newPosition < 0)
            throw new IllegalArgumentException();
        synchronized (positionLock) {
            long p = -1;
            int ti = -1;
            try {
                beginBlocking();
                ti = threads.add();
                if (!isOpen())
                    return null;
                do {
                    p = nd.seek(fd, newPosition);
                } while ((p == IOStatus.INTERRUPTED) && isOpen());
                return this;
            } finally {
                threads.remove(ti);
                endBlocking(p > -1);
                assert IOStatus.check(p);
            }
        }
    }

    public long size() throws IOException {
        ensureOpen();
        synchronized (positionLock) {
            long s = -1;
            int ti = -1;
            try {
                beginBlocking();
                ti = threads.add();
                if (!isOpen())
                    return -1;
                do {
                    s = nd.size(fd);
                } while ((s == IOStatus.INTERRUPTED) && isOpen());
                return IOStatus.normalize(s);
            } finally {
                threads.remove(ti);
                endBlocking(s > -1);
                assert IOStatus.check(s);
            }
        }
    }

    public FileChannel truncate(long newSize) throws IOException {
        ensureOpen();
        if (newSize < 0)
            throw new IllegalArgumentException("Negative size");
        if (!writable)
            throw new NonWritableChannelException();
        synchronized (positionLock) {
            int rv = -1;
            long p = -1;
            int ti = -1;
            long rp = -1;
            try {
                beginBlocking();
                ti = threads.add();
                if (!isOpen())
                    return null;

                // get current size
                long size;
                do {
                    size = nd.size(fd);
                } while ((size == IOStatus.INTERRUPTED) && isOpen());
                if (!isOpen())
                    return null;

                // get current position
                do {
                    p = nd.seek(fd, -1);
                } while ((p == IOStatus.INTERRUPTED) && isOpen());
                if (!isOpen())
                    return null;
                assert p >= 0;

                // truncate file if given size is less than the current size
                if (newSize < size) {
                    do {
                        rv = nd.truncate(fd, newSize);
                    } while ((rv == IOStatus.INTERRUPTED) && isOpen());
                    if (!isOpen())
                        return null;
                }

                // if position is beyond new size then adjust it
                if (p > newSize)
                    p = newSize;
                do {
                    rp = nd.seek(fd, p);
                } while ((rp == IOStatus.INTERRUPTED) && isOpen());
                return this;
            } finally {
                threads.remove(ti);
                endBlocking(rv > -1);
                assert IOStatus.check(rv);
            }
        }
    }

    public void force(boolean metaData) throws IOException {
        ensureOpen();
        int rv = -1;
        int ti = -1;
        try {
            beginBlocking();
            ti = threads.add();
            if (!isOpen())
                return;
            do {
                rv = nd.force(fd, metaData);
            } while ((rv == IOStatus.INTERRUPTED) && isOpen());
        } finally {
            threads.remove(ti);
            endBlocking(rv > -1);
            assert IOStatus.check(rv);
        }
    }

    // Assume at first that the underlying kernel supports sendfile();
    // set this to false if we find out later that it doesn't
    //
    private static volatile boolean transferSupported = true;

    // Assume that the underlying kernel sendfile() will work if the target
    // fd is a pipe; set this to false if we find out later that it doesn't
    //
    private static volatile boolean pipeSupported = true;

    // Assume that the underlying kernel sendfile() will work if the target
    // fd is a file; set this to false if we find out later that it doesn't
    //
    private static volatile boolean fileSupported = true;

    private long transferToDirectlyInternal(long position, int icount,
                                            WritableByteChannel target,
                                            FileDescriptor targetFD)
        throws IOException
    {
        assert !nd.transferToDirectlyNeedsPositionLock() ||
               Thread.holdsLock(positionLock);

        long n = -1;
        int ti = -1;
        try {
            beginBlocking();
            ti = threads.add();
            if (!isOpen())
                return -1;
            do {
                n = transferTo0(fd, position, icount, targetFD);
            } while ((n == IOStatus.INTERRUPTED) && isOpen());
            if (n == IOStatus.UNSUPPORTED_CASE) {
                if (target instanceof SinkChannelImpl)
                    pipeSupported = false;
                if (target instanceof FileChannelImpl)
                    fileSupported = false;
                return IOStatus.UNSUPPORTED_CASE;
            }
            if (n == IOStatus.UNSUPPORTED) {
                // Don't bother trying again
                transferSupported = false;
                return IOStatus.UNSUPPORTED;
            }
            return IOStatus.normalize(n);
        } finally {
            threads.remove(ti);
            end (n > -1);
        }
    }

    private long transferToDirectly(long position, int icount,
                                    WritableByteChannel target)
        throws IOException
    {
        if (!transferSupported)
            return IOStatus.UNSUPPORTED;

        FileDescriptor targetFD = null;
        if (target instanceof FileChannelImpl) {
            if (!fileSupported)
                return IOStatus.UNSUPPORTED_CASE;
            targetFD = ((FileChannelImpl)target).fd;
        } else if (target instanceof SelChImpl) {
            // Direct transfer to pipe causes EINVAL on some configurations
            if ((target instanceof SinkChannelImpl) && !pipeSupported)
                return IOStatus.UNSUPPORTED_CASE;

            // Platform-specific restrictions. Now there is only one:
            // Direct transfer to non-blocking channel could be forbidden
            SelectableChannel sc = (SelectableChannel)target;
            if (!nd.canTransferToDirectly(sc))
                return IOStatus.UNSUPPORTED_CASE;

            targetFD = ((SelChImpl)target).getFD();
        }

        if (targetFD == null)
            return IOStatus.UNSUPPORTED;
        int thisFDVal = IOUtil.fdVal(fd);
        int targetFDVal = IOUtil.fdVal(targetFD);
        if (thisFDVal == targetFDVal) // Not supported on some configurations
            return IOStatus.UNSUPPORTED;

        if (nd.transferToDirectlyNeedsPositionLock()) {
            synchronized (positionLock) {
                long pos = position();
                try {
                    return transferToDirectlyInternal(position, icount,
                                                      target, targetFD);
                } finally {
                    position(pos);
                }
            }
        } else {
            return transferToDirectlyInternal(position, icount, target, targetFD);
        }
    }

    // Maximum size to map when using a mapped buffer
    private static final long MAPPED_TRANSFER_SIZE = 8L*1024L*1024L;

    private long transferToTrustedChannel(long position, long count,
                                          WritableByteChannel target)
        throws IOException
    {
        boolean isSelChImpl = (target instanceof SelChImpl);
        if (!((target instanceof FileChannelImpl) || isSelChImpl))
            return IOStatus.UNSUPPORTED;

        // Trusted target: Use a mapped buffer
        long remaining = count;
        while (remaining > 0L) {
            long size = Math.min(remaining, MAPPED_TRANSFER_SIZE);
            try {
                MappedByteBuffer dbb = map(MapMode.READ_ONLY, position, size);
                try {
                    // ## Bug: Closing this channel will not terminate the write
                    int n = target.write(dbb);
                    assert n >= 0;
                    remaining -= n;
                    if (isSelChImpl) {
                        // one attempt to write to selectable channel
                        break;
                    }
                    assert n > 0;
                    position += n;
                } finally {
                    unmap(dbb);
                }
            } catch (ClosedByInterruptException e) {
                // target closed by interrupt as ClosedByInterruptException needs
                // to be thrown after closing this channel.
                assert !target.isOpen();
                try {
                    close();
                } catch (Throwable suppressed) {
                    e.addSuppressed(suppressed);
                }
                throw e;
            } catch (IOException ioe) {
                // Only throw exception if no bytes have been written
                if (remaining == count)
                    throw ioe;
                break;
            }
        }
        return count - remaining;
    }

    private long transferToArbitraryChannel(long position, int icount,
                                            WritableByteChannel target)
        throws IOException
    {
        // Untrusted target: Use a newly-erased buffer
        int c = Math.min(icount, TRANSFER_SIZE);
        ByteBuffer bb = ByteBuffer.allocate(c);
        long tw = 0;                    // Total bytes written
        long pos = position;
        try {
            while (tw < icount) {
                bb.limit(Math.min((int)(icount - tw), TRANSFER_SIZE));
                int nr = read(bb, pos);
                if (nr <= 0)
                    break;
                bb.flip();
                // ## Bug: Will block writing target if this channel
                // ##      is asynchronously closed
                int nw = target.write(bb);
                tw += nw;
                if (nw != nr)
                    break;
                pos += nw;
                bb.clear();
            }
            return tw;
        } catch (IOException x) {
            if (tw > 0)
                return tw;
            throw x;
        }
    }

    public long transferTo(long position, long count,
                           WritableByteChannel target)
        throws IOException
    {
        ensureOpen();
        if (!target.isOpen())
            throw new ClosedChannelException();
        if (!readable)
            throw new NonReadableChannelException();
        if (target instanceof FileChannelImpl &&
            !((FileChannelImpl)target).writable)
            throw new NonWritableChannelException();
        if ((position < 0) || (count < 0))
            throw new IllegalArgumentException();
        long sz = size();
        if (position > sz)
            return 0;
        int icount = (int)Math.min(count, Integer.MAX_VALUE);
        if ((sz - position) < icount)
            icount = (int)(sz - position);

        long n;

        // Attempt a direct transfer, if the kernel supports it
        if ((n = transferToDirectly(position, icount, target)) >= 0)
            return n;

        // Attempt a mapped transfer, but only to trusted channel types
        if ((n = transferToTrustedChannel(position, icount, target)) >= 0)
            return n;

        // Slow path for untrusted targets
        return transferToArbitraryChannel(position, icount, target);
    }

    private long transferFromFileChannel(FileChannelImpl src,
                                         long position, long count)
        throws IOException
    {
        if (!src.readable)
            throw new NonReadableChannelException();
        synchronized (src.positionLock) {
            long pos = src.position();
            long max = Math.min(count, src.size() - pos);

            long remaining = max;
            long p = pos;
            while (remaining > 0L) {
                long size = Math.min(remaining, MAPPED_TRANSFER_SIZE);
                // ## Bug: Closing this channel will not terminate the write
                MappedByteBuffer bb = src.map(MapMode.READ_ONLY, p, size);
                try {
                    long n = write(bb, position);
                    assert n > 0;
                    p += n;
                    position += n;
                    remaining -= n;
                } catch (IOException ioe) {
                    // Only throw exception if no bytes have been written
                    if (remaining == max)
                        throw ioe;
                    break;
                } finally {
                    unmap(bb);
                }
            }
            long nwritten = max - remaining;
            src.position(pos + nwritten);
            return nwritten;
        }
    }

    private static final int TRANSFER_SIZE = 8192;

    private long transferFromArbitraryChannel(ReadableByteChannel src,
                                              long position, long count)
        throws IOException
    {
        // Untrusted target: Use a newly-erased buffer
        int c = (int)Math.min(count, TRANSFER_SIZE);
        ByteBuffer bb = ByteBuffer.allocate(c);
        long tw = 0;                    // Total bytes written
        long pos = position;
        try {
            while (tw < count) {
                bb.limit((int)Math.min((count - tw), (long)TRANSFER_SIZE));
                // ## Bug: Will block reading src if this channel
                // ##      is asynchronously closed
                int nr = src.read(bb);
                if (nr <= 0)
                    break;
                bb.flip();
                int nw = write(bb, pos);
                tw += nw;
                if (nw != nr)
                    break;
                pos += nw;
                bb.clear();
            }
            return tw;
        } catch (IOException x) {
            if (tw > 0)
                return tw;
            throw x;
        }
    }

    public long transferFrom(ReadableByteChannel src,
                             long position, long count)
        throws IOException
    {
        ensureOpen();
        if (!src.isOpen())
            throw new ClosedChannelException();
        if (!writable)
            throw new NonWritableChannelException();
        if ((position < 0) || (count < 0))
            throw new IllegalArgumentException();
        if (position > size())
            return 0;
        if (src instanceof FileChannelImpl)
           return transferFromFileChannel((FileChannelImpl)src,
                                          position, count);

        return transferFromArbitraryChannel(src, position, count);
    }

    public int read(ByteBuffer dst, long position) throws IOException {
        if (dst == null)
            throw new NullPointerException();
        if (position < 0)
            throw new IllegalArgumentException("Negative position");
        if (!readable)
            throw new NonReadableChannelException();
        if (direct)
            Util.checkChannelPositionAligned(position, alignment);
        ensureOpen();
        if (nd.needsPositionLock()) {
            synchronized (positionLock) {
                return readInternal(dst, position);
            }
        } else {
            return readInternal(dst, position);
        }
    }

    private int readInternal(ByteBuffer dst, long position) throws IOException {
        assert !nd.needsPositionLock() || Thread.holdsLock(positionLock);
        int n = 0;
        int ti = -1;

        try {
            beginBlocking();
            ti = threads.add();
            if (!isOpen())
                return -1;
            do {
                n = IOUtil.read(fd, dst, position, direct, alignment, nd);
            } while ((n == IOStatus.INTERRUPTED) && isOpen());
            return IOStatus.normalize(n);
        } finally {
            threads.remove(ti);
            endBlocking(n > 0);
            assert IOStatus.check(n);
        }
    }

    public int write(ByteBuffer src, long position) throws IOException {
        if (src == null)
            throw new NullPointerException();
        if (position < 0)
            throw new IllegalArgumentException("Negative position");
        if (!writable)
            throw new NonWritableChannelException();
        if (direct)
            Util.checkChannelPositionAligned(position, alignment);
        ensureOpen();
        if (nd.needsPositionLock()) {
            synchronized (positionLock) {
                return writeInternal(src, position);
            }
        } else {
            return writeInternal(src, position);
        }
    }

    private int writeInternal(ByteBuffer src, long position) throws IOException {
        assert !nd.needsPositionLock() || Thread.holdsLock(positionLock);
        int n = 0;
        int ti = -1;
        try {
            beginBlocking();
            ti = threads.add();
            if (!isOpen())
                return -1;
            do {
                n = IOUtil.write(fd, src, position, direct, alignment, nd);
            } while ((n == IOStatus.INTERRUPTED) && isOpen());
            return IOStatus.normalize(n);
        } finally {
            threads.remove(ti);
            endBlocking(n > 0);
            assert IOStatus.check(n);
        }
    }


    // -- Memory-mapped buffers --

    private static abstract class Unmapper
        implements Runnable, UnmapperProxy
    {
        // may be required to close file
        private static final NativeDispatcher nd = new FileDispatcherImpl();

        // keep track of mapped buffer usage
        static volatile int count;
        static volatile long totalSize;
        static volatile long totalCapacity;

        private volatile long address;
        protected final long size;
        protected final long cap;
        private final FileDescriptor fd;
        private final int pagePosition;

        private Unmapper(long address, long size, long cap,
                         FileDescriptor fd, int pagePosition)
        {
            assert (address != 0);
            this.address = address;
            this.size = size;
            this.cap = cap;
            this.fd = fd;
            this.pagePosition = pagePosition;
        }

        @Override
        public long address() {
            return address;
<<<<<<< HEAD
        }

        @Override
        public void unmap() {
            run();
=======
>>>>>>> 010ac540
        }

        @Override
        public void run() {
            unmap();
        }

        public void unmap() {
            if (address == 0)
                return;
            unmap0(address, size);
            address = 0;

            // if this mapping has a valid file descriptor then we close it
            if (fd.valid()) {
                try {
                    nd.close(fd);
                } catch (IOException ignore) {
                    // nothing we can do
                }
            }

            decrementStats();
        }
        protected abstract void incrementStats();
        protected abstract void decrementStats();
    }

    private static class DefaultUnmapper extends Unmapper {

        // keep track of non-sync mapped buffer usage
        static volatile int count;
        static volatile long totalSize;
        static volatile long totalCapacity;

        public DefaultUnmapper(long address, long size, long cap,
<<<<<<< HEAD
                                     FileDescriptor fd, int pagePosition) {
=======
                               FileDescriptor fd, int pagePosition) {
>>>>>>> 010ac540
            super(address, size, cap, fd, pagePosition);
            incrementStats();
        }

        protected void incrementStats() {
            synchronized (DefaultUnmapper.class) {
                count++;
                totalSize += size;
                totalCapacity += cap;
            }
        }
        protected void decrementStats() {
            synchronized (DefaultUnmapper.class) {
                count--;
                totalSize -= size;
                totalCapacity -= cap;
            }
        }
    }

    private static class SyncUnmapper extends Unmapper {

        // keep track of mapped buffer usage
        static volatile int count;
        static volatile long totalSize;
        static volatile long totalCapacity;

        public SyncUnmapper(long address, long size, long cap,
<<<<<<< HEAD
                                  FileDescriptor fd, int pagePosition) {
=======
                            FileDescriptor fd, int pagePosition) {
>>>>>>> 010ac540
            super(address, size, cap, fd, pagePosition);
            incrementStats();
        }

        protected void incrementStats() {
            synchronized (SyncUnmapper.class) {
                count++;
                totalSize += size;
                totalCapacity += cap;
            }
        }
        protected void decrementStats() {
            synchronized (SyncUnmapper.class) {
                count--;
                totalSize -= size;
                totalCapacity -= cap;
            }
        }
    }

    private static void unmap(MappedByteBuffer bb) {
        Cleaner cl = ((DirectBuffer)bb).cleaner();
        if (cl != null)
            cl.clean();
    }

    private static final int MAP_INVALID = -1;
    private static final int MAP_RO = 0;
    private static final int MAP_RW = 1;
    private static final int MAP_PV = 2;

    public MappedByteBuffer map(MapMode mode, long position, long size) throws IOException {
        if (size > Integer.MAX_VALUE)
            throw new IllegalArgumentException("Size exceeds Integer.MAX_VALUE");
<<<<<<< HEAD
        boolean isSync = isSync(mode);
        int imode = imode(mode);
        Unmapper unmapper = mapInternal(mode, position, size, imode, isSync);
        if (unmapper == null) {
            // a valid file descriptor is not required
            FileDescriptor dummy = new FileDescriptor();
            if ((!writable) || (imode == MAP_RO))
                return Util.newMappedByteBufferR(0, 0, dummy, null, isSync);
            else
                return Util.newMappedByteBuffer(0, 0, dummy, null, isSync);
        }
        else if ((!writable) || (imode == MAP_RO)) {
=======
        boolean isSync = isSync(Objects.requireNonNull(mode, "Mode is null"));
        int prot = toProt(mode);
        Unmapper unmapper = mapInternal(mode, position, size, prot, isSync);
        if (unmapper == null) {
            // a valid file descriptor is not required
            FileDescriptor dummy = new FileDescriptor();
            if ((!writable) || (prot == MAP_RO))
                return Util.newMappedByteBufferR(0, 0, dummy, null, isSync);
            else
                return Util.newMappedByteBuffer(0, 0, dummy, null, isSync);
        } else if ((!writable) || (prot == MAP_RO)) {
>>>>>>> 010ac540
            return Util.newMappedByteBufferR((int)unmapper.cap,
                    unmapper.address + unmapper.pagePosition,
                    unmapper.fd,
                    unmapper, isSync);
        } else {
            return Util.newMappedByteBuffer((int)unmapper.cap,
                    unmapper.address + unmapper.pagePosition,
                    unmapper.fd,
                    unmapper, isSync);
        }
    }

    public Unmapper mapInternal(MapMode mode, long position, long size) throws IOException {
<<<<<<< HEAD
        boolean isSync = isSync(mode);
        int imode = imode(mode);
        return mapInternal(mode, position, size, imode, isSync);
    }

    private Unmapper mapInternal(MapMode mode, long position, long size, int imode, boolean isSync)
=======
        boolean isSync = isSync(Objects.requireNonNull(mode, "Mode is null"));
        int prot = toProt(mode);
        return mapInternal(mode, position, size, prot, isSync);
    }

    private Unmapper mapInternal(MapMode mode, long position, long size, int prot, boolean isSync)
>>>>>>> 010ac540
        throws IOException
    {
        ensureOpen();
        if (mode == null)
            throw new NullPointerException("Mode is null");
        if (position < 0L)
            throw new IllegalArgumentException("Negative position");
        if (size < 0L)
            throw new IllegalArgumentException("Negative size");
        if (position + size < 0)
            throw new IllegalArgumentException("Position + size overflow");

<<<<<<< HEAD
        checkMode(mode, imode, isSync);
=======
        checkMode(mode, prot, isSync);
>>>>>>> 010ac540
        long addr = -1;
        int ti = -1;
        try {
            beginBlocking();
            ti = threads.add();
            if (!isOpen())
                return null;

            long mapSize;
            int pagePosition;
            synchronized (positionLock) {
                long filesize;
                do {
                    filesize = nd.size(fd);
                } while ((filesize == IOStatus.INTERRUPTED) && isOpen());
                if (!isOpen())
                    return null;

                if (filesize < position + size) { // Extend file size
                    if (!writable) {
                        throw new IOException("Channel not open for writing " +
                            "- cannot extend file to required size");
                    }
                    int rv;
                    do {
                        rv = nd.truncate(fd, position + size);
                    } while ((rv == IOStatus.INTERRUPTED) && isOpen());
                    if (!isOpen())
                        return null;
                }

                if (size == 0) {
                    return null;
                }

                pagePosition = (int)(position % allocationGranularity);
                long mapPosition = position - pagePosition;
                mapSize = size + pagePosition;
                try {
                    // If map0 did not throw an exception, the address is valid
                    addr = map0(prot, mapPosition, mapSize, isSync);
                } catch (OutOfMemoryError x) {
                    // An OutOfMemoryError may indicate that we've exhausted
                    // memory so force gc and re-attempt map
                    System.gc();
                    try {
                        Thread.sleep(100);
                    } catch (InterruptedException y) {
                        Thread.currentThread().interrupt();
                    }
                    try {
                        addr = map0(prot, mapPosition, mapSize, isSync);
                    } catch (OutOfMemoryError y) {
                        // After a second OOME, fail
                        throw new IOException("Map failed", y);
                    }
                }
            } // synchronized

            // On Windows, and potentially other platforms, we need an open
            // file descriptor for some mapping operations.
            FileDescriptor mfd;
            try {
                mfd = nd.duplicateForMapping(fd);
            } catch (IOException ioe) {
                unmap0(addr, mapSize);
                throw ioe;
            }

            assert (IOStatus.checkAll(addr));
            assert (addr % allocationGranularity == 0);
            Unmapper um = (isSync
                           ? new SyncUnmapper(addr, mapSize, size, mfd, pagePosition)
                           : new DefaultUnmapper(addr, mapSize, size, mfd, pagePosition));
            return um;
        } finally {
            threads.remove(ti);
            endBlocking(IOStatus.checkAll(addr));
        }
    }

    private boolean isSync(MapMode mode) {
<<<<<<< HEAD
        if (mode == null)
            throw new NullPointerException("Mode is null");
=======
>>>>>>> 010ac540
        return mode == ExtendedMapMode.READ_ONLY_SYNC ||
                mode == ExtendedMapMode.READ_WRITE_SYNC;
    }

<<<<<<< HEAD
    private int imode(MapMode mode) {
        int imode;
        if (mode == MapMode.READ_ONLY)
            imode = MAP_RO;
        else if (mode == MapMode.READ_WRITE)
            imode = MAP_RW;
        else if (mode == MapMode.PRIVATE)
            imode = MAP_PV;
        else if (mode == ExtendedMapMode.READ_ONLY_SYNC) {
            imode = MAP_RO;
        } else if (mode == ExtendedMapMode.READ_WRITE_SYNC) {
            imode = MAP_RW;
        } else {
            imode = MAP_INVALID;
        }
        return imode;
    }

    private void checkMode(MapMode mode, int imode, boolean isSync) {
        if (imode == MAP_INVALID) {
=======
    private int toProt(MapMode mode) {
        int prot;
        if (mode == MapMode.READ_ONLY) {
            prot = MAP_RO;
        } else if (mode == MapMode.READ_WRITE) {
            prot = MAP_RW;
        } else if (mode == MapMode.PRIVATE) {
            prot = MAP_PV;
        } else if (mode == ExtendedMapMode.READ_ONLY_SYNC) {
            prot = MAP_RO;
        } else if (mode == ExtendedMapMode.READ_WRITE_SYNC) {
            prot = MAP_RW;
        } else {
            prot = MAP_INVALID;
        }
        return prot;
    }

    private void checkMode(MapMode mode, int prot, boolean isSync) {
        if (prot == MAP_INVALID) {
>>>>>>> 010ac540
            throw new UnsupportedOperationException();
        }
        if ((mode != MapMode.READ_ONLY) && mode != ExtendedMapMode.READ_ONLY_SYNC && !writable)
            throw new NonWritableChannelException();
        if (!readable)
            throw new NonReadableChannelException();
        // reject SYNC request if writeback is not enabled for this platform
        if (isSync && !Unsafe.isWritebackEnabled()) {
            throw new UnsupportedOperationException();
        }
    }

    /**
     * Invoked by sun.management.ManagementFactoryHelper to create the management
     * interface for mapped buffers.
     */
    public static JavaNioAccess.BufferPool getMappedBufferPool() {
        return new JavaNioAccess.BufferPool() {
            @Override
            public String getName() {
                return "mapped";
            }
            @Override
            public long getCount() {
                return DefaultUnmapper.count;
            }
            @Override
            public long getTotalCapacity() {
                return DefaultUnmapper.totalCapacity;
            }
            @Override
            public long getMemoryUsed() {
                return DefaultUnmapper.totalSize;
            }
        };
    }

    /**
     * Invoked by sun.management.ManagementFactoryHelper to create the management
     * interface for sync mapped buffers.
     */
    public static JavaNioAccess.BufferPool getSyncMappedBufferPool() {
        return new JavaNioAccess.BufferPool() {
            @Override
            public String getName() {
                return "mapped - 'non-volatile memory'";
            }
            @Override
            public long getCount() {
                return SyncUnmapper.count;
            }
            @Override
            public long getTotalCapacity() {
                return SyncUnmapper.totalCapacity;
            }
            @Override
            public long getMemoryUsed() {
                return SyncUnmapper.totalSize;
            }
        };
    }

    // -- Locks --

    // keeps track of locks on this file
    private volatile FileLockTable fileLockTable;

    private FileLockTable fileLockTable() throws IOException {
        if (fileLockTable == null) {
            synchronized (this) {
                if (fileLockTable == null) {
                    int ti = threads.add();
                    try {
                        ensureOpen();
                        fileLockTable = new FileLockTable(this, fd);
                    } finally {
                        threads.remove(ti);
                    }
                }
            }
        }
        return fileLockTable;
    }

    public FileLock lock(long position, long size, boolean shared)
        throws IOException
    {
        ensureOpen();
        if (shared && !readable)
            throw new NonReadableChannelException();
        if (!shared && !writable)
            throw new NonWritableChannelException();
        FileLockImpl fli = new FileLockImpl(this, position, size, shared);
        FileLockTable flt = fileLockTable();
        flt.add(fli);
        boolean completed = false;
        int ti = -1;
        try {
            beginBlocking();
            ti = threads.add();
            if (!isOpen())
                return null;
            int n;
            do {
                n = nd.lock(fd, true, position, size, shared);
            } while ((n == FileDispatcher.INTERRUPTED) && isOpen());
            if (isOpen()) {
                if (n == FileDispatcher.RET_EX_LOCK) {
                    assert shared;
                    FileLockImpl fli2 = new FileLockImpl(this, position, size,
                                                         false);
                    flt.replace(fli, fli2);
                    fli = fli2;
                }
                completed = true;
            }
        } finally {
            if (!completed)
                flt.remove(fli);
            threads.remove(ti);
            try {
                endBlocking(completed);
            } catch (ClosedByInterruptException e) {
                throw new FileLockInterruptionException();
            }
        }
        return fli;
    }

    public FileLock tryLock(long position, long size, boolean shared)
        throws IOException
    {
        ensureOpen();
        if (shared && !readable)
            throw new NonReadableChannelException();
        if (!shared && !writable)
            throw new NonWritableChannelException();
        FileLockImpl fli = new FileLockImpl(this, position, size, shared);
        FileLockTable flt = fileLockTable();
        flt.add(fli);
        int result;

        int ti = threads.add();
        try {
            try {
                ensureOpen();
                result = nd.lock(fd, false, position, size, shared);
            } catch (IOException e) {
                flt.remove(fli);
                throw e;
            }
            if (result == FileDispatcher.NO_LOCK) {
                flt.remove(fli);
                return null;
            }
            if (result == FileDispatcher.RET_EX_LOCK) {
                assert shared;
                FileLockImpl fli2 = new FileLockImpl(this, position, size,
                                                     false);
                flt.replace(fli, fli2);
                return fli2;
            }
            return fli;
        } finally {
            threads.remove(ti);
        }
    }

    void release(FileLockImpl fli) throws IOException {
        int ti = threads.add();
        try {
            ensureOpen();
            nd.release(fd, fli.position(), fli.size());
        } finally {
            threads.remove(ti);
        }
        assert fileLockTable != null;
        fileLockTable.remove(fli);
    }

    // -- Native methods --

    // Creates a new mapping
    private native long map0(int prot, long position, long length, boolean isSync)
        throws IOException;

    // Removes an existing mapping
    private static native int unmap0(long address, long length);

    // Transfers from src to dst, or returns -2 if kernel can't do that
    private native long transferTo0(FileDescriptor src, long position,
                                    long count, FileDescriptor dst);

    // Caches fieldIDs
    private static native long initIDs();

    static {
        IOUtil.load();
        allocationGranularity = initIDs();
    }
}<|MERGE_RESOLUTION|>--- conflicted
+++ resolved
@@ -871,11 +871,6 @@
         // may be required to close file
         private static final NativeDispatcher nd = new FileDispatcherImpl();
 
-        // keep track of mapped buffer usage
-        static volatile int count;
-        static volatile long totalSize;
-        static volatile long totalCapacity;
-
         private volatile long address;
         protected final long size;
         protected final long cap;
@@ -896,14 +891,6 @@
         @Override
         public long address() {
             return address;
-<<<<<<< HEAD
-        }
-
-        @Override
-        public void unmap() {
-            run();
-=======
->>>>>>> 010ac540
         }
 
         @Override
@@ -940,11 +927,7 @@
         static volatile long totalCapacity;
 
         public DefaultUnmapper(long address, long size, long cap,
-<<<<<<< HEAD
-                                     FileDescriptor fd, int pagePosition) {
-=======
                                FileDescriptor fd, int pagePosition) {
->>>>>>> 010ac540
             super(address, size, cap, fd, pagePosition);
             incrementStats();
         }
@@ -973,11 +956,7 @@
         static volatile long totalCapacity;
 
         public SyncUnmapper(long address, long size, long cap,
-<<<<<<< HEAD
-                                  FileDescriptor fd, int pagePosition) {
-=======
                             FileDescriptor fd, int pagePosition) {
->>>>>>> 010ac540
             super(address, size, cap, fd, pagePosition);
             incrementStats();
         }
@@ -1012,20 +991,6 @@
     public MappedByteBuffer map(MapMode mode, long position, long size) throws IOException {
         if (size > Integer.MAX_VALUE)
             throw new IllegalArgumentException("Size exceeds Integer.MAX_VALUE");
-<<<<<<< HEAD
-        boolean isSync = isSync(mode);
-        int imode = imode(mode);
-        Unmapper unmapper = mapInternal(mode, position, size, imode, isSync);
-        if (unmapper == null) {
-            // a valid file descriptor is not required
-            FileDescriptor dummy = new FileDescriptor();
-            if ((!writable) || (imode == MAP_RO))
-                return Util.newMappedByteBufferR(0, 0, dummy, null, isSync);
-            else
-                return Util.newMappedByteBuffer(0, 0, dummy, null, isSync);
-        }
-        else if ((!writable) || (imode == MAP_RO)) {
-=======
         boolean isSync = isSync(Objects.requireNonNull(mode, "Mode is null"));
         int prot = toProt(mode);
         Unmapper unmapper = mapInternal(mode, position, size, prot, isSync);
@@ -1037,7 +1002,6 @@
             else
                 return Util.newMappedByteBuffer(0, 0, dummy, null, isSync);
         } else if ((!writable) || (prot == MAP_RO)) {
->>>>>>> 010ac540
             return Util.newMappedByteBufferR((int)unmapper.cap,
                     unmapper.address + unmapper.pagePosition,
                     unmapper.fd,
@@ -1051,21 +1015,12 @@
     }
 
     public Unmapper mapInternal(MapMode mode, long position, long size) throws IOException {
-<<<<<<< HEAD
-        boolean isSync = isSync(mode);
-        int imode = imode(mode);
-        return mapInternal(mode, position, size, imode, isSync);
-    }
-
-    private Unmapper mapInternal(MapMode mode, long position, long size, int imode, boolean isSync)
-=======
         boolean isSync = isSync(Objects.requireNonNull(mode, "Mode is null"));
         int prot = toProt(mode);
         return mapInternal(mode, position, size, prot, isSync);
     }
 
     private Unmapper mapInternal(MapMode mode, long position, long size, int prot, boolean isSync)
->>>>>>> 010ac540
         throws IOException
     {
         ensureOpen();
@@ -1078,11 +1033,7 @@
         if (position + size < 0)
             throw new IllegalArgumentException("Position + size overflow");
 
-<<<<<<< HEAD
-        checkMode(mode, imode, isSync);
-=======
         checkMode(mode, prot, isSync);
->>>>>>> 010ac540
         long addr = -1;
         int ti = -1;
         try {
@@ -1165,37 +1116,10 @@
     }
 
     private boolean isSync(MapMode mode) {
-<<<<<<< HEAD
-        if (mode == null)
-            throw new NullPointerException("Mode is null");
-=======
->>>>>>> 010ac540
         return mode == ExtendedMapMode.READ_ONLY_SYNC ||
                 mode == ExtendedMapMode.READ_WRITE_SYNC;
     }
 
-<<<<<<< HEAD
-    private int imode(MapMode mode) {
-        int imode;
-        if (mode == MapMode.READ_ONLY)
-            imode = MAP_RO;
-        else if (mode == MapMode.READ_WRITE)
-            imode = MAP_RW;
-        else if (mode == MapMode.PRIVATE)
-            imode = MAP_PV;
-        else if (mode == ExtendedMapMode.READ_ONLY_SYNC) {
-            imode = MAP_RO;
-        } else if (mode == ExtendedMapMode.READ_WRITE_SYNC) {
-            imode = MAP_RW;
-        } else {
-            imode = MAP_INVALID;
-        }
-        return imode;
-    }
-
-    private void checkMode(MapMode mode, int imode, boolean isSync) {
-        if (imode == MAP_INVALID) {
-=======
     private int toProt(MapMode mode) {
         int prot;
         if (mode == MapMode.READ_ONLY) {
@@ -1216,7 +1140,6 @@
 
     private void checkMode(MapMode mode, int prot, boolean isSync) {
         if (prot == MAP_INVALID) {
->>>>>>> 010ac540
             throw new UnsupportedOperationException();
         }
         if ((mode != MapMode.READ_ONLY) && mode != ExtendedMapMode.READ_ONLY_SYNC && !writable)
