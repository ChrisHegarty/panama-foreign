--- conflicted
+++ resolved
@@ -314,7 +314,14 @@
      */
     void setCause(Throwable t, Throwable cause);
 
-<<<<<<< HEAD
+    /**
+     * Privileged System.loadLibrary
+     *
+     * @param caller on behalf of which the library is being loaded
+     * @param library name of the library to load
+     */
+    void loadLibrary(Class<?> caller, String library);
+
     //Panama
 
     /**
@@ -346,13 +353,4 @@
      * @return defauult library.
      */
     Library defaultLibrary();
-=======
-    /**
-     * Privileged System.loadLibrary
-     *
-     * @param caller on behalf of which the library is being loaded
-     * @param library name of the library to load
-     */
-    void loadLibrary(Class<?> caller, String library);
->>>>>>> a7016e3b
 }