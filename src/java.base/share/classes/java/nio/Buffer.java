/*
 * Copyright (c) 2000, 2019, Oracle and/or its affiliates. All rights reserved.
 * DO NOT ALTER OR REMOVE COPYRIGHT NOTICES OR THIS FILE HEADER.
 *
 * This code is free software; you can redistribute it and/or modify it
 * under the terms of the GNU General Public License version 2 only, as
 * published by the Free Software Foundation.  Oracle designates this
 * particular file as subject to the "Classpath" exception as provided
 * by Oracle in the LICENSE file that accompanied this code.
 *
 * This code is distributed in the hope that it will be useful, but WITHOUT
 * ANY WARRANTY; without even the implied warranty of MERCHANTABILITY or
 * FITNESS FOR A PARTICULAR PURPOSE.  See the GNU General Public License
 * version 2 for more details (a copy is included in the LICENSE file that
 * accompanied this code).
 *
 * You should have received a copy of the GNU General Public License version
 * 2 along with this work; if not, write to the Free Software Foundation,
 * Inc., 51 Franklin St, Fifth Floor, Boston, MA 02110-1301 USA.
 *
 * Please contact Oracle, 500 Oracle Parkway, Redwood Shores, CA 94065 USA
 * or visit www.oracle.com if you need additional information or have any
 * questions.
 */

package java.nio;

import jdk.internal.HotSpotIntrinsicCandidate;
import jdk.internal.access.JavaNioAccess;
import jdk.internal.access.SharedSecrets;
import jdk.internal.access.foreign.MemorySegmentProxy;
import jdk.internal.misc.Unsafe;
import jdk.internal.vm.annotation.ForceInline;

import java.util.Spliterator;

/**
 * A container for data of a specific primitive type.
 *
 * <p> A buffer is a linear, finite sequence of elements of a specific
 * primitive type.  Aside from its content, the essential properties of a
 * buffer are its capacity, limit, and position: </p>
 *
 * <blockquote>
 *
 *   <p> A buffer's <i>capacity</i> is the number of elements it contains.  The
 *   capacity of a buffer is never negative and never changes.  </p>
 *
 *   <p> A buffer's <i>limit</i> is the index of the first element that should
 *   not be read or written.  A buffer's limit is never negative and is never
 *   greater than its capacity.  </p>
 *
 *   <p> A buffer's <i>position</i> is the index of the next element to be
 *   read or written.  A buffer's position is never negative and is never
 *   greater than its limit.  </p>
 *
 * </blockquote>
 *
 * <p> There is one subclass of this class for each non-boolean primitive type.
 *
 *
 * <h2> Transferring data </h2>
 *
 * <p> Each subclass of this class defines two categories of <i>get</i> and
 * <i>put</i> operations: </p>
 *
 * <blockquote>
 *
 *   <p> <i>Relative</i> operations read or write one or more elements starting
 *   at the current position and then increment the position by the number of
 *   elements transferred.  If the requested transfer exceeds the limit then a
 *   relative <i>get</i> operation throws a {@link BufferUnderflowException}
 *   and a relative <i>put</i> operation throws a {@link
 *   BufferOverflowException}; in either case, no data is transferred.  </p>
 *
 *   <p> <i>Absolute</i> operations take an explicit element index and do not
 *   affect the position.  Absolute <i>get</i> and <i>put</i> operations throw
 *   an {@link IndexOutOfBoundsException} if the index argument exceeds the
 *   limit.  </p>
 *
 * </blockquote>
 *
 * <p> Data may also, of course, be transferred in to or out of a buffer by the
 * I/O operations of an appropriate channel, which are always relative to the
 * current position.
 *
 *
 * <h2> Marking and resetting </h2>
 *
 * <p> A buffer's <i>mark</i> is the index to which its position will be reset
 * when the {@link #reset reset} method is invoked.  The mark is not always
 * defined, but when it is defined it is never negative and is never greater
 * than the position.  If the mark is defined then it is discarded when the
 * position or the limit is adjusted to a value smaller than the mark.  If the
 * mark is not defined then invoking the {@link #reset reset} method causes an
 * {@link InvalidMarkException} to be thrown.
 *
 *
 * <h2> Invariants </h2>
 *
 * <p> The following invariant holds for the mark, position, limit, and
 * capacity values:
 *
 * <blockquote>
 *     {@code 0} {@code <=}
 *     <i>mark</i> {@code <=}
 *     <i>position</i> {@code <=}
 *     <i>limit</i> {@code <=}
 *     <i>capacity</i>
 * </blockquote>
 *
 * <p> A newly-created buffer always has a position of zero and a mark that is
 * undefined.  The initial limit may be zero, or it may be some other value
 * that depends upon the type of the buffer and the manner in which it is
 * constructed.  Each element of a newly-allocated buffer is initialized
 * to zero.
 *
 *
 * <h2> Additional operations </h2>
 *
 * <p> In addition to methods for accessing the position, limit, and capacity
 * values and for marking and resetting, this class also defines the following
 * operations upon buffers:
 *
 * <ul>
 *
 *   <li><p> {@link #clear} makes a buffer ready for a new sequence of
 *   channel-read or relative <i>put</i> operations: It sets the limit to the
 *   capacity and the position to zero.  </p></li>
 *
 *   <li><p> {@link #flip} makes a buffer ready for a new sequence of
 *   channel-write or relative <i>get</i> operations: It sets the limit to the
 *   current position and then sets the position to zero.  </p></li>
 *
 *   <li><p> {@link #rewind} makes a buffer ready for re-reading the data that
 *   it already contains: It leaves the limit unchanged and sets the position
 *   to zero.  </p></li>
 *
 *   <li><p> The {@link #slice} and {@link #slice(int,int) slice(index,length)}
 *   methods create a subsequence of a buffer: They leave the limit and the
 *   position unchanged. </p></li>
 *
 *   <li><p> {@link #duplicate} creates a shallow copy of a buffer: It leaves
 *   the limit and the position unchanged. </p></li>
 *
 * </ul>
 *
 *
 * <h2> Read-only buffers </h2>
 *
 * <p> Every buffer is readable, but not every buffer is writable.  The
 * mutation methods of each buffer class are specified as <i>optional
 * operations</i> that will throw a {@link ReadOnlyBufferException} when
 * invoked upon a read-only buffer.  A read-only buffer does not allow its
 * content to be changed, but its mark, position, and limit values are mutable.
 * Whether or not a buffer is read-only may be determined by invoking its
 * {@link #isReadOnly isReadOnly} method.
 *
 *
 * <h2> Thread safety </h2>
 *
 * <p> Buffers are not safe for use by multiple concurrent threads.  If a
 * buffer is to be used by more than one thread then access to the buffer
 * should be controlled by appropriate synchronization.
 *
 *
 * <h2> Invocation chaining </h2>
 *
 * <p> Methods in this class that do not otherwise have a value to return are
 * specified to return the buffer upon which they are invoked.  This allows
 * method invocations to be chained; for example, the sequence of statements
 *
 * <blockquote><pre>
 * b.flip();
 * b.position(23);
 * b.limit(42);</pre></blockquote>
 *
 * can be replaced by the single, more compact statement
 *
 * <blockquote><pre>
 * b.flip().position(23).limit(42);</pre></blockquote>
 *
 *
 * @author Mark Reinhold
 * @author JSR-51 Expert Group
 * @since 1.4
 */

public abstract class Buffer {
    // Cached unsafe-access object
    static final Unsafe UNSAFE = Unsafe.getUnsafe();

    /**
     * The characteristics of Spliterators that traverse and split elements
     * maintained in Buffers.
     */
    static final int SPLITERATOR_CHARACTERISTICS =
        Spliterator.SIZED | Spliterator.SUBSIZED | Spliterator.ORDERED;

    // Invariants: mark <= position <= limit <= capacity
    private int mark = -1;
    private int position = 0;
    private int limit;
    private int capacity;

    // Used by heap byte buffers or direct buffers with Unsafe access
    // For heap byte buffers this field will be the address relative to the
    // array base address and offset into that array. The address might
    // not align on a word boundary for slices, nor align at a long word
    // (8 byte) boundary for byte[] allocations on 32-bit systems.
    // For direct buffers it is the start address of the memory region. The
    // address might not align on a word boundary for slices, nor when created
    // using JNI, see NewDirectByteBuffer(void*, long).
    // Should ideally be declared final
    // NOTE: hoisted here for speed in JNI GetDirectBufferAddress
    long address;

    // Used by buffers generated by the memory access API (JEP-370)
    final MemorySegmentProxy segment;


    // Creates a new buffer with given address and capacity.
    //
    Buffer(long addr, int cap, MemorySegmentProxy segment) {
        this.address = addr;
        this.capacity = cap;
        this.segment = segment;
    }

    // Creates a new buffer with the given mark, position, limit, and capacity,
    // after checking invariants.
    //
    Buffer(int mark, int pos, int lim, int cap, MemorySegmentProxy segment) {       // package-private
        if (cap < 0)
            throw createCapacityException(cap);
        this.capacity = cap;
        this.segment = segment;
        limit(lim);
        position(pos);
        if (mark >= 0) {
            if (mark > pos)
                throw new IllegalArgumentException("mark > position: ("
                                                   + mark + " > " + pos + ")");
            this.mark = mark;
        }
    }

    /**
     * Returns an {@code IllegalArgumentException} indicating that the source
     * and target are the same {@code Buffer}.  Intended for use in
     * {@code put(src)} when the parameter is the {@code Buffer} on which the
     * method is being invoked.
     *
     * @return  IllegalArgumentException
     *          With a message indicating equal source and target buffers
     */
    static IllegalArgumentException createSameBufferException() {
        return new IllegalArgumentException("The source buffer is this buffer");
    }

    /**
     * Verify that the capacity is nonnegative.
     *
     * @param  capacity
     *         The new buffer's capacity, in $type$s
     *
     * @throws IllegalArgumentException
     *         If the {@code capacity} is a negative integer
     */
    static IllegalArgumentException createCapacityException(int capacity) {
        assert capacity < 0 : "capacity expected to be negative";
        return new IllegalArgumentException("capacity < 0: ("
            + capacity + " < 0)");
    }

    /**
     * Returns this buffer's capacity.
     *
     * @return  The capacity of this buffer
     */
    public final int capacity() {
        return capacity;
    }

    /**
     * Returns this buffer's position.
     *
     * @return  The position of this buffer
     */
    public final int position() {
        return position;
    }

    /**
     * Sets this buffer's position.  If the mark is defined and larger than the
     * new position then it is discarded.
     *
     * @param  newPosition
     *         The new position value; must be non-negative
     *         and no larger than the current limit
     *
     * @return  This buffer
     *
     * @throws  IllegalArgumentException
     *          If the preconditions on {@code newPosition} do not hold
     */
    public Buffer position(int newPosition) {
        if (newPosition > limit | newPosition < 0)
            throw createPositionException(newPosition);
        position = newPosition;
        if (mark > position) mark = -1;
        return this;
    }

    /**
     * Verify that {@code 0 < newPosition <= limit}
     *
     * @param newPosition
     *        The new position value
     *
     * @throws IllegalArgumentException
     *         If the specified position is out of bounds.
     */
    private IllegalArgumentException createPositionException(int newPosition) {
        String msg = null;

        if (newPosition > limit) {
            msg = "newPosition > limit: (" + newPosition + " > " + limit + ")";
        } else { // assume negative
            assert newPosition < 0 : "newPosition expected to be negative";
            msg = "newPosition < 0: (" + newPosition + " < 0)";
        }

        return new IllegalArgumentException(msg);
    }

    /**
     * Returns this buffer's limit.
     *
     * @return  The limit of this buffer
     */
    public final int limit() {
        return limit;
    }

    /**
     * Sets this buffer's limit.  If the position is larger than the new limit
     * then it is set to the new limit.  If the mark is defined and larger than
     * the new limit then it is discarded.
     *
     * @param  newLimit
     *         The new limit value; must be non-negative
     *         and no larger than this buffer's capacity
     *
     * @return  This buffer
     *
     * @throws  IllegalArgumentException
     *          If the preconditions on {@code newLimit} do not hold
     */
    public Buffer limit(int newLimit) {
        if (newLimit > capacity | newLimit < 0)
            throw createLimitException(newLimit);
        limit = newLimit;
        if (position > limit) position = limit;
        if (mark > limit) mark = -1;
        return this;
    }

    /**
     * Verify that {@code 0 < newLimit <= capacity}
     *
     * @param newLimit
     *        The new limit value
     *
     * @throws IllegalArgumentException
     *         If the specified limit is out of bounds.
     */
    private IllegalArgumentException createLimitException(int newLimit) {
        String msg = null;

        if (newLimit > capacity) {
            msg = "newLimit > capacity: (" + newLimit + " > " + capacity + ")";
        } else { // assume negative
            assert newLimit < 0 : "newLimit expected to be negative";
            msg = "newLimit < 0: (" + newLimit + " < 0)";
        }

        return new IllegalArgumentException(msg);
    }

    /**
     * Sets this buffer's mark at its position.
     *
     * @return  This buffer
     */
    public Buffer mark() {
        mark = position;
        return this;
    }

    /**
     * Resets this buffer's position to the previously-marked position.
     *
     * <p> Invoking this method neither changes nor discards the mark's
     * value. </p>
     *
     * @return  This buffer
     *
     * @throws  InvalidMarkException
     *          If the mark has not been set
     */
    public Buffer reset() {
        int m = mark;
        if (m < 0)
            throw new InvalidMarkException();
        position = m;
        return this;
    }

    /**
     * Clears this buffer.  The position is set to zero, the limit is set to
     * the capacity, and the mark is discarded.
     *
     * <p> Invoke this method before using a sequence of channel-read or
     * <i>put</i> operations to fill this buffer.  For example:
     *
     * <blockquote><pre>
     * buf.clear();     // Prepare buffer for reading
     * in.read(buf);    // Read data</pre></blockquote>
     *
     * <p> This method does not actually erase the data in the buffer, but it
     * is named as if it did because it will most often be used in situations
     * in which that might as well be the case. </p>
     *
     * @return  This buffer
     */
    public Buffer clear() {
        position = 0;
        limit = capacity;
        mark = -1;
        return this;
    }

    /**
     * Flips this buffer.  The limit is set to the current position and then
     * the position is set to zero.  If the mark is defined then it is
     * discarded.
     *
     * <p> After a sequence of channel-read or <i>put</i> operations, invoke
     * this method to prepare for a sequence of channel-write or relative
     * <i>get</i> operations.  For example:
     *
     * <blockquote><pre>
     * buf.put(magic);    // Prepend header
     * in.read(buf);      // Read data into rest of buffer
     * buf.flip();        // Flip buffer
     * out.write(buf);    // Write header + data to channel</pre></blockquote>
     *
     * <p> This method is often used in conjunction with the {@link
     * java.nio.ByteBuffer#compact compact} method when transferring data from
     * one place to another.  </p>
     *
     * @return  This buffer
     */
    public Buffer flip() {
        limit = position;
        position = 0;
        mark = -1;
        return this;
    }

    /**
     * Rewinds this buffer.  The position is set to zero and the mark is
     * discarded.
     *
     * <p> Invoke this method before a sequence of channel-write or <i>get</i>
     * operations, assuming that the limit has already been set
     * appropriately.  For example:
     *
     * <blockquote><pre>
     * out.write(buf);    // Write remaining data
     * buf.rewind();      // Rewind buffer
     * buf.get(array);    // Copy data into array</pre></blockquote>
     *
     * @return  This buffer
     */
    public Buffer rewind() {
        position = 0;
        mark = -1;
        return this;
    }

    /**
     * Returns the number of elements between the current position and the
     * limit.
     *
     * @return  The number of elements remaining in this buffer
     */
    public final int remaining() {
        return limit - position;
    }

    /**
     * Tells whether there are any elements between the current position and
     * the limit.
     *
     * @return  {@code true} if, and only if, there is at least one element
     *          remaining in this buffer
     */
    public final boolean hasRemaining() {
        return position < limit;
    }

    /**
     * Tells whether or not this buffer is read-only.
     *
     * @return  {@code true} if, and only if, this buffer is read-only
     */
    public abstract boolean isReadOnly();

    /**
     * Tells whether or not this buffer is backed by an accessible
     * array.
     *
     * <p> If this method returns {@code true} then the {@link #array() array}
     * and {@link #arrayOffset() arrayOffset} methods may safely be invoked.
     * </p>
     *
     * @return  {@code true} if, and only if, this buffer
     *          is backed by an array and is not read-only
     *
     * @since 1.6
     */
    public abstract boolean hasArray();

    /**
     * Returns the array that backs this
     * buffer&nbsp;&nbsp;<i>(optional operation)</i>.
     *
     * <p> This method is intended to allow array-backed buffers to be
     * passed to native code more efficiently. Concrete subclasses
     * provide more strongly-typed return values for this method.
     *
     * <p> Modifications to this buffer's content will cause the returned
     * array's content to be modified, and vice versa.
     *
     * <p> Invoke the {@link #hasArray hasArray} method before invoking this
     * method in order to ensure that this buffer has an accessible backing
     * array.  </p>
     *
     * @return  The array that backs this buffer
     *
     * @throws  ReadOnlyBufferException
     *          If this buffer is backed by an array but is read-only
     *
     * @throws  UnsupportedOperationException
     *          If this buffer is not backed by an accessible array
     *
     * @since 1.6
     */
    public abstract Object array();

    /**
     * Returns the offset within this buffer's backing array of the first
     * element of the buffer&nbsp;&nbsp;<i>(optional operation)</i>.
     *
     * <p> If this buffer is backed by an array then buffer position <i>p</i>
     * corresponds to array index <i>p</i>&nbsp;+&nbsp;{@code arrayOffset()}.
     *
     * <p> Invoke the {@link #hasArray hasArray} method before invoking this
     * method in order to ensure that this buffer has an accessible backing
     * array.  </p>
     *
     * @return  The offset within this buffer's array
     *          of the first element of the buffer
     *
     * @throws  ReadOnlyBufferException
     *          If this buffer is backed by an array but is read-only
     *
     * @throws  UnsupportedOperationException
     *          If this buffer is not backed by an accessible array
     *
     * @since 1.6
     */
    public abstract int arrayOffset();

    /**
     * Tells whether or not this buffer is
     * <a href="ByteBuffer.html#direct"><i>direct</i></a>.
     *
     * @return  {@code true} if, and only if, this buffer is direct
     *
     * @since 1.6
     */
    public abstract boolean isDirect();

    /**
     * Creates a new buffer whose content is a shared subsequence of
     * this buffer's content.
     *
     * <p> The content of the new buffer will start at this buffer's current
     * position.  Changes to this buffer's content will be visible in the new
     * buffer, and vice versa; the two buffers' position, limit, and mark
     * values will be independent.
     *
     * <p> The new buffer's position will be zero, its capacity and its limit
     * will be the number of elements remaining in this buffer, its mark will be
     * undefined. The new buffer will be direct if, and only if, this buffer is
     * direct, and it will be read-only if, and only if, this buffer is
     * read-only.  </p>
     *
     * @return  The new buffer
     *
     * @since 9
     */
    public abstract Buffer slice();

    /**
     * Creates a new buffer whose content is a shared subsequence of
     * this buffer's content.
     *
     * <p> The content of the new buffer will start at position {@code index}
     * in this buffer, and will contain {@code length} elements. Changes to
     * this buffer's content will be visible in the new buffer, and vice versa;
     * the two buffers' position, limit, and mark values will be independent.
     *
     * <p> The new buffer's position will be zero, its capacity and its limit
     * will be {@code length}, its mark will be undefined. The new buffer will
     * be direct if, and only if, this buffer is direct, and it will be
     * read-only if, and only if, this buffer is read-only.  </p>
     *
     * @param   index
     *          The position in this buffer at which the content of the new
     *          buffer will start; must be non-negative and no larger than
     *          {@link #limit() limit()}
     *
     * @param   length
     *          The number of elements the new buffer will contain; must be
     *          non-negative and no larger than {@code limit() - index}
     *
     * @return  The new buffer
     *
     * @throws  IndexOutOfBoundsException
     *          If {@code index} is negative or greater than {@code limit()},
     *          {@code length} is negative, or {@code length > limit() - index}
     *
     * @since 13
     */
    public abstract Buffer slice(int index, int length);

    /**
     * Creates a new buffer that shares this buffer's content.
     *
     * <p> The content of the new buffer will be that of this buffer.  Changes
     * to this buffer's content will be visible in the new buffer, and vice
     * versa; the two buffers' position, limit, and mark values will be
     * independent.
     *
     * <p> The new buffer's capacity, limit, position and mark values will be
     * identical to those of this buffer. The new buffer will be direct if, and
     * only if, this buffer is direct, and it will be read-only if, and only if,
     * this buffer is read-only.  </p>
     *
     * @return  The new buffer
     *
     * @since 9
     */
    public abstract Buffer duplicate();


    // -- Package-private methods for bounds checking, etc. --

    /**
     *
     * @return the base reference, paired with the address
     * field, which in combination can be used for unsafe access into a heap
     * buffer or direct byte buffer (and views of).
     */
    abstract Object base();

    /**
     * Checks the current position against the limit, throwing a {@link
     * BufferUnderflowException} if it is not smaller than the limit, and then
     * increments the position.
     *
     * @return  The current position value, before it is incremented
     */
    final int nextGetIndex() {                          // package-private
        if (position >= limit)
            throw new BufferUnderflowException();
        return position++;
    }

    final int nextGetIndex(int nb) {                    // package-private
        if (limit - position < nb)
            throw new BufferUnderflowException();
        int p = position;
        position += nb;
        return p;
    }

    /**
     * Checks the current position against the limit, throwing a {@link
     * BufferOverflowException} if it is not smaller than the limit, and then
     * increments the position.
     *
     * @return  The current position value, before it is incremented
     */
    final int nextPutIndex() {                          // package-private
        if (position >= limit)
            throw new BufferOverflowException();
        return position++;
    }

    final int nextPutIndex(int nb) {                    // package-private
        if (limit - position < nb)
            throw new BufferOverflowException();
        int p = position;
        position += nb;
        return p;
    }

    /**
     * Checks the given index against the limit, throwing an {@link
     * IndexOutOfBoundsException} if it is not smaller than the limit
     * or is smaller than zero.
     */
    @HotSpotIntrinsicCandidate
    final int checkIndex(int i) {                       // package-private
        if ((i < 0) || (i >= limit))
            throw new IndexOutOfBoundsException();
        return i;
    }

    final int checkIndex(int i, int nb) {               // package-private
        if ((i < 0) || (nb > limit - i))
            throw new IndexOutOfBoundsException();
        return i;
    }

    final int markValue() {                             // package-private
        return mark;
    }

    final void discardMark() {                          // package-private
        mark = -1;
    }

    @ForceInline
    final void checkSegment() {
        if (segment != null) {
            segment.checkValidState();
        }
    }

    static {
        // setup access to this package in SharedSecrets
        SharedSecrets.setJavaNioAccess(
            new JavaNioAccess() {
                @Override
                public JavaNioAccess.BufferPool getDirectBufferPool() {
                    return Bits.BUFFER_POOL;
                }
<<<<<<< HEAD
                @Override
                public ByteBuffer newDirectByteBuffer(long addr, int cap, Object ob) {
                    return new DirectByteBuffer(addr, cap, ob);
=======

                @Override
                public ByteBuffer newDirectByteBuffer(long addr, int cap, Object obj, MemorySegmentProxy segment) {
                    return new DirectByteBuffer(addr, cap, obj, segment);
                }

                @Override
                public ByteBuffer newHeapByteBuffer(byte[] hb, int offset, int capacity, MemorySegmentProxy segment) {
                    return new HeapByteBuffer(hb, offset, capacity, segment);
                }

                @Override
                public Object getBufferBase(ByteBuffer bb) {
                    return bb.base();
                }

                @Override
                public long getBufferAddress(ByteBuffer bb) {
                    return bb.address;
                }

                @Override
                public void checkSegment(Buffer buffer) {
                    buffer.checkSegment();
>>>>>>> 010ac540
                }
            });
    }

}<|MERGE_RESOLUTION|>--- conflicted
+++ resolved
@@ -761,11 +761,6 @@
                 public JavaNioAccess.BufferPool getDirectBufferPool() {
                     return Bits.BUFFER_POOL;
                 }
-<<<<<<< HEAD
-                @Override
-                public ByteBuffer newDirectByteBuffer(long addr, int cap, Object ob) {
-                    return new DirectByteBuffer(addr, cap, ob);
-=======
 
                 @Override
                 public ByteBuffer newDirectByteBuffer(long addr, int cap, Object obj, MemorySegmentProxy segment) {
@@ -790,7 +785,6 @@
                 @Override
                 public void checkSegment(Buffer buffer) {
                     buffer.checkSegment();
->>>>>>> 010ac540
                 }
             });
     }
