--- conflicted
+++ resolved
@@ -123,6 +123,11 @@
     @ForceInline
     Byte64Shuffle iotaShuffle() { return Byte64Shuffle.IOTA; }
 
+    @ForceInline
+    Byte64Shuffle iotaShuffle(int start) { 
+        return (Byte64Shuffle)VectorIntrinsics.shuffleIota(ETYPE, Byte64Shuffle.class, VSPECIES, VLENGTH, start, (val, l) -> new Byte64Shuffle(i -> ((i + val) & (l-1))));
+    }
+
     @Override
     @ForceInline
     Byte64Shuffle shuffleFromBytes(byte[] reorder) { return new Byte64Shuffle(reorder); }
@@ -367,103 +372,12 @@
 
     @Override
     @ForceInline
-<<<<<<< HEAD
     public Byte64Vector rearrange(VectorShuffle<Byte> shuffle,
                                   VectorMask<Byte> m) {
         return (Byte64Vector)
             super.rearrangeTemplate(Byte64Shuffle.class,
                                     (Byte64Shuffle) shuffle,
                                     (Byte64Mask) m);  // specialize
-=======
-    public Byte64Mask greaterThanEq(Vector<Byte> o) {
-        Objects.requireNonNull(o);
-        Byte64Vector v = (Byte64Vector)o;
-
-        return VectorIntrinsics.compare(
-            BT_ge, Byte64Vector.class, Byte64Mask.class, byte.class, LENGTH,
-            this, v,
-            (v1, v2) -> v1.bTest(v2, (i, a, b) -> a >= b));
-    }
-
-    // Foreach
-
-    @Override
-    void forEach(FUnCon f) {
-        byte[] vec = getElements();
-        for (int i = 0; i < length(); i++) {
-            f.apply(i, vec[i]);
-        }
-    }
-
-    @Override
-    void forEach(VectorMask<Byte> o, FUnCon f) {
-        boolean[] mbits = ((Byte64Mask)o).getBits();
-        forEach((i, a) -> {
-            if (mbits[i]) { f.apply(i, a); }
-        });
-    }
-
-
-
-    @Override
-    @ForceInline
-    public Byte64Vector rotateLanesLeft(int j) {
-      int L = length();
-      if (j < 0) {
-         throw new IllegalArgumentException("Index " + j + " must be zero or positive");
-      } else {
-        j = j & (L-1);
-        VectorShuffle<Byte> PermMask  = VectorShuffle.shuffleIota(SPECIES, L - j);
-        return this.rearrange(PermMask);
-      }
-    }
-
-    @Override
-    @ForceInline
-    public Byte64Vector rotateLanesRight(int j) {
-      int L = length();
-      if (j < 0) {
-         throw new IllegalArgumentException("Index " + j + " must be zero or positive");
-      } else {
-        j = j & (L-1);
-        VectorShuffle<Byte> PermMask = VectorShuffle.shuffleIota(SPECIES, j);
-        return this.rearrange(PermMask);
-      }
-    }
-
-    @Override
-    @ForceInline
-    @SuppressWarnings("unchecked")
-    public Byte64Vector shiftLanesLeft(int j) {
-       int L = length();
-       if (j < 0) {
-         throw new IllegalArgumentException("Index " + j + " must be zero or positive");
-       } else if ( j >= L ) {
-         return ZERO;
-       } else {
-         Byte64Shuffle     Iota    = (Byte64Shuffle)(VectorShuffle.shuffleIota(SPECIES, L-j));
-         VectorMask<Byte> BlendMask = Iota.toVector().lessThan(Byte64Vector.broadcast(SPECIES, (byte)(L-j)));
-         Iota    = (Byte64Shuffle)(VectorShuffle.shuffleIota(SPECIES, L -j));
-         return ZERO.blend(this.rearrange(Iota),BlendMask);
-       }
-    }
-
-    @Override
-    @ForceInline
-    @SuppressWarnings("unchecked")
-    public Byte64Vector shiftLanesRight(int j) {
-       int L = length();
-       if (j < 0) {
-         throw new IllegalArgumentException("Index " + j + " must be zero or positive");
-       } else if ( j >= L ) {
-         return ZERO;
-       } else {
-         Byte64Shuffle     Iota    = (Byte64Shuffle)(VectorShuffle.shuffleIota(SPECIES, j));
-         VectorMask<Byte> BlendMask = Iota.toVector().greaterThanEq(Byte64Vector.broadcast(SPECIES, (byte)(j)));
-         Iota    = (Byte64Shuffle)(VectorShuffle.shuffleIota(SPECIES, j));
-         return ZERO.blend(this.rearrange(Iota),BlendMask);
-       }
->>>>>>> c3aabcdb
     }
 
     @Override
@@ -697,7 +611,6 @@
             return VSPECIES;
         }
 
-<<<<<<< HEAD
         static {
             // There must be enough bits in the shuffle lanes to encode
             // VLENGTH valid indexes and VLENGTH exceptional ones.
@@ -706,22 +619,19 @@
         }
         static final Byte64Shuffle IOTA = new Byte64Shuffle(IDENTITY);
 
-        @Override
+        private Byte64Vector toVector_helper() {
+            return (Byte64Vector) super.toVectorTemplate();  // specialize
+        }
+
+        @Override
+        @ForceInline
         public Byte64Vector toVector() {
-            return (Byte64Vector) super.toVectorTemplate();  // specialize
-=======
-        private ByteVector toVector_helper() {
-            byte[] va = new byte[SPECIES.length()];
-            for (int i = 0; i < va.length; i++) {
-              va[i] = (byte) lane(i);
-            }
-            return ByteVector.fromArray(SPECIES, va, 0);
->>>>>>> c3aabcdb
-        }
-
-        @Override
-        @ForceInline
-<<<<<<< HEAD
+            return VectorIntrinsics.shuffleToVector(VCLASS, ETYPE, Byte64Shuffle.class, this, VLENGTH,
+                                                    (s) -> (s.toVector_helper()));
+        }
+
+        @Override
+        @ForceInline
         public <F> VectorShuffle<F> cast(VectorSpecies<F> s) {
             AbstractSpecies<F> species = (AbstractSpecies<F>) s;
             if (length() != species.laneCount())
@@ -741,42 +651,11 @@
                 return new Float64Vector.Float64Shuffle(shuffleArray).check(species);
             case LaneType.SK_DOUBLE:
                 return new Double64Vector.Double64Shuffle(shuffleArray).check(species);
-=======
-        public ByteVector toVector() {
-            return VectorIntrinsics.shuffleToVector(Byte64Vector.class, byte.class, Byte64Shuffle.class, this,
-                                                    SPECIES.length(), 
-                                                    (s) -> (((Byte64Shuffle)(s)).toVector_helper()));
-        }
-
-        @Override
-        @ForceInline
-        @SuppressWarnings("unchecked")
-        public <F> VectorShuffle<F> cast(VectorSpecies<F> species) {
-            if (length() != species.length())
-                throw new IllegalArgumentException("Shuffle length and species length differ");
-            Class<?> stype = species.elementType();
-            int [] shuffleArray = toArray();
-            if (stype == byte.class) {
-                return (VectorShuffle<F>) new Byte64Vector.Byte64Shuffle(shuffleArray);
-            } else if (stype == short.class) {
-                return (VectorShuffle<F>) new Short64Vector.Short64Shuffle(shuffleArray);
-            } else if (stype == int.class) {
-                return (VectorShuffle<F>) new Int64Vector.Int64Shuffle(shuffleArray);
-            } else if (stype == long.class) {
-                return (VectorShuffle<F>) new Long64Vector.Long64Shuffle(shuffleArray);
-            } else if (stype == float.class) {
-                return (VectorShuffle<F>) new Float64Vector.Float64Shuffle(shuffleArray);
-            } else if (stype == double.class) {
-                return (VectorShuffle<F>) new Double64Vector.Double64Shuffle(shuffleArray);
-            } else {
-                throw new UnsupportedOperationException("Bad lane type for casting.");
->>>>>>> c3aabcdb
             }
 
             // Should not reach here.
             throw new AssertionError(species);
         }
-
 
         @Override
         public Byte64Shuffle rearrange(VectorShuffle<Byte> shuffle) {
