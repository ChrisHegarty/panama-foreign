--- conflicted
+++ resolved
@@ -123,6 +123,11 @@
     @ForceInline
     Byte512Shuffle iotaShuffle() { return Byte512Shuffle.IOTA; }
 
+    @ForceInline
+    Byte512Shuffle iotaShuffle(int start) { 
+        return (Byte512Shuffle)VectorIntrinsics.shuffleIota(ETYPE, Byte512Shuffle.class, VSPECIES, VLENGTH, start, (val, l) -> new Byte512Shuffle(i -> ((i + val) & (l-1))));
+    }
+
     @Override
     @ForceInline
     Byte512Shuffle shuffleFromBytes(byte[] reorder) { return new Byte512Shuffle(reorder); }
@@ -367,103 +372,12 @@
 
     @Override
     @ForceInline
-<<<<<<< HEAD
     public Byte512Vector rearrange(VectorShuffle<Byte> shuffle,
                                   VectorMask<Byte> m) {
         return (Byte512Vector)
             super.rearrangeTemplate(Byte512Shuffle.class,
                                     (Byte512Shuffle) shuffle,
                                     (Byte512Mask) m);  // specialize
-=======
-    public Byte512Mask greaterThanEq(Vector<Byte> o) {
-        Objects.requireNonNull(o);
-        Byte512Vector v = (Byte512Vector)o;
-
-        return VectorIntrinsics.compare(
-            BT_ge, Byte512Vector.class, Byte512Mask.class, byte.class, LENGTH,
-            this, v,
-            (v1, v2) -> v1.bTest(v2, (i, a, b) -> a >= b));
-    }
-
-    // Foreach
-
-    @Override
-    void forEach(FUnCon f) {
-        byte[] vec = getElements();
-        for (int i = 0; i < length(); i++) {
-            f.apply(i, vec[i]);
-        }
-    }
-
-    @Override
-    void forEach(VectorMask<Byte> o, FUnCon f) {
-        boolean[] mbits = ((Byte512Mask)o).getBits();
-        forEach((i, a) -> {
-            if (mbits[i]) { f.apply(i, a); }
-        });
-    }
-
-
-
-    @Override
-    @ForceInline
-    public Byte512Vector rotateLanesLeft(int j) {
-      int L = length();
-      if (j < 0) {
-         throw new IllegalArgumentException("Index " + j + " must be zero or positive");
-      } else {
-        j = j & (L-1);
-        VectorShuffle<Byte> PermMask  = VectorShuffle.shuffleIota(SPECIES, L - j);
-        return this.rearrange(PermMask);
-      }
-    }
-
-    @Override
-    @ForceInline
-    public Byte512Vector rotateLanesRight(int j) {
-      int L = length();
-      if (j < 0) {
-         throw new IllegalArgumentException("Index " + j + " must be zero or positive");
-      } else {
-        j = j & (L-1);
-        VectorShuffle<Byte> PermMask = VectorShuffle.shuffleIota(SPECIES, j);
-        return this.rearrange(PermMask);
-      }
-    }
-
-    @Override
-    @ForceInline
-    @SuppressWarnings("unchecked")
-    public Byte512Vector shiftLanesLeft(int j) {
-       int L = length();
-       if (j < 0) {
-         throw new IllegalArgumentException("Index " + j + " must be zero or positive");
-       } else if ( j >= L ) {
-         return ZERO;
-       } else {
-         Byte512Shuffle     Iota    = (Byte512Shuffle)(VectorShuffle.shuffleIota(SPECIES, L-j));
-         VectorMask<Byte> BlendMask = Iota.toVector().lessThan(Byte512Vector.broadcast(SPECIES, (byte)(L-j)));
-         Iota    = (Byte512Shuffle)(VectorShuffle.shuffleIota(SPECIES, L -j));
-         return ZERO.blend(this.rearrange(Iota),BlendMask);
-       }
-    }
-
-    @Override
-    @ForceInline
-    @SuppressWarnings("unchecked")
-    public Byte512Vector shiftLanesRight(int j) {
-       int L = length();
-       if (j < 0) {
-         throw new IllegalArgumentException("Index " + j + " must be zero or positive");
-       } else if ( j >= L ) {
-         return ZERO;
-       } else {
-         Byte512Shuffle     Iota    = (Byte512Shuffle)(VectorShuffle.shuffleIota(SPECIES, j));
-         VectorMask<Byte> BlendMask = Iota.toVector().greaterThanEq(Byte512Vector.broadcast(SPECIES, (byte)(j)));
-         Iota    = (Byte512Shuffle)(VectorShuffle.shuffleIota(SPECIES, j));
-         return ZERO.blend(this.rearrange(Iota),BlendMask);
-       }
->>>>>>> c3aabcdb
     }
 
     @Override
@@ -697,7 +611,6 @@
             return VSPECIES;
         }
 
-<<<<<<< HEAD
         static {
             // There must be enough bits in the shuffle lanes to encode
             // VLENGTH valid indexes and VLENGTH exceptional ones.
@@ -706,22 +619,19 @@
         }
         static final Byte512Shuffle IOTA = new Byte512Shuffle(IDENTITY);
 
-        @Override
+        private Byte512Vector toVector_helper() {
+            return (Byte512Vector) super.toVectorTemplate();  // specialize
+        }
+
+        @Override
+        @ForceInline
         public Byte512Vector toVector() {
-            return (Byte512Vector) super.toVectorTemplate();  // specialize
-=======
-        private ByteVector toVector_helper() {
-            byte[] va = new byte[SPECIES.length()];
-            for (int i = 0; i < va.length; i++) {
-              va[i] = (byte) lane(i);
-            }
-            return ByteVector.fromArray(SPECIES, va, 0);
->>>>>>> c3aabcdb
-        }
-
-        @Override
-        @ForceInline
-<<<<<<< HEAD
+            return VectorIntrinsics.shuffleToVector(VCLASS, ETYPE, Byte512Shuffle.class, this, VLENGTH,
+                                                    (s) -> (s.toVector_helper()));
+        }
+
+        @Override
+        @ForceInline
         public <F> VectorShuffle<F> cast(VectorSpecies<F> s) {
             AbstractSpecies<F> species = (AbstractSpecies<F>) s;
             if (length() != species.laneCount())
@@ -741,42 +651,11 @@
                 return new Float512Vector.Float512Shuffle(shuffleArray).check(species);
             case LaneType.SK_DOUBLE:
                 return new Double512Vector.Double512Shuffle(shuffleArray).check(species);
-=======
-        public ByteVector toVector() {
-            return VectorIntrinsics.shuffleToVector(Byte512Vector.class, byte.class, Byte512Shuffle.class, this,
-                                                    SPECIES.length(), 
-                                                    (s) -> (((Byte512Shuffle)(s)).toVector_helper()));
-        }
-
-        @Override
-        @ForceInline
-        @SuppressWarnings("unchecked")
-        public <F> VectorShuffle<F> cast(VectorSpecies<F> species) {
-            if (length() != species.length())
-                throw new IllegalArgumentException("Shuffle length and species length differ");
-            Class<?> stype = species.elementType();
-            int [] shuffleArray = toArray();
-            if (stype == byte.class) {
-                return (VectorShuffle<F>) new Byte512Vector.Byte512Shuffle(shuffleArray);
-            } else if (stype == short.class) {
-                return (VectorShuffle<F>) new Short512Vector.Short512Shuffle(shuffleArray);
-            } else if (stype == int.class) {
-                return (VectorShuffle<F>) new Int512Vector.Int512Shuffle(shuffleArray);
-            } else if (stype == long.class) {
-                return (VectorShuffle<F>) new Long512Vector.Long512Shuffle(shuffleArray);
-            } else if (stype == float.class) {
-                return (VectorShuffle<F>) new Float512Vector.Float512Shuffle(shuffleArray);
-            } else if (stype == double.class) {
-                return (VectorShuffle<F>) new Double512Vector.Double512Shuffle(shuffleArray);
-            } else {
-                throw new UnsupportedOperationException("Bad lane type for casting.");
->>>>>>> c3aabcdb
             }
 
             // Should not reach here.
             throw new AssertionError(species);
         }
-
 
         @Override
         public Byte512Shuffle rearrange(VectorShuffle<Byte> shuffle) {
